# comment these to toggle them as one sees fit.
# WARNINGS will spam hundreds of warnings, mostly safe, if turned on
# DEBUG is best turned on if you plan to debug in gdb -- please do!
# PROFILE is for use with gprof or a similar program -- don't bother generally
#WARNINGS = -Wall -Wextra -Wno-switch -Wno-sign-compare -Wno-missing-braces -Wno-unused-parameter -Wno-char-subscripts
#DEBUG = -g -rdynamic
#PROFILE = -pg
<<<<<<< HEAD
OTHERS = -O3
DEFINES = -DNDEBUG
=======
#OTHERS = -O3
#DEFINES = -DNDEBUG
>>>>>>> b00cd29c

# Disable debug. Comment this out to get logging.
#DEFINES = -DENABLE_LOGGING

# Limit debug to level. Comment out all for all levels.
#DEFINES += -DDEBUG_INFO
#DEFINES += -DDEBUG_WARNING
#DEFINES += -DDEBUG_ERROR
#DEFINES += -DDEBUG_PEDANTIC_INFO

# Limit debug to section. Comment out all for all levels.
#DEFINES += -DDEBUG_ENABLE_MAIN
#DEFINES += -DDEBUG_ENABLE_MAP
#DEFINES += -DDEBUG_ENABLE_MAP_GEN
#DEFINES += -DDEBUG_ENABLE_GAME

ODIR = obj
DDIR = .deps

TARGET = cataclysm

OS  = $(shell uname -o)
CXX = g++

CFLAGS = $(WARNINGS) $(DEBUG) $(PROFILE) $(OTHERS)

ifeq ($(OS), Msys)
LDFLAGS = -static -lpdcurses
else 
LDFLAGS = -lncurses
endif

SOURCES = $(wildcard *.cpp)
_OBJS = $(SOURCES:.cpp=.o)
OBJS = $(patsubst %,$(ODIR)/%,$(_OBJS))

all: $(TARGET)
	@

$(TARGET): $(ODIR) $(DDIR) $(OBJS)
	$(CXX) -o $(TARGET) $(DEFINES) $(CFLAGS) $(OBJS) $(LDFLAGS) 

$(ODIR):
	mkdir $(ODIR)

$(DDIR):
	@mkdir $(DDIR)

$(ODIR)/%.o: %.cpp
	$(CXX) $(DEFINES) $(CFLAGS) -c $< -o $@

clean:
	rm -f $(TARGET) $(ODIR)/*.o

-include $(SOURCES:%.cpp=$(DEPDIR)/%.P)<|MERGE_RESOLUTION|>--- conflicted
+++ resolved
@@ -5,13 +5,8 @@
 #WARNINGS = -Wall -Wextra -Wno-switch -Wno-sign-compare -Wno-missing-braces -Wno-unused-parameter -Wno-char-subscripts
 #DEBUG = -g -rdynamic
 #PROFILE = -pg
-<<<<<<< HEAD
-OTHERS = -O3
-DEFINES = -DNDEBUG
-=======
 #OTHERS = -O3
 #DEFINES = -DNDEBUG
->>>>>>> b00cd29c
 
 # Disable debug. Comment this out to get logging.
 #DEFINES = -DENABLE_LOGGING
