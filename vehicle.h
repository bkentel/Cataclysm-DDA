#ifndef _VEHICLE_H_
#define _VEHICLE_H_

#include "tileray.h"
#include "color.h"
#include "item.h"
#include "line.h"
#include "veh_type.h"
#include <vector>
#include <string>
#include <fstream>

class map;
class player;
class game;

//collision factor for vehicle-vehicle collision; delta_v in mph
float get_collision_factor(float delta_v);

#define num_fuel_types 5
extern const ammotype fuel_types[num_fuel_types];
#define k_mvel 200 //adjust this to balance collision damage

// 0 - nothing, 1 - monster/player/npc, 2 - vehicle,
// 3 - thin_obstacle, 4 - bashable, 5 - destructible, 6 - other
enum veh_coll_type {
 veh_coll_nothing = 0,
 veh_coll_body,
 veh_coll_veh,
 veh_coll_thin_obstacle,
 veh_coll_bashable,
 veh_coll_destructable,
 veh_coll_other,

 num_veh_coll_types
};

struct veh_collision {
 //int veh?
 int part;
 veh_coll_type type;
 int imp; // impulse

 void* target;  //vehicle
 int target_part; //veh partnum
 std::string target_name;
 veh_collision() : part(0), type(veh_coll_nothing), imp(0), target(NULL), target_part(0), target_name("") {};
};

struct vehicle_item_spawn
{
    int x, y;
    int chance;
    std::vector<std::string> item_ids;
    std::vector<std::string> item_groups;
};

struct vehicle_prototype
{
    std::string id, name;
    std::vector<std::pair<point, std::string> > parts;
    std::vector<vehicle_item_spawn> item_spawns;
};


/**
 * Structure, describing vehicle part (ie, wheel, seat)
 */
struct vehicle_part
{
    vehicle_part() : id("null"), mount_dx(0), mount_dy(0), hp(0),
      blood(0), bigness(0), inside(false), flags(0), passenger_id(0), amount(0)
    {
        precalc_dx[0] = precalc_dx[1] = -1;
        precalc_dy[0] = precalc_dy[1] = -1;
    }
    bool has_flag( int flag ) { return flag & flags; }
    int set_flag( int flag ) { return flags |= flag; }
    int remove_flag( int flag ) { return flags &= ~flag; }

    static const int passenger_flag = 1;

    std::string id;         // id in map of parts (vehicle_part_types key)
    int mount_dx;           // mount point on the forward/backward axis
    int mount_dy;           // mount point on the left/right axis
    int precalc_dx[2];      // mount_dx translated to face.dir [0] and turn_dir [1]
    int precalc_dy[2];      // mount_dy translated to face.dir [0] and turn_dir [1]
    int hp;                 // current durability, if 0, then broken
    int blood;              // how much blood covers part (in turns).
    int bigness;            // size of engine, wheel radius, translates to item properties.
    bool inside;            // if tile provides cover. WARNING: do not read it directly, use vehicle::is_inside() instead
    int flags;
    int passenger_id;       // carrying passenger
    union
    {
        int amount;         // amount of fuel for tank/charge in battery
        int open;           // door is open
        int direction;      // direction the part is facing
    };
    std::vector<item> items;// inventory

};

/**
 * A vehicle as a whole with all its components.
 *
 * This object can occupy multiple tiles, the objects actually visible
 * on the map are of type `vehicle_part`.
 *
 * Facts you need to know about implementation:
 * - Vehicles belong to map. There's `std::vector<vehicle>`
 *   for each submap in grid. When requesting a reference
 *   to vehicle, keep in mind it can be invalidated
 *   by functions such as `map::displace_vehicle()`.
 * - To check if there's any vehicle at given map tile,
 *   call `map::veh_at()`, and check vehicle type (`veh_null`
 *   means there's no vehicle there).
 * - Vehicle consists of parts (represented by vector). Parts have some
 *   constant info: see veh_type.h, `vpart_info` structure and
 *   vpart_list array -- that is accessible through `part_info()` method.
 *   The second part is variable info, see `vehicle_part` structure.
 * - Parts are mounted at some point relative to vehicle position (or starting part)
 *   (`0, 0` in mount coords). There can be more than one part at
 *   given mount coords, and they are mounted in different slots.
 *   Check tileray.h file to see a picture of coordinate axes.
 * - Vehicle can be rotated to arbitrary degree. This means that
 *   mount coords are rotated to match vehicle's face direction before
 *   their actual positions are known. For optimization purposes
 *   mount coords are precalculated for current vehicle face direction
 *   and stored in `precalc_*[0]`. `precalc_*[1]` stores mount coords for
 *   next move (vehicle can move and turn). Method `map::displace_vehicle()`
 *   assigns `precalc[1]` to `precalc[0]`. At any time (except
 *   `map::vehmove()` innermost cycle) you can get actual part coords
 *   relative to vehicle's position by reading `precalc_*[0]`.
 * - Vehicle keeps track of 3 directions:
 *     Direction | Meaning
 *     --------- | -------
 *     face      | where it's facing currently
 *     move      | where it's moving, it's different from face if it's skidding
 *     turn_dir  | where it will turn at next move, if it won't stop due to collision
 * - Some methods take `part` or `p` parameter. This is the index of a part in
 *   the parts list.
 * - Driver doesn't know what vehicle he drives.
 *   There's only player::in_vehicle flag which
 *   indicates that he is inside vehicle. To figure
 *   out what, you need to ask a map if there's a vehicle
 *   at driver/passenger position.
 * - To keep info consistent, always use
 *   `map::board_vehicle()` and `map::unboard_vehicle()` for
 *   boarding/unboarding player.
 * - To add new predesigned vehicle, add an entry to data/raw/vehicles.json
 *   similar to the existing ones. Keep in mind, that positive x coordinate points
 *   forwards, negative x is back, positive y is to the right, and
 *   negative y to the left:
 *
 *       orthogonal dir left (-Y)
 *            ^
 *       -X ------->  +X (forward)
 *            v
 *       orthogonal dir right (+Y)
 *
 *   When adding parts, function checks possibility to install part at given
 *   coords. If it shows debug messages that it can't add parts, when you start
 *   the game, you did something wrong.
 *   There are a few rules: 
 *   1. Every mount point (tile) must begin with a part in the 'structure'
 *      location, usually a frame.
 *   2. No part can stack with itself.
 *   3. No part can stack with another part in the same location, unless that
 *      part is so small as to have no particular location (such as headlights).
 *   If you can't understand why installation fails, try to assemble your
 *   vehicle in game first.
 */
class vehicle
{
private:
    game *g;

    bool has_structural_part(int dx, int dy);
    void open_or_close(int part_index, bool opening);
    bool is_connected(vehicle_part &to, vehicle_part &from, vehicle_part &excluded);
    void add_missing_frames();

public:
    vehicle (game *ag=0, std::string type_id = "null", int veh_init_fuel = -1, int veh_init_status = -1);
    ~vehicle ();

// check if given player controls this vehicle
    bool player_in_control (player *p);

// init parts state for randomly generated vehicle
    void init_state(game* g, int veh_init_fuel, int veh_init_status);

// damages all parts of a vehicle by a random amount
    void smash();

// load and init vehicle data from stream. This implies valid save data!
    void load_legacy(std::ifstream &stin);
    void load (std::ifstream &stin);

// Save vehicle data to stream
    void save (std::ofstream &stout);

    void json_load( picojson::value & parsed, game * g );

    picojson::value json_save( bool save_contents = true );
// Operate vehicle
    void use_controls();

// Honk the vehicle's horn, if there are any
    void honk_horn();

// get vpart type info for part number (part at given vector index)
    vpart_info& part_info (int index);

// get vpart powerinfo for part number, accounting for variable-sized parts.
    int part_power (int index);

// check if certain part can be mounted at certain position (not accounting frame direction)
    bool can_mount (int dx, int dy, std::string id);

// check if certain part can be unmounted
    bool can_unmount (int p);

// install a new part to vehicle (force to skip possibility check)
    int install_part (int dx, int dy, std::string id, int hp = -1, bool force = false);

    void remove_part (int p);

// Generate the corresponding item from a vehicle part.
// Still needs to be removed.
    item item_from_part( int part );

// translate item health to part health
    void get_part_properties_from_item (game* g, int partnum, item& i);
// translate part health to item health (very lossy.)
    void give_part_properties_to_item (game* g, int partnum, item& i);

// returns the list of indeces of parts at certain position (not accounting frame direction)
    std::vector<int> parts_at_relative (int dx, int dy);

// returns index of part, inner to given, with certain flag, or -1
    int part_with_feature (int p, const std::string &f, bool unbroken = true);

// returns indices of all parts in the vehicle with the given flag
    std::vector<int> all_parts_with_feature(const std::string &feature, bool unbroken = true);

// returns indices of all parts in the given location slot
    std::vector<int> all_parts_at_location(const std::string &location);

// returns true if given flag is present for given part index
    bool part_flag (int p, const std::string &f);

// Translate seat-relative mount coords into tile coords
    void coord_translate (int reldx, int reldy, int &dx, int &dy);

// Translate seat-relative mount coords into tile coords using given face direction
    void coord_translate (int dir, int reldx, int reldy, int &dx, int &dy);

// Seek a vehicle part which obstructs tile with given coords relative to vehicle position
    int part_at (int dx, int dy);
    int global_part_at (int x, int y);
    int part_displayed_at(int local_x, int local_y);

// Given a part, finds its index in the vehicle
    int index_of_part(vehicle_part *part);

// get symbol for map
    char part_sym (int p);

// get color for map
    nc_color part_color (int p);

// Vehicle parts description
    void print_part_desc (WINDOW *win, int y1, int width, int p, int hl = -1);

// Vehicle fuel indicator. Should probably rename to print_fuel_indicators and make a print_fuel_indicator(..., FUEL_TYPE);
    void print_fuel_indicator (void *w, int y, int x, bool fullsize = false, bool verbose = false);

// Precalculate mount points for (idir=0) - current direction or (idir=1) - next turn direction
    void precalc_mounts (int idir, int dir);

// get a list of part indeces where is a passenger inside
    std::vector<int> boarded_parts();
    int free_seat();

// get passenger at part p
    player *get_passenger (int p);

// get global coords for vehicle
    int global_x ();
    int global_y ();

// Checks how much certain fuel left in tanks. If for_engine == true that means
// ftype == "battery" is also takes in account "plutonium" fuel (electric motors can use both)
    int fuel_left (ammotype ftype, bool for_engine = false);
    int fuel_capacity (ammotype ftype);

    // refill fuel tank(s) with given type of fuel
    // returns amount of leftover fuel
    int refill (ammotype ftype, int amount);

    // drains a fuel type (e.g. for the kitchen unit)
    // returns amount actually drained, does not engage reactor
    int drain (ammotype ftype, int amount);

// fuel consumption of vehicle engines of given type, in one-hundreth of fuel
    int basic_consumption (ammotype ftype);

    void consume_fuel ();

    void power_parts ();

    void charge_battery (int amount);

// get the total mass of vehicle, including cargo and passengers
    int total_mass ();

// get center of mass of vehicle; coordinates are precalc_dx[0] and precalc_dy[0]
    void center_of_mass(int &x, int &y);

// Get combined power of all engines. If fueled == true, then only engines which
// vehicle have fuel for are accounted
    int total_power (bool fueled = true);

// Get combined power of solar panels
    int solar_power ();

// Get acceleration gained by combined power of all engines. If fueled == true, then only engines which
// vehicle have fuel for are accounted
    int acceleration (bool fueled = true);

// Get maximum velocity gained by combined power of all engines. If fueled == true, then only engines which
// vehicle have fuel for are accounted
    int max_velocity (bool fueled = true);

// Get safe velocity gained by combined power of all engines. If fueled == true, then only engines which
// vehicle have fuel for are accounted
    int safe_velocity (bool fueled = true);

    int noise (bool fueled = true, bool gas_only = false);

// Calculate area covered by wheels and, optionally count number of wheels
    float wheels_area (int *cnt = 0);

// Combined coefficient of aerodynamic and wheel friction resistance of vehicle, 0-1.0.
// 1.0 means it's ideal form and have no resistance at all. 0 -- it won't move
    float k_dynamics ();

// Coefficient of mass, 0-1.0.
// 1.0 means mass won't slow vehicle at all, 0 - it won't move
    float k_mass ();

// strain of engine(s) if it works higher that safe speed (0-1.0)
    float strain ();

// calculate if it can move using its wheels configuration
    bool valid_wheel_config ();

// thrust (1) or brake (-1) vehicle
    void thrust (int thd);

// depending on skid vectors, chance to recover.
    void possibly_recover_from_skid();

//forward component of velocity.
    float forward_velocity();

// cruise control
    void cruise_thrust (int amount);

// turn vehicle left (negative) or right (positive), degrees
    void turn (int deg);

    bool collision( std::vector<veh_collision> &veh_veh_colls, int dx, int dy,
                    bool &can_move, int &imp, bool just_detect = false );

// handle given part collision with vehicle, monster/NPC/player or terrain obstacle
// return collision, which has type, impulse, part, & target.
    veh_collision part_collision (int part, int x, int y, bool just_detect);

// Process the trap beneath
    void handle_trap (int x, int y, int part);

    int max_volume(int part); // stub for per-vpart limit
    int free_volume(int part);
    int stored_volume(int part);
    bool is_full(const int part, const int addvolume = -1, const int addnumber = -1 );

// add item to part's cargo. if false, then there's no cargo at this part or cargo is full(*)
// *: "full" means more than 1024 items, or max_volume(part) volume (500 for now)
    bool add_item (int part, item itm);

// remove item from part's cargo
    void remove_item (int part, int itemdex);

// Generates starting items in the car, should only be called when placed on the map
    void place_spawn_items();

    void gain_moves (int mp);

// reduces velocity to 0
    void stop ();

    void find_horns ();

    void find_lights ();

    void find_fuel_tanks ();

    void find_exhaust ();

    void refresh_insides ();

    bool is_inside (int p);

    void unboard_all ();

    // damage types:
    // 0 - piercing
    // 1 - bashing (damage applied if it passes certain treshold)
    // 2 - incendiary
    // damage individual part. bash means damage
    // must exceed certain threshold to be substracted from hp
    // (a lot light collisions will not destroy parts)
    // returns damage bypassed
    int damage (int p, int dmg, int type = 1, bool aimed = true);

    // damage all parts (like shake from strong collision), range from dmg1 to dmg2
    void damage_all (int dmg1, int dmg2, int type, const point &impact);

    // direct damage to part (armor protection and internals are not counted)
    // returns damage bypassed
    int damage_direct (int p, int dmg, int type = 1);

    void leak_fuel (int p);

    // fire the turret which is part p
    void fire_turret (int p, bool burst = true);

    // internal procedure of turret firing
    bool fire_turret_internal (int p, it_gun &gun, it_ammo &ammo, int charges);

    //Set all headlights on/off
    bool set_lights(bool on);

    // opens/closes doors or multipart doors
    void open(int part_index);
    void close(int part_index);

    // upgrades/refilling/etc. see veh_interact.cpp
    void interact ();

    // return a vector w/ 'direction' & 'magnitude', in its own sense of the words.
    rl_vec2d velo_vec();
    //normalized vectors, from tilerays face & move
    rl_vec2d face_vec();
    rl_vec2d move_vec();

    // config values
    std::string name;   // vehicle name
    std::string type;           // vehicle type
    std::vector<vehicle_part> parts;   // Parts which occupy different tiles
<<<<<<< HEAD
    std::vector<int> horns;            // List of horn part indices
    std::vector<int> lights;           // List of light part indices
    std::vector<int> fuel;             // List of fuel tank indices
=======
    std::vector<vehicle_item_spawn> item_spawns; //Possible starting items
>>>>>>> b5a40449
    std::set<std::string> tags;        // Properties of the vehicle
    int exhaust_dx;
    int exhaust_dy;

    // temp values
    int smx, smy;   // submap coords. WARNING: must ALWAYS correspond to sumbap coords in grid, or i'm out
    bool insides_dirty; // if true, then parts' "inside" flags are outdated and need refreshing
    int init_veh_fuel;
    int init_veh_status;

    // save values
    int posx, posy;
    tileray face;       // frame direction
    tileray move;       // direction we are moving
    int velocity;       // vehicle current velocity, mph * 100
    int cruise_velocity; // velocity vehicle's cruise control trying to acheive
    bool cruise_on;     // cruise control on/off
    bool lights_on;     // lights on/off
    int turn_dir;       // direction, to wich vehicle is turning (player control). will rotate frame on next move
    bool skidding;      // skidding mode
    int last_turn;      // amount of last turning (for calculate skidding due to handbrake)
    //int moves;
    float of_turn;      // goes from ~1 to ~0 while proceeding every turn
    float of_turn_carry;// leftover from prev. turn
    int turret_mode;    // turret firing mode: 0 = off, 1 = burst fire
    int lights_power;   // total power of components with LIGHT flag
};

#endif<|MERGE_RESOLUTION|>--- conflicted
+++ resolved
@@ -461,13 +461,10 @@
     std::string name;   // vehicle name
     std::string type;           // vehicle type
     std::vector<vehicle_part> parts;   // Parts which occupy different tiles
-<<<<<<< HEAD
     std::vector<int> horns;            // List of horn part indices
     std::vector<int> lights;           // List of light part indices
     std::vector<int> fuel;             // List of fuel tank indices
-=======
     std::vector<vehicle_item_spawn> item_spawns; //Possible starting items
->>>>>>> b5a40449
     std::set<std::string> tags;        // Properties of the vehicle
     int exhaust_dx;
     int exhaust_dy;
