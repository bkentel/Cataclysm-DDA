#include "keypress.h"
#include "action.h"
#include "game.h"

long input()
{
 long ch = getch();
 switch (ch) {
  case KEY_UP:    return 'k';
  case KEY_LEFT:  return 'h';
  case KEY_RIGHT: return 'l';
  case KEY_DOWN:  return 'j';
  case 459: return '\n';
  default:  return ch;
 }
}

<<<<<<< HEAD
=======
bool input_wait(char & ret_ch, int delay_ms)
{
 for(;;)
 {
  ret_ch = '\0';
  timeout(delay_ms);
  long ch = getch();
  switch (ch) {
   case KEY_UP:
    ret_ch = 'k';
    break;
   case KEY_LEFT:
    ret_ch = 'h';
    break;
   case KEY_RIGHT:
    ret_ch = 'l';
    break;
   case KEY_DOWN:
    ret_ch = 'j';
    break;
   case 459:
    ret_ch = '\n';
    break;
   case ERR:
    if(errno == EINTR)
     return input_wait(ret_ch, delay_ms);
    break;
   default:
    ret_ch = ch;
    break;
  }
  timeout(-1);
  if( ret_ch != '\0' )
   return true;
  return false;
 }
}

void get_direction(int &x, int &y, char ch)
{
 x = 0;
 y = 0;
 switch (ch) {
 case 'y':
  x = -1;
  y = -1;
  return;
 case 'u':
  x = 1;
  y = -1;
  return;
 case 'h':
  x = -1;
  return;
 case 'j':
  y = 1;
  return;
 case 'k':
  y = -1;
  return;
 case 'l':
  x = 1;
  return;
 case 'b':
  x = -1;
  y = 1;
  return;
 case 'n':
  x = 1;
  y = 1;
  return;
 case '.':
 case ',':
 case 'g':
  x = 0;
  y = 0;
  return;
 default:
  x = -2;
  y = -2;
 }
}

>>>>>>> 9ac02b9b
void get_direction(game *g, int &x, int &y, char ch)
{
 x = 0;
 y = 0;
 action_id act;
 if (g->keymap.find(ch) == g->keymap.end())
  act = ACTION_NULL;
 else
  act = g->keymap[ch];

 switch (act) {
 case ACTION_MOVE_NW:
  x = -1;
  y = -1;
  return;
 case ACTION_MOVE_NE:
  x = 1;
  y = -1;
  return;
 case ACTION_MOVE_W:
  x = -1;
  return;
 case ACTION_MOVE_S:
  y = 1;
  return;
 case ACTION_MOVE_N:
  y = -1;
  return;
 case ACTION_MOVE_E:
  x = 1;
  return;
 case ACTION_MOVE_SW:
  x = -1;
  y = 1;
  return;
 case ACTION_MOVE_SE:
  x = 1;
  y = 1;
  return;
 case ACTION_PAUSE:
 case ACTION_PICKUP:
  x = 0;
  y = 0;
  return;
 default:
  x = -2;
  y = -2;
 }
}

std::string default_keymap_txt()
{
 return "\
# This is the keymapping for Cataclysm.\n\
# You can start a line with # to make it a comment--it will be ignored.\n\
# Blank lines are ignored too.\n\
# Extra whitespace, including tab, is ignored, so format things how you like.\n\
# If you wish to restore defaults, simply remove this file.\n\
\n\
# The format for each line is an action identifier, followed by several\n\
# keys.  Any action may have an unlimited number of keys bound to it.\n\
# If you bind the same key to multiple actions, the second and subsequent\n\
# bindings will be ignored--and you'll get a warning when the game starts.\n\
# Keys are case-sensitive, of course; c and C are different.\n\
 \n\
# WARNING: If you skip an action identifier, there will be no key bound to\n\
# that action!  You will be NOT be warned of this when the game starts.\n\
# If you're going to mess with stuff, maybe you should back this file up?\n\
\n\
# It is okay to split commands across lines.\n\
# pause . 5      is equivalent to:\n\
# pause .\n\
# pause 5\n\
\n\
# Note that movement keybindings ONLY apply to movement (for now).\n\
# That is, binding w to move_n will let you use w to move north, but you\n\
# cannot use w to smash north, examine to the north, etc.\n\
# For now, you must use vikeys, the numpad, or arrow keys for those actions.\n\
# This is planned to change in the future.\n\
\n\
# Finally, there is no support for special keys, like spacebar, Home, and\n\
# so on.  This is not a planned feature, but if it's important to you, please\n\
# let me know.\n\
\n\
# MOVEMENT:\n\
pause     . 5\n\
move_n    k 8\n\
move_ne   u 9\n\
move_e    l 6\n\
move_se   n 3\n\
move_s    j 2\n\
move_sw   b 1\n\
move_w    h 4\n\
move_nw   y 7\n\
move_down >\n\
move_up   <\n\
\n\
# ENVIRONMENT INTERACTION\n\
open  o\n\
close c\n\
smash s\n\
examine e\n\
pickup , g\n\
butcher B\n\
chat C\n\
look ; x\n\
\n\
# INVENTORY & QUASI-INVENTORY INTERACTION\n\
inventory i\n\
organize =\n\
apply a\n\
wear W\n\
take_off T\n\
eat E\n\
read R\n\
wield w\n\
pick_style _\n\
reload r\n\
unload U\n\
throw t\n\
fire f\n\
fire_burst F\n\
drop d\n\
drop_adj D\n\
bionics p\n\
\n\
# LONG TERM & SPECIAL ACTIONS\n\
wait ^\n\
craft &\n\
construct *\n\
sleep $\n\
safemode !\n\
autosafe \"\n\
ignore_enemy '\n\
save S\n\
quit Q\n\
\n\
# INFO SCREENS\n\
player_data @\n\
map m :\n\
missions M\n\
factions #\n\
morale %\n\
messages P\n\
help ?\n\
\n\
# DEBUG FUNCTIONS\n\
debug_mode ~\n\
# debug Z\n\
# debug_scent -\n\
";
}<|MERGE_RESOLUTION|>--- conflicted
+++ resolved
@@ -15,8 +15,6 @@
  }
 }
 
-<<<<<<< HEAD
-=======
 bool input_wait(char & ret_ch, int delay_ms)
 {
  for(;;)
@@ -100,7 +98,6 @@
  }
 }
 
->>>>>>> 9ac02b9b
 void get_direction(game *g, int &x, int &y, char ch)
 {
  x = 0;
