--- conflicted
+++ resolved
@@ -1,425 +1,421 @@
-#include "itype.h"
-#include "game.h"
-#include "setvector.h"
-#include "monstergenerator.h"
-#include <fstream>
-
-// Armor colors
-#define C_SHOES  c_blue
-#define C_PANTS  c_brown
-#define C_BODY   c_yellow
-#define C_TORSO  c_ltred
-#define C_ARMS   c_blue
-#define C_GLOVES c_ltblue
-#define C_MOUTH  c_white
-#define C_EYES   c_cyan
-#define C_HAT    c_dkgray
-#define C_STORE  c_green
-#define C_DECOR  c_ltgreen
-
-// Special function for setting melee techniques
-#define TECH(id, t) itypes[id]->techniques = t
-
-std::vector<std::string> unreal_itype_ids;
-std::vector<std::string> martial_arts_itype_ids;
-std::vector<std::string> artifact_itype_ids;
-std::vector<std::string> standard_itype_ids;
-std::vector<std::string> pseudo_itype_ids;
-
-// GENERAL GUIDELINES
-// When adding a new item, you MUST REMEMBER to insert it in the itype_id enum
-//  at the top of itype.h!
-//  Additionally, you should check mapitemsdef.cpp and insert the new item in
-//  any appropriate lists.
-void game::init_itypes ()
-{
-// First, the null object.  NOT REALLY AN OBJECT AT ALL.  More of a concept.
- itypes["null"]=
-  new itype("null", 0, "none", "", '#', c_white, "null", "null", PNULL, 0, 0, 0, 0, 0);
-// Corpse - a special item
- itypes["corpse"]=
-  new itype("corpse", 0, _("corpse"), _("A dead body."), '%', c_white, "null", "null", PNULL, 0, 0,
-            0, 0, 1);
- itypes["corpse"]->item_tags.insert("NO_UNLOAD");
-// This must -always- be set, or bad mojo in map::drawsq and whereever we check 'typeId() == "corpse" instead of 'corpse != NULL' ....
- itypes["corpse"]->corpse=GetMType("mon_null");
-// Fire - only appears in crafting recipes
- itypes["fire"]=
-  new itype("fire", 0, _("nearby fire"),
-            "Some fire - if you are reading this it's a bug! (itypdef:fire)",
-            '$', c_red, "null", "null", PNULL, 0, 0, 0, 0, 0);
-// Integrated toolset - ditto
- itypes["toolset"]=
-  new itype("toolset", 0, _("integrated toolset"),
-            "A fake item. If you are reading this it's a bug! (itypdef:toolset)",
-            '$', c_red, "null", "null", PNULL, 0, 0, 0, 0, 0);
-// For smoking drugs
- itypes["apparatus"]=
-  new itype("apparatus", 0, _("a smoking device and a source of flame"),
-            "A fake item. If you are reading this it's a bug! (itypdef:apparatus)",
-            '$', c_red, "null", "null", PNULL, 0, 0, 0, 0, 0);
-
-#define VAR_VEH_PART(id, name,price,sym,color,mat1,mat2,volume,wgt,dam,cut,to_hit,\
-              flags, bigmin, bigmax, bigaspect, des)\
-itypes[id]=new it_var_veh_part(id,price,name,des,sym,\
-color,mat1,mat2,volume,wgt,dam,cut,to_hit,flags, bigmin, bigmax, bigaspect)
-
-//"wheel", "wheel_wide", "wheel_bicycle", "wheel_motorbike", "wheel_small",
-//           NAME     RAR PRC  SYM COLOR        MAT1    MAT2
-VAR_VEH_PART("wheel", _("wheel"), 100, ']', c_dkgray,  "steel",   "plastic",
-//  VOL WGT DAM CUT HIT FLAGS BIGNESS_MIN BIGNESS_MAX  BIGNESS_ASPECT
-    40, 8845, 12,  0,  -1, 0,       13,         20,  BIGNESS_WHEEL_DIAMETER,  _("\
-A car wheel"));
-//           NAME         RAR PRC  SYM COLOR        MAT1    MAT2
-VAR_VEH_PART("wheel_wide", _("wide wheel"), 340, ']', c_dkgray,  "steel",   "plastic",
-//  VOL WGT  DAM CUT HIT FLAGS BIGNESS_MIN BIGNESS_MAX   ASPECT
-    70,22600, 17,  0,  -1, 0,       17,         36,  BIGNESS_WHEEL_DIAMETER,  _("\
-A wide wheel. \\o/ This wide."));
-//           NAME            RAR  PRC  SYM COLOR        MAT1    MAT2
-VAR_VEH_PART("wheel_bicycle", _("bicycle wheel"), 40,  ']', c_dkgray,  "steel",   "plastic",
-//  VOL WGT  DAM CUT HIT FLAGS BIGNESS_MIN BIGNESS_MAX    ASPECT
-    28,1500,  8,  0,  -1, 0,       9,         18,  BIGNESS_WHEEL_DIAMETER,  _("\
-A bicycle wheel"));
-//           NAME              RAR  PRC   SYM COLOR        MAT1    MAT2
-VAR_VEH_PART("wheel_motorbike", _("motorbike wheel"), 140,  ']', c_dkgray,  "steel",   "plastic",
-//  VOL WGT  DAM CUT HIT FLAGS BIGNESS_MIN BIGNESS_MAX    ASPECT
-    33,5443,  10,  0,  -1, 0,       9,         14,  BIGNESS_WHEEL_DIAMETER,  _("\
-A motorbike wheel"));
-//           NAME              RAR  PRC   SYM COLOR        MAT1    MAT2
-VAR_VEH_PART("wheel_small", _("small wheel"),140,  ']', c_dkgray,  "steel",   "plastic",
-//  VOL WGT  DAM CUT HIT FLAGS BIGNESS_MIN BIGNESS_MAX    ASPECT
-    9, 2722,  10,  0,  -1, 0,       6,         14,   BIGNESS_WHEEL_DIAMETER,  _("\
-A pretty small wheel. Probably from one of those segway things.\
-It is not very menacing."));
-VAR_VEH_PART("wheel_caster", _("casters"),140,  ']', c_dkgray,  "steel",   "plastic",
-//  VOL WGT  DAM CUT HIT FLAGS BIGNESS_MIN BIGNESS_MAX    ASPECT
-    5, 1500,  6,  0,  -1, 0,       4,         6,   BIGNESS_WHEEL_DIAMETER,  _("\
-A set of casters, like on a shopping cart."));
-
-//                                 NAME           RAR PRC SYM COLOR        MAT1    MAT2
-VAR_VEH_PART("1cyl_combustion", _("1-cylinder engine"), 100, ':', c_ltcyan,  "iron",   "null",
-//  VOL WGT DAM CUT HIT FLAGS 0BIGNESS_MIN BIGNESS_MAX   ASPECT
-    6, 20000,  4,  0,  -1, 0,       28,         75,   BIGNESS_ENGINE_DISPLACEMENT, _("\
-A single-cylinder 4-stroke combustion engine."));
-
-//                              NAME           RAR PRC SYM COLOR        MAT1    MAT2
-VAR_VEH_PART("v2_combustion", _("V-twin engine"), 100, ':', c_ltcyan,  "iron",   "null",
-//  VOL WGT DAM CUT HIT FLAGS BIGNESS_MIN BIGNESS_MAX ASPECT
-    6, 45000,  4,  0,  -1, 0,       65,        260, BIGNESS_ENGINE_DISPLACEMENT, _("\
-A 2-cylinder 4-stroke combustion engine."));
-
-//                                NAME           RAR PRC SYM COLOR        MAT1    MAT2
-VAR_VEH_PART("i4_combustion", _("Inline-4 engine"), 150, ':', c_ltcyan,  "iron",   "null",
-//  VOL WGT DAM CUT HIT FLAGS BIGNESS_MIN BIGNESS_MAX ASPECT
-    6, 70000,  8,  0,  -2, 0,       220,       350, BIGNESS_ENGINE_DISPLACEMENT, _("\
-A small, yet powerful 4-cylinder combustion engine."));
-
-//                          NAME           RAR PRC SYM COLOR        MAT1    MAT2
-VAR_VEH_PART("v6_combustion", _("V6 engine"), 180, ':', c_ltcyan,  "iron",   "null",
-//  VOL WGT DAM CUT HIT FLAGS BIGNESS_MIN BIGNESS_MAX ASPECT
-    14,100000,  12,  0,  -3, 0,    250,        520, BIGNESS_ENGINE_DISPLACEMENT, _("\
-A powerful 6-cylinder combustion engine."));
-
-//                          NAME           RAR PRC SYM COLOR        MAT1    MAT2
-VAR_VEH_PART("v8_combustion", _("V8 engine"), 250, ':', c_ltcyan,  "iron",   "null",
-//  VOL WGT DAM CUT HIT FLAGS BIGNESS_MIN BIGNESS_MAX ASPECT
-    25,144000,  15,  0,  -5, 0,    380,     700, BIGNESS_ENGINE_DISPLACEMENT, _("\
-A large and very powerful 8-cylinder combustion engine."));
-
-// GUNS
-// ammo_type matches one of the ammo_types above.
-// dmg is ADDED to the damage of the corresponding ammo.  +/-, should be small.
-// aim affects chances of hitting; low for handguns, hi for rifles, etc, small.
-// Durability is rated 1-10; 10 near perfect, 1 it breaks every few shots
-// Burst is the # of rounds fired, 0 if no burst ability.
-// clip is how many shots we get before reloading.
-
-#define GUN(id,name,price,color,mat1,mat2,skill,ammo,volume,wgt,melee_dam,\
-to_hit,dmg,range,dispersion,recoil,durability,burst,clip,reload_time,des,pierce,flags,effects) \
-itypes[id]=new it_gun(id,price,name,des,'(',\
-color,mat1,mat2,volume,wgt,melee_dam,0,to_hit,pierce,flags,effects,\
-skill,ammo,dmg,range,dispersion,\
-recoil,durability,burst,clip,reload_time)
-
-// BIONICS
-// These are the modules used to install new bionics in the player.  They're
-// very simple and straightforward; a difficulty, followed by a NULL-terminated
-// list of options.
-#define BIO(id, name, price, color, difficulty, des) \
-itypes[id]=new it_bionic(id, price,name,des,':',\
-color, "steel", "plastic", 10,2041, 8, 0, 0, difficulty)
-
-#define BIO_SINGLE(id,price,color,difficulty) \
-     BIO(id, std::string(_("CBM: "))+bionics[id]->name, price,color,difficulty, \
-           bionics[id]->description) \
-
-// SOFTWARE
-#define SOFTWARE(id, name, price, swtype, power, description) \
-itypes[id]=new it_software(id, price, name, description,\
-    ' ', c_white, "null", "null", 0, 0, 0, 0, 0, swtype, power)
-
-//Macguffins
-#define MACGUFFIN(id, name, price, sym, color, mat1, mat2, volume, wgt, dam, cut,\
-                  to_hit, readable, function, description) \
-itypes[id]=new it_macguffin(id, price, name, description,\
-    sym, color, mat1, mat2, volume, wgt, dam, cut, to_hit, readable,\
-    function)
-
-// BIONIC IMPLANTS
-// Sometimes a bionic needs to set you up with a dummy weapon, or something
-// similar.  For the sake of clarity, no matter what the type of item, place
-// them all here.
-
-// TODO: move the cost, color and difficulty to bionics.json
-
-// power storage
-BIO_SINGLE("bio_power_storage", 3800, c_green, 1);
-BIO_SINGLE("bio_power_storage_mkII", 10000, c_green, 1);
-// power sources
-BIO_SINGLE("bio_solar", 3500, c_yellow, 4);
-BIO_SINGLE("bio_batteries", 800, c_yellow, 4);
-BIO_SINGLE("bio_metabolics", 700, c_yellow, 4);
-BIO_SINGLE("bio_furnace", 4500, c_yellow, 4);
-BIO_SINGLE("bio_ethanol", 1200, c_yellow, 4);
-BIO_SINGLE("bio_torsionratchet", 3800, c_yellow, 4);
-// utilities
-BIO_SINGLE("bio_tools", 8000, c_ltgray, 6);
-BIO_SINGLE("bio_storage", 4000, c_ltgray, 7);
-BIO_SINGLE("bio_flashlight", 200, c_ltgray, 2);
-BIO_SINGLE("bio_lighter", 1300, c_ltgray, 4);
-BIO_SINGLE("bio_magnet", 2000, c_ltgray, 2);
-// neurological
-BIO_SINGLE("bio_memory", 10000, c_pink, 9);
-BIO_SINGLE("bio_painkiller", 2000, c_pink, 4);
-BIO_SINGLE("bio_alarm", 250, c_pink, 1);
-BIO_SINGLE("bio_int_enhancer", 8000, c_ltblue, 11);
-// sensory
-BIO_SINGLE("bio_ears", 5000, c_ltblue, 6);
-BIO_SINGLE("bio_eye_enhancer", 8000, c_ltblue, 11);
-BIO_SINGLE("bio_night_vision", 9000, c_ltblue, 11);
-BIO_SINGLE("bio_infrared", 4500, c_ltblue, 6);
-BIO_SINGLE("bio_scent_vision", 4500, c_ltblue, 8);
-// aquatic
-BIO_SINGLE("bio_membrane", 4500, c_blue, 6);
-BIO_SINGLE("bio_gills", 4500, c_blue, 6);
-// combat augs
-BIO_SINGLE("bio_targeting", 6500, c_red, 5);
-BIO_SINGLE("bio_ground_sonar", 4500, c_red, 5);
-// hazmat
-BIO_SINGLE("bio_purifier", 4500, c_ltgreen, 4);
-BIO_SINGLE("bio_sunglasses", 4500, c_ltgreen, 4);
-BIO_SINGLE("bio_climate", 3500, c_ltgreen, 3);
-BIO_SINGLE("bio_heatsink", 3500, c_ltgreen, 3);
-BIO_SINGLE("bio_blood_filter", 3500, c_ltgreen, 3);
-// nutritional
-BIO_SINGLE("bio_recycler", 8500, c_green, 6);
-BIO_SINGLE("bio_digestion", 5500, c_green, 6);
-BIO_SINGLE("bio_evap", 5500, c_green, 4);
-BIO_SINGLE("bio_water_extractor", 5500, c_green, 5);
-// was: desert survival (all dupes)
-// melee:
-BIO_SINGLE("bio_shock", 5500, c_red, 5);
-BIO_SINGLE("bio_heat_absorb", 5500, c_red, 5);
-BIO_SINGLE("bio_claws", 5500, c_red, 5);
-BIO_SINGLE("bio_shockwave", 5500, c_red, 5);
-// armor:
-BIO_SINGLE("bio_carbon", 7500, c_cyan, 9);
-BIO_SINGLE("bio_armor_head", 3500, c_cyan, 5);
-BIO_SINGLE("bio_armor_torso", 3500, c_cyan, 4);
-BIO_SINGLE("bio_armor_arms", 3500, c_cyan, 3);
-BIO_SINGLE("bio_armor_legs", 3500, c_cyan, 3);
-// espionage
-BIO_SINGLE("bio_face_mask", 8500, c_magenta, 5);
-BIO_SINGLE("bio_scent_mask", 8500, c_magenta, 5);
-BIO_SINGLE("bio_cloak", 8500, c_magenta, 5);
-BIO_SINGLE("bio_fingerhack", 3500, c_magenta, 2);
-BIO_SINGLE("bio_night", 8500, c_magenta, 5);
-// defensive
-BIO_SINGLE("bio_ads", 9500, c_ltblue, 7);
-BIO_SINGLE("bio_ods", 9500, c_ltblue, 7);
-BIO_SINGLE("bio_uncanny_dodge", 9500, c_ltblue, 11);
-// medical
-BIO_SINGLE("bio_nanobots", 9500, c_ltred, 6);
-BIO_SINGLE("bio_blood_anal", 3200, c_ltred, 2);
-// construction
-BIO_SINGLE("bio_resonator", 12000, c_dkgray, 11);
-BIO_SINGLE("bio_hydraulics", 4000, c_dkgray, 6);
-// super soldier
-BIO_SINGLE("bio_time_freeze", 14000, c_white, 11);
-BIO_SINGLE("bio_teleport", 7000, c_white, 7);
-BIO_SINGLE("bio_probability_travel", 14000, c_white, 11);
-BIO_SINGLE("bio_str_enhancer", 8000, c_ltblue, 11);
-BIO_SINGLE("bio_dex_enhancer", 8000, c_ltblue, 11);
-// ranged combat
-BIO_SINGLE("bio_blaster", 2200, c_red, 3);
-BIO_SINGLE("bio_laser", 7200, c_red, 5);
-BIO_SINGLE("bio_emp", 7200, c_red, 5);
-BIO_SINGLE("bio_flashbang", 7200, c_red, 5);
-BIO_SINGLE("bio_railgun", 2200, c_red, 3);
-BIO_SINGLE("bio_chain_lightning", 2200, c_red, 3);
-// power armor
-BIO_SINGLE("bio_power_armor_interface", 1200, c_yellow, 1);
-BIO_SINGLE("bio_power_armor_interface_mkII", 10000, c_yellow, 8);
-
-SOFTWARE("software_useless", _("misc software"), 300, SW_USELESS, 0, _("\
-A miscellaneous piece of hobby software. Probably useless."));
-
-SOFTWARE("software_hacking", _("hackPRO"), 800, SW_HACKING, 2, _("\
-A piece of hacking software."));
-
-SOFTWARE("software_medical", _("MediSoft"), 600, SW_MEDICAL, 2, _("\
-A piece of medical software."));
-
-SOFTWARE("software_math", _("MatheMAX"), 500, SW_SCIENCE, 3, _("\
-A piece of mathematical software."));
-
-SOFTWARE("software_blood_data", _("infection data"), 200, SW_DATA, 5, _("\
-Medical data on zombie blood."));
-
-MACGUFFIN("note", _("note"), 0, '?', c_white, "paper", "null", 1, 3, 0, 0, 0,
-    true, &iuse::mcg_note, _("\
-A hand-written paper note."));
-
-#define STATIONARY(id, name, price, category, description) \
-itypes[id] = new it_stationary(id, price, name, description,\
-',', c_white, "paper", "null", 0, 3, 0, 0, 0, category)
-
-STATIONARY("flyer", _("flyer"), 1, "flier", _("A scrap of paper."));
-
-// Finally, add all the keys from the map to a vector of all possible items
-for(std::map<std::string,itype*>::iterator iter = itypes.begin(); iter != itypes.end(); ++iter){
-    if(iter->first == "null" || iter->first == "corpse" || iter->first == "toolset" || iter->first == "fire" || iter->first == "apparatus"){
-        pseudo_itype_ids.push_back(iter->first);
-    } else {
-        standard_itype_ids.push_back(iter->first);
-    }
-}
-
-std::set<std::string> noammo_flags;
-noammo_flags.insert("NO_AMMO");
-
-std::set<std::string> laser_effects;
-laser_effects.insert("LASER");
-laser_effects.insert("INCENDIARY");
-GUN("bio_laser_gun", _("laser finger"),  0,c_magenta, "steel", "plastic",
-// SKILL   AMMO              VOL WGT MDG HIT DMG RNG ACC REC DUR BST CLIP REL
- "pistol", "generic_no_ammo", 12,  0,  0,  0,  10, 30,  4,  0, 10,  0,  1, 500,
-//    AP
-  "", 15, noammo_flags, laser_effects);
-
-std::set<std::string> fusion_effects;
-fusion_effects.insert("PLASMA");
-fusion_effects.insert("INCENDIARY");
-//  NAME  RARE COLOR  MAT1 MAT2
-GUN("bio_blaster_gun", _("fusion blaster"),  0,c_magenta, "steel", "plastic",
-// SKILL  AMMO             VOL WGT MDG HIT DMG RNG ACC REC DUR BST CLIP REL
- "rifle", "generic_no_ammo", 12,  0,  0,  0, 22, 30,  4,  0, 10,  0,  1, 500,
-//    AP
-  "", 15, noammo_flags, fusion_effects);
-
-std::set<std::string> lightning_effects;
-lightning_effects.insert("LIGHTNING");
-lightning_effects.insert("BOUNCE");
-//  NAME  RARE COLOR  MAT1 MAT2
-GUN("bio_lightning", _("Chain Lightning"),  0,c_magenta, "steel", "plastic",
-// SKILL  AMMO              VOL WGT MDG HIT DMG RNG ACC REC DUR BST CLIP REL
- "rifle", "generic_no_ammo", 12,  0,  0,  0,  6,  10,  0,  0, 10,  1, 10, 500,
-"", 0, noammo_flags, lightning_effects);
-}
-
-std::string ammo_name(ammotype t)
-{
-    if( t == "50")          return _(".50 BMG");
-    if( t == "nail")        return _("nails");
-    if( t == "BB" )         return _("BBs");
-    if( t == "bolt" )       return _("bolts");
-    if( t == "arrow" )      return _("arrows");
-    if( t == "pebble" )     return _("pebbles");
-    if( t == "shot" )       return _("shot");
-    if( t == "22" )         return _(".22");
-    if( t == "9mm" )        return _("9mm");
-    if( t == "762x25" )     return _("7.62x25mm");
-    if( t == "38" )         return _(".38");
-    if( t == "40" )         return _(".40");
-    if( t == "44" )         return _(".44");
-    if( t == "45" )         return _(".45");
-    if( t == "454" )        return _(".454");
-    if( t == "500" )        return _(".500");
-    if( t == "57" )         return _("5.7mm");
-    if( t == "46" )         return _("4.6mm");
-    if( t == "762" )        return _("7.62x39mm");
-    if( t == "223" )        return _(".223");
-    if( t == "3006" )       return _(".30-06");
-    if( t == "308" )        return _(".308");
-    if( t == "40mm" )       return _("40mm grenade");
-    if( t == "66mm" )       return _("High Explosive Anti Tank warhead");
-    if( t == "84x246mm" )   return _("84mm recoilless projectile");
-    if( t == "m235" )       return _("M235 Incendiary TPA");
-    if( t == "gasoline" )   return _("gasoline");
-    if( t == "thread" )     return _("thread");
-    if( t == "battery" )    return _("batteries");
-    if( t == "plutonium" )  return _("plutonium");
-    if( t == "muscle" )     return _("muscle");
-    if( t == "fusion" )     return _("fusion cell");
-    if( t == "12mm" )       return _("12mm slugs");
-    if( t == "plasma" )     return _("hydrogen");
-    if( t == "water" )      return _("clean water");
-    if( t == "8x40mm" )     return _("8x40mm caseless");
-    if( t == "5x50" )       return _("5x50mm flechette");
-    if( t == "signal_flare")return _("signal flare");
-    if( t == "charcoal" )   return _("charcoal");
-    if( t == "metal_rail" ) return _("ferrous rail projectile");
-    if( t == "UPS" )        return _("UPS");
-    if( t == "components" ) return _("components");
-    return "XXX";
-}
-
-itype_id default_ammo(ammotype guntype)
-{
-    if( guntype == "nail" )         return "nail";
-    if( guntype == "BB" )           return "bb";
-    if( guntype == "bolt" )         return "bolt_wood";
-    if( guntype == "arrow" )        return "arrow_wood";
-    if( guntype == "pebble" )       return "pebble";
-    if( guntype == "shot" )         return "shot_00";
-    if( guntype == "22" )           return "22_lr";
-    if( guntype == "9mm" )          return "9mm";
-    if( guntype == "762x25" )       return "762_25";
-    if( guntype == "38" )           return "38_special";
-    if( guntype == "40" )           return "10mm";
-    if( guntype == "44" )           return "44magnum";
-    if( guntype == "45" )           return "45_acp";
-    if( guntype == "454" )          return "454_Casull";
-    if( guntype == "500" )          return "500_Magnum";
-    if( guntype == "57" )           return "57mm";
-    if( guntype == "46" )           return "46mm";
-    if( guntype == "762" )          return "762_m43";
-    if( guntype == "223" )          return "223";
-    if( guntype == "308" )          return "308";
-    if( guntype == "3006" )         return "270";
-    if( guntype == "40mm" )         return "40mm_concussive";
-    if( guntype == "66mm" )         return "66mm_HEAT";
-    if( guntype == "84x246mm" )     return "84x246mm_he";
-    if( guntype == "m235" )         return "m235tpa";
-    if( guntype == "battery" )      return "battery";
-    if( guntype == "fusion" )       return "laser_pack";
-    if( guntype == "12mm" )         return "12mm";
-    if( guntype == "plasma" )       return "plasma";
-    if( guntype == "plutonium" )    return "plut_cell";
-    if( guntype == "gasoline" )     return "gasoline";
-    if( guntype == "thread" )       return "thread";
-    if( guntype == "water" )        return "water_clean";
-    if( guntype == "charcoal"  )    return "charcoal";
-    if( guntype == "8x40mm"  )      return "8mm_caseless";
-<<<<<<< HEAD
-    if( guntype == "5x50"  )        return "5x50dart";
-    if( guntype == "signal_flare")  return "signal_flare";
-=======
-    if( guntype == "5x50"  )        return  "5x50dart";
-    if( guntype == "metal_rail"  )  return  "rebar_rail";
->>>>>>> de3f96ef
-    if( guntype == "UPS"  )         return _("UPS");
-    if( guntype == "components"  )  return _("components");
-    if( guntype == "50"  )          return "50bmg";
-    return "null";
-}
+#include "itype.h"
+#include "game.h"
+#include "setvector.h"
+#include "monstergenerator.h"
+#include <fstream>
+
+// Armor colors
+#define C_SHOES  c_blue
+#define C_PANTS  c_brown
+#define C_BODY   c_yellow
+#define C_TORSO  c_ltred
+#define C_ARMS   c_blue
+#define C_GLOVES c_ltblue
+#define C_MOUTH  c_white
+#define C_EYES   c_cyan
+#define C_HAT    c_dkgray
+#define C_STORE  c_green
+#define C_DECOR  c_ltgreen
+
+// Special function for setting melee techniques
+#define TECH(id, t) itypes[id]->techniques = t
+
+std::vector<std::string> unreal_itype_ids;
+std::vector<std::string> martial_arts_itype_ids;
+std::vector<std::string> artifact_itype_ids;
+std::vector<std::string> standard_itype_ids;
+std::vector<std::string> pseudo_itype_ids;
+
+// GENERAL GUIDELINES
+// When adding a new item, you MUST REMEMBER to insert it in the itype_id enum
+//  at the top of itype.h!
+//  Additionally, you should check mapitemsdef.cpp and insert the new item in
+//  any appropriate lists.
+void game::init_itypes ()
+{
+// First, the null object.  NOT REALLY AN OBJECT AT ALL.  More of a concept.
+ itypes["null"]=
+  new itype("null", 0, "none", "", '#', c_white, "null", "null", PNULL, 0, 0, 0, 0, 0);
+// Corpse - a special item
+ itypes["corpse"]=
+  new itype("corpse", 0, _("corpse"), _("A dead body."), '%', c_white, "null", "null", PNULL, 0, 0,
+            0, 0, 1);
+ itypes["corpse"]->item_tags.insert("NO_UNLOAD");
+// This must -always- be set, or bad mojo in map::drawsq and whereever we check 'typeId() == "corpse" instead of 'corpse != NULL' ....
+ itypes["corpse"]->corpse=GetMType("mon_null");
+// Fire - only appears in crafting recipes
+ itypes["fire"]=
+  new itype("fire", 0, _("nearby fire"),
+            "Some fire - if you are reading this it's a bug! (itypdef:fire)",
+            '$', c_red, "null", "null", PNULL, 0, 0, 0, 0, 0);
+// Integrated toolset - ditto
+ itypes["toolset"]=
+  new itype("toolset", 0, _("integrated toolset"),
+            "A fake item. If you are reading this it's a bug! (itypdef:toolset)",
+            '$', c_red, "null", "null", PNULL, 0, 0, 0, 0, 0);
+// For smoking drugs
+ itypes["apparatus"]=
+  new itype("apparatus", 0, _("a smoking device and a source of flame"),
+            "A fake item. If you are reading this it's a bug! (itypdef:apparatus)",
+            '$', c_red, "null", "null", PNULL, 0, 0, 0, 0, 0);
+
+#define VAR_VEH_PART(id, name,price,sym,color,mat1,mat2,volume,wgt,dam,cut,to_hit,\
+              flags, bigmin, bigmax, bigaspect, des)\
+itypes[id]=new it_var_veh_part(id,price,name,des,sym,\
+color,mat1,mat2,volume,wgt,dam,cut,to_hit,flags, bigmin, bigmax, bigaspect)
+
+//"wheel", "wheel_wide", "wheel_bicycle", "wheel_motorbike", "wheel_small",
+//           NAME     RAR PRC  SYM COLOR        MAT1    MAT2
+VAR_VEH_PART("wheel", _("wheel"), 100, ']', c_dkgray,  "steel",   "plastic",
+//  VOL WGT DAM CUT HIT FLAGS BIGNESS_MIN BIGNESS_MAX  BIGNESS_ASPECT
+    40, 8845, 12,  0,  -1, 0,       13,         20,  BIGNESS_WHEEL_DIAMETER,  _("\
+A car wheel"));
+//           NAME         RAR PRC  SYM COLOR        MAT1    MAT2
+VAR_VEH_PART("wheel_wide", _("wide wheel"), 340, ']', c_dkgray,  "steel",   "plastic",
+//  VOL WGT  DAM CUT HIT FLAGS BIGNESS_MIN BIGNESS_MAX   ASPECT
+    70,22600, 17,  0,  -1, 0,       17,         36,  BIGNESS_WHEEL_DIAMETER,  _("\
+A wide wheel. \\o/ This wide."));
+//           NAME            RAR  PRC  SYM COLOR        MAT1    MAT2
+VAR_VEH_PART("wheel_bicycle", _("bicycle wheel"), 40,  ']', c_dkgray,  "steel",   "plastic",
+//  VOL WGT  DAM CUT HIT FLAGS BIGNESS_MIN BIGNESS_MAX    ASPECT
+    28,1500,  8,  0,  -1, 0,       9,         18,  BIGNESS_WHEEL_DIAMETER,  _("\
+A bicycle wheel"));
+//           NAME              RAR  PRC   SYM COLOR        MAT1    MAT2
+VAR_VEH_PART("wheel_motorbike", _("motorbike wheel"), 140,  ']', c_dkgray,  "steel",   "plastic",
+//  VOL WGT  DAM CUT HIT FLAGS BIGNESS_MIN BIGNESS_MAX    ASPECT
+    33,5443,  10,  0,  -1, 0,       9,         14,  BIGNESS_WHEEL_DIAMETER,  _("\
+A motorbike wheel"));
+//           NAME              RAR  PRC   SYM COLOR        MAT1    MAT2
+VAR_VEH_PART("wheel_small", _("small wheel"),140,  ']', c_dkgray,  "steel",   "plastic",
+//  VOL WGT  DAM CUT HIT FLAGS BIGNESS_MIN BIGNESS_MAX    ASPECT
+    9, 2722,  10,  0,  -1, 0,       6,         14,   BIGNESS_WHEEL_DIAMETER,  _("\
+A pretty small wheel. Probably from one of those segway things.\
+It is not very menacing."));
+VAR_VEH_PART("wheel_caster", _("casters"),140,  ']', c_dkgray,  "steel",   "plastic",
+//  VOL WGT  DAM CUT HIT FLAGS BIGNESS_MIN BIGNESS_MAX    ASPECT
+    5, 1500,  6,  0,  -1, 0,       4,         6,   BIGNESS_WHEEL_DIAMETER,  _("\
+A set of casters, like on a shopping cart."));
+
+//                                 NAME           RAR PRC SYM COLOR        MAT1    MAT2
+VAR_VEH_PART("1cyl_combustion", _("1-cylinder engine"), 100, ':', c_ltcyan,  "iron",   "null",
+//  VOL WGT DAM CUT HIT FLAGS 0BIGNESS_MIN BIGNESS_MAX   ASPECT
+    6, 20000,  4,  0,  -1, 0,       28,         75,   BIGNESS_ENGINE_DISPLACEMENT, _("\
+A single-cylinder 4-stroke combustion engine."));
+
+//                              NAME           RAR PRC SYM COLOR        MAT1    MAT2
+VAR_VEH_PART("v2_combustion", _("V-twin engine"), 100, ':', c_ltcyan,  "iron",   "null",
+//  VOL WGT DAM CUT HIT FLAGS BIGNESS_MIN BIGNESS_MAX ASPECT
+    6, 45000,  4,  0,  -1, 0,       65,        260, BIGNESS_ENGINE_DISPLACEMENT, _("\
+A 2-cylinder 4-stroke combustion engine."));
+
+//                                NAME           RAR PRC SYM COLOR        MAT1    MAT2
+VAR_VEH_PART("i4_combustion", _("Inline-4 engine"), 150, ':', c_ltcyan,  "iron",   "null",
+//  VOL WGT DAM CUT HIT FLAGS BIGNESS_MIN BIGNESS_MAX ASPECT
+    6, 70000,  8,  0,  -2, 0,       220,       350, BIGNESS_ENGINE_DISPLACEMENT, _("\
+A small, yet powerful 4-cylinder combustion engine."));
+
+//                          NAME           RAR PRC SYM COLOR        MAT1    MAT2
+VAR_VEH_PART("v6_combustion", _("V6 engine"), 180, ':', c_ltcyan,  "iron",   "null",
+//  VOL WGT DAM CUT HIT FLAGS BIGNESS_MIN BIGNESS_MAX ASPECT
+    14,100000,  12,  0,  -3, 0,    250,        520, BIGNESS_ENGINE_DISPLACEMENT, _("\
+A powerful 6-cylinder combustion engine."));
+
+//                          NAME           RAR PRC SYM COLOR        MAT1    MAT2
+VAR_VEH_PART("v8_combustion", _("V8 engine"), 250, ':', c_ltcyan,  "iron",   "null",
+//  VOL WGT DAM CUT HIT FLAGS BIGNESS_MIN BIGNESS_MAX ASPECT
+    25,144000,  15,  0,  -5, 0,    380,     700, BIGNESS_ENGINE_DISPLACEMENT, _("\
+A large and very powerful 8-cylinder combustion engine."));
+
+// GUNS
+// ammo_type matches one of the ammo_types above.
+// dmg is ADDED to the damage of the corresponding ammo.  +/-, should be small.
+// aim affects chances of hitting; low for handguns, hi for rifles, etc, small.
+// Durability is rated 1-10; 10 near perfect, 1 it breaks every few shots
+// Burst is the # of rounds fired, 0 if no burst ability.
+// clip is how many shots we get before reloading.
+
+#define GUN(id,name,price,color,mat1,mat2,skill,ammo,volume,wgt,melee_dam,\
+to_hit,dmg,range,dispersion,recoil,durability,burst,clip,reload_time,des,pierce,flags,effects) \
+itypes[id]=new it_gun(id,price,name,des,'(',\
+color,mat1,mat2,volume,wgt,melee_dam,0,to_hit,pierce,flags,effects,\
+skill,ammo,dmg,range,dispersion,\
+recoil,durability,burst,clip,reload_time)
+
+// BIONICS
+// These are the modules used to install new bionics in the player.  They're
+// very simple and straightforward; a difficulty, followed by a NULL-terminated
+// list of options.
+#define BIO(id, name, price, color, difficulty, des) \
+itypes[id]=new it_bionic(id, price,name,des,':',\
+color, "steel", "plastic", 10,2041, 8, 0, 0, difficulty)
+
+#define BIO_SINGLE(id,price,color,difficulty) \
+     BIO(id, std::string(_("CBM: "))+bionics[id]->name, price,color,difficulty, \
+           bionics[id]->description) \
+
+// SOFTWARE
+#define SOFTWARE(id, name, price, swtype, power, description) \
+itypes[id]=new it_software(id, price, name, description,\
+    ' ', c_white, "null", "null", 0, 0, 0, 0, 0, swtype, power)
+
+//Macguffins
+#define MACGUFFIN(id, name, price, sym, color, mat1, mat2, volume, wgt, dam, cut,\
+                  to_hit, readable, function, description) \
+itypes[id]=new it_macguffin(id, price, name, description,\
+    sym, color, mat1, mat2, volume, wgt, dam, cut, to_hit, readable,\
+    function)
+
+// BIONIC IMPLANTS
+// Sometimes a bionic needs to set you up with a dummy weapon, or something
+// similar.  For the sake of clarity, no matter what the type of item, place
+// them all here.
+
+// TODO: move the cost, color and difficulty to bionics.json
+
+// power storage
+BIO_SINGLE("bio_power_storage", 3800, c_green, 1);
+BIO_SINGLE("bio_power_storage_mkII", 10000, c_green, 1);
+// power sources
+BIO_SINGLE("bio_solar", 3500, c_yellow, 4);
+BIO_SINGLE("bio_batteries", 800, c_yellow, 4);
+BIO_SINGLE("bio_metabolics", 700, c_yellow, 4);
+BIO_SINGLE("bio_furnace", 4500, c_yellow, 4);
+BIO_SINGLE("bio_ethanol", 1200, c_yellow, 4);
+BIO_SINGLE("bio_torsionratchet", 3800, c_yellow, 4);
+// utilities
+BIO_SINGLE("bio_tools", 8000, c_ltgray, 6);
+BIO_SINGLE("bio_storage", 4000, c_ltgray, 7);
+BIO_SINGLE("bio_flashlight", 200, c_ltgray, 2);
+BIO_SINGLE("bio_lighter", 1300, c_ltgray, 4);
+BIO_SINGLE("bio_magnet", 2000, c_ltgray, 2);
+// neurological
+BIO_SINGLE("bio_memory", 10000, c_pink, 9);
+BIO_SINGLE("bio_painkiller", 2000, c_pink, 4);
+BIO_SINGLE("bio_alarm", 250, c_pink, 1);
+BIO_SINGLE("bio_int_enhancer", 8000, c_ltblue, 11);
+// sensory
+BIO_SINGLE("bio_ears", 5000, c_ltblue, 6);
+BIO_SINGLE("bio_eye_enhancer", 8000, c_ltblue, 11);
+BIO_SINGLE("bio_night_vision", 9000, c_ltblue, 11);
+BIO_SINGLE("bio_infrared", 4500, c_ltblue, 6);
+BIO_SINGLE("bio_scent_vision", 4500, c_ltblue, 8);
+// aquatic
+BIO_SINGLE("bio_membrane", 4500, c_blue, 6);
+BIO_SINGLE("bio_gills", 4500, c_blue, 6);
+// combat augs
+BIO_SINGLE("bio_targeting", 6500, c_red, 5);
+BIO_SINGLE("bio_ground_sonar", 4500, c_red, 5);
+// hazmat
+BIO_SINGLE("bio_purifier", 4500, c_ltgreen, 4);
+BIO_SINGLE("bio_sunglasses", 4500, c_ltgreen, 4);
+BIO_SINGLE("bio_climate", 3500, c_ltgreen, 3);
+BIO_SINGLE("bio_heatsink", 3500, c_ltgreen, 3);
+BIO_SINGLE("bio_blood_filter", 3500, c_ltgreen, 3);
+// nutritional
+BIO_SINGLE("bio_recycler", 8500, c_green, 6);
+BIO_SINGLE("bio_digestion", 5500, c_green, 6);
+BIO_SINGLE("bio_evap", 5500, c_green, 4);
+BIO_SINGLE("bio_water_extractor", 5500, c_green, 5);
+// was: desert survival (all dupes)
+// melee:
+BIO_SINGLE("bio_shock", 5500, c_red, 5);
+BIO_SINGLE("bio_heat_absorb", 5500, c_red, 5);
+BIO_SINGLE("bio_claws", 5500, c_red, 5);
+BIO_SINGLE("bio_shockwave", 5500, c_red, 5);
+// armor:
+BIO_SINGLE("bio_carbon", 7500, c_cyan, 9);
+BIO_SINGLE("bio_armor_head", 3500, c_cyan, 5);
+BIO_SINGLE("bio_armor_torso", 3500, c_cyan, 4);
+BIO_SINGLE("bio_armor_arms", 3500, c_cyan, 3);
+BIO_SINGLE("bio_armor_legs", 3500, c_cyan, 3);
+// espionage
+BIO_SINGLE("bio_face_mask", 8500, c_magenta, 5);
+BIO_SINGLE("bio_scent_mask", 8500, c_magenta, 5);
+BIO_SINGLE("bio_cloak", 8500, c_magenta, 5);
+BIO_SINGLE("bio_fingerhack", 3500, c_magenta, 2);
+BIO_SINGLE("bio_night", 8500, c_magenta, 5);
+// defensive
+BIO_SINGLE("bio_ads", 9500, c_ltblue, 7);
+BIO_SINGLE("bio_ods", 9500, c_ltblue, 7);
+BIO_SINGLE("bio_uncanny_dodge", 9500, c_ltblue, 11);
+// medical
+BIO_SINGLE("bio_nanobots", 9500, c_ltred, 6);
+BIO_SINGLE("bio_blood_anal", 3200, c_ltred, 2);
+// construction
+BIO_SINGLE("bio_resonator", 12000, c_dkgray, 11);
+BIO_SINGLE("bio_hydraulics", 4000, c_dkgray, 6);
+// super soldier
+BIO_SINGLE("bio_time_freeze", 14000, c_white, 11);
+BIO_SINGLE("bio_teleport", 7000, c_white, 7);
+BIO_SINGLE("bio_probability_travel", 14000, c_white, 11);
+BIO_SINGLE("bio_str_enhancer", 8000, c_ltblue, 11);
+BIO_SINGLE("bio_dex_enhancer", 8000, c_ltblue, 11);
+// ranged combat
+BIO_SINGLE("bio_blaster", 2200, c_red, 3);
+BIO_SINGLE("bio_laser", 7200, c_red, 5);
+BIO_SINGLE("bio_emp", 7200, c_red, 5);
+BIO_SINGLE("bio_flashbang", 7200, c_red, 5);
+BIO_SINGLE("bio_railgun", 2200, c_red, 3);
+BIO_SINGLE("bio_chain_lightning", 2200, c_red, 3);
+// power armor
+BIO_SINGLE("bio_power_armor_interface", 1200, c_yellow, 1);
+BIO_SINGLE("bio_power_armor_interface_mkII", 10000, c_yellow, 8);
+
+SOFTWARE("software_useless", _("misc software"), 300, SW_USELESS, 0, _("\
+A miscellaneous piece of hobby software. Probably useless."));
+
+SOFTWARE("software_hacking", _("hackPRO"), 800, SW_HACKING, 2, _("\
+A piece of hacking software."));
+
+SOFTWARE("software_medical", _("MediSoft"), 600, SW_MEDICAL, 2, _("\
+A piece of medical software."));
+
+SOFTWARE("software_math", _("MatheMAX"), 500, SW_SCIENCE, 3, _("\
+A piece of mathematical software."));
+
+SOFTWARE("software_blood_data", _("infection data"), 200, SW_DATA, 5, _("\
+Medical data on zombie blood."));
+
+MACGUFFIN("note", _("note"), 0, '?', c_white, "paper", "null", 1, 3, 0, 0, 0,
+    true, &iuse::mcg_note, _("\
+A hand-written paper note."));
+
+#define STATIONARY(id, name, price, category, description) \
+itypes[id] = new it_stationary(id, price, name, description,\
+',', c_white, "paper", "null", 0, 3, 0, 0, 0, category)
+
+STATIONARY("flyer", _("flyer"), 1, "flier", _("A scrap of paper."));
+
+// Finally, add all the keys from the map to a vector of all possible items
+for(std::map<std::string,itype*>::iterator iter = itypes.begin(); iter != itypes.end(); ++iter){
+    if(iter->first == "null" || iter->first == "corpse" || iter->first == "toolset" || iter->first == "fire" || iter->first == "apparatus"){
+        pseudo_itype_ids.push_back(iter->first);
+    } else {
+        standard_itype_ids.push_back(iter->first);
+    }
+}
+
+std::set<std::string> noammo_flags;
+noammo_flags.insert("NO_AMMO");
+
+std::set<std::string> laser_effects;
+laser_effects.insert("LASER");
+laser_effects.insert("INCENDIARY");
+GUN("bio_laser_gun", _("laser finger"),  0,c_magenta, "steel", "plastic",
+// SKILL   AMMO              VOL WGT MDG HIT DMG RNG ACC REC DUR BST CLIP REL
+ "pistol", "generic_no_ammo", 12,  0,  0,  0,  10, 30,  4,  0, 10,  0,  1, 500,
+//    AP
+  "", 15, noammo_flags, laser_effects);
+
+std::set<std::string> fusion_effects;
+fusion_effects.insert("PLASMA");
+fusion_effects.insert("INCENDIARY");
+//  NAME  RARE COLOR  MAT1 MAT2
+GUN("bio_blaster_gun", _("fusion blaster"),  0,c_magenta, "steel", "plastic",
+// SKILL  AMMO             VOL WGT MDG HIT DMG RNG ACC REC DUR BST CLIP REL
+ "rifle", "generic_no_ammo", 12,  0,  0,  0, 22, 30,  4,  0, 10,  0,  1, 500,
+//    AP
+  "", 15, noammo_flags, fusion_effects);
+
+std::set<std::string> lightning_effects;
+lightning_effects.insert("LIGHTNING");
+lightning_effects.insert("BOUNCE");
+//  NAME  RARE COLOR  MAT1 MAT2
+GUN("bio_lightning", _("Chain Lightning"),  0,c_magenta, "steel", "plastic",
+// SKILL  AMMO              VOL WGT MDG HIT DMG RNG ACC REC DUR BST CLIP REL
+ "rifle", "generic_no_ammo", 12,  0,  0,  0,  6,  10,  0,  0, 10,  1, 10, 500,
+"", 0, noammo_flags, lightning_effects);
+}
+
+std::string ammo_name(ammotype t)
+{
+    if( t == "50")          return _(".50 BMG");
+    if( t == "nail")        return _("nails");
+    if( t == "BB" )         return _("BBs");
+    if( t == "bolt" )       return _("bolts");
+    if( t == "arrow" )      return _("arrows");
+    if( t == "pebble" )     return _("pebbles");
+    if( t == "shot" )       return _("shot");
+    if( t == "22" )         return _(".22");
+    if( t == "9mm" )        return _("9mm");
+    if( t == "762x25" )     return _("7.62x25mm");
+    if( t == "38" )         return _(".38");
+    if( t == "40" )         return _(".40");
+    if( t == "44" )         return _(".44");
+    if( t == "45" )         return _(".45");
+    if( t == "454" )        return _(".454");
+    if( t == "500" )        return _(".500");
+    if( t == "57" )         return _("5.7mm");
+    if( t == "46" )         return _("4.6mm");
+    if( t == "762" )        return _("7.62x39mm");
+    if( t == "223" )        return _(".223");
+    if( t == "3006" )       return _(".30-06");
+    if( t == "308" )        return _(".308");
+    if( t == "40mm" )       return _("40mm grenade");
+    if( t == "66mm" )       return _("High Explosive Anti Tank warhead");
+    if( t == "84x246mm" )   return _("84mm recoilless projectile");
+    if( t == "m235" )       return _("M235 Incendiary TPA");
+    if( t == "gasoline" )   return _("gasoline");
+    if( t == "thread" )     return _("thread");
+    if( t == "battery" )    return _("batteries");
+    if( t == "plutonium" )  return _("plutonium");
+    if( t == "muscle" )     return _("muscle");
+    if( t == "fusion" )     return _("fusion cell");
+    if( t == "12mm" )       return _("12mm slugs");
+    if( t == "plasma" )     return _("hydrogen");
+    if( t == "water" )      return _("clean water");
+    if( t == "8x40mm" )     return _("8x40mm caseless");
+    if( t == "5x50" )       return _("5x50mm flechette");
+    if( t == "signal_flare")return _("signal flare");
+    if( t == "charcoal" )   return _("charcoal");
+    if( t == "metal_rail" ) return _("ferrous rail projectile");
+    if( t == "UPS" )        return _("UPS");
+    if( t == "components" ) return _("components");
+    return "XXX";
+}
+
+itype_id default_ammo(ammotype guntype)
+{
+    if( guntype == "nail" )         return "nail";
+    if( guntype == "BB" )           return "bb";
+    if( guntype == "bolt" )         return "bolt_wood";
+    if( guntype == "arrow" )        return "arrow_wood";
+    if( guntype == "pebble" )       return "pebble";
+    if( guntype == "shot" )         return "shot_00";
+    if( guntype == "22" )           return "22_lr";
+    if( guntype == "9mm" )          return "9mm";
+    if( guntype == "762x25" )       return "762_25";
+    if( guntype == "38" )           return "38_special";
+    if( guntype == "40" )           return "10mm";
+    if( guntype == "44" )           return "44magnum";
+    if( guntype == "45" )           return "45_acp";
+    if( guntype == "454" )          return "454_Casull";
+    if( guntype == "500" )          return "500_Magnum";
+    if( guntype == "57" )           return "57mm";
+    if( guntype == "46" )           return "46mm";
+    if( guntype == "762" )          return "762_m43";
+    if( guntype == "223" )          return "223";
+    if( guntype == "308" )          return "308";
+    if( guntype == "3006" )         return "270";
+    if( guntype == "40mm" )         return "40mm_concussive";
+    if( guntype == "66mm" )         return "66mm_HEAT";
+    if( guntype == "84x246mm" )     return "84x246mm_he";
+    if( guntype == "m235" )         return "m235tpa";
+    if( guntype == "battery" )      return "battery";
+    if( guntype == "fusion" )       return "laser_pack";
+    if( guntype == "12mm" )         return "12mm";
+    if( guntype == "plasma" )       return "plasma";
+    if( guntype == "plutonium" )    return "plut_cell";
+    if( guntype == "gasoline" )     return "gasoline";
+    if( guntype == "thread" )       return "thread";
+    if( guntype == "water" )        return "water_clean";
+    if( guntype == "charcoal"  )    return "charcoal";
+    if( guntype == "8x40mm"  )      return "8mm_caseless";
+    if( guntype == "5x50"  )        return "5x50dart";
+    if( guntype == "signal_flare")  return "signal_flare";
+    if( guntype == "metal_rail"  )  return "rebar_rail";
+    if( guntype == "UPS"  )         return _("UPS");
+    if( guntype == "components"  )  return _("components");
+    if( guntype == "50"  )          return "50bmg";
+    return "null";
+}