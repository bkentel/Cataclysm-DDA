--- conflicted
+++ resolved
@@ -76,10 +76,10 @@
 t_grate,
 t_slime,
 t_bridge,
+// Walls & doors
+t_canvas, t_door_canvas, t_door_canvas_o, t_groundsheet,
 // Lighting related
 t_skylight, t_emergency_light, t_emergency_light_flicker,
-// Walls & doors
-t_canvas, t_door_canvas, t_door_canvas_o, t_groundsheet,
 t_wall_half, t_wall_wood, t_wall_wood_chipped, t_wall_wood_broken,
 t_wall_v, t_wall_h,
 t_wall_metal_v, t_wall_metal_h,
@@ -186,7 +186,6 @@
 	mfb(transparent)|mfb(container)|mfb(flammable)},
 {"walkway",          '#', c_yellow,  2, tr_null,
 	mfb(transparent)},
-<<<<<<< HEAD
 {"canvas wall",      '#', c_green,   0, tr_null,
         mfb(l_flammable)|mfb(bashable)|mfb(noitem)},
 {"canvas flap",      '+', c_green,   0, tr_null,
@@ -195,14 +194,12 @@
         mfb(transparent)},
 {"groundsheet",      ';', c_green,   2, tr_null,
         mfb(transparent)},
-=======
 {"floor",	     '.', c_ltcyan,    2, tr_null,
 	mfb(transparent)|mfb(l_flammable)|mfb(supports_roof)|mfb(collapses)}, // Skylight
 {"floor",	     '.', c_white,    2, tr_null,
 	mfb(transparent)|mfb(l_flammable)|mfb(supports_roof)|mfb(collapses)}, // Emergency Light
 {"floor",	     '.', c_white,    2, tr_null,
 	mfb(transparent)|mfb(l_flammable)|mfb(supports_roof)|mfb(collapses)}, // Regular Light
->>>>>>> 08ede862
 {"half-built wall",  '#', c_ltred,   4, tr_null,
 	mfb(transparent)|mfb(bashable)|mfb(flammable)|mfb(noitem)},
 {"wooden wall",      '#', c_ltred,   0, tr_null,
