#include "map.h"
#include "lightmap.h"
#include "output.h"
#include "rng.h"
#include "game.h"
#include "line.h"
#include "options.h"
#include "mapbuffer.h"
#include <cmath>
#include <stdlib.h>
#include <fstream>
#include "debug.h"

#include "debug.h"

#define SGN(a) (((a)<0) ? -1 : 1)
#define INBOUNDS(x, y) \
 (x >= 0 && x < SEEX * my_MAPSIZE && y >= 0 && y < SEEY * my_MAPSIZE)
#define dbg(x) dout((DebugLevel)(x),D_MAP) << __FILE__ << ":" << __LINE__ << ": "

enum astar_list {
 ASL_NONE,
 ASL_OPEN,
 ASL_CLOSED
};

map::map()
{
 nulter = t_null;
 nultrap = tr_null;
 if (is_tiny())
  my_MAPSIZE = 2;
 else
  my_MAPSIZE = MAPSIZE;
<<<<<<< HEAD

 dbg(D_INFO) << "map::map(): my_MAPSIZE: " << my_MAPSIZE;
=======
 veh_in_active_range = true;
>>>>>>> ebbf82dc
}

map::map(std::vector<itype*> *itptr, std::vector<itype_id> (*miptr)[num_itloc],
         std::vector<trap*> *trptr)
{
 nulter = t_null;
 nultrap = tr_null;
 itypes = itptr;
 mapitems = miptr;
 traps = trptr;
 if (is_tiny())
  my_MAPSIZE = 2;
 else
  my_MAPSIZE = MAPSIZE;
 for (int n = 0; n < my_MAPSIZE * my_MAPSIZE; n++)
  grid[n] = NULL;
<<<<<<< HEAD

 dbg(D_INFO) << "map::map( itptr["<<itptr<<"], miptr["<<miptr<<"], trptr["<<trptr<<"] ): my_MAPSIZE: " << my_MAPSIZE;

=======
 veh_in_active_range = true;
>>>>>>> ebbf82dc
}

map::~map()
{
}

vehicle_list map::get_vehicles(int sx, int sy, int ex, int ey)
{
 int chunk_sx = (sx / SEEX) - 1;
 int chunk_ex = (ex / SEEX) + 1;

 int chunk_sy = (sy / SEEY) - 1;
 int chunk_ey = (ey / SEEY) + 1;

 vehicle_list vehs;

 for(int cx = chunk_sx; cx <= chunk_ex; ++cx) {
  for(int cy = chunk_sy; cy <= chunk_ey; ++cy) {
   int nonant = cx + cy * my_MAPSIZE;
   if (nonant < 0 || nonant >= my_MAPSIZE * my_MAPSIZE)
    continue; // out of grid

   for(int i = 0; i < grid[nonant]->vehicles.size(); ++i) {
    wrapped_vehicle w;
    w.item = &(grid[nonant]->vehicles[i]);
    w.x = w.item->posx + cx * SEEX;
    w.y = w.item->posy + cy * SEEY;
    vehs.push_back(w);
   }
  }
 }

 return vehs;
}

vehicle* map::veh_at(int x, int y, int &part_num)
{
<<<<<<< HEAD
 if (!inbounds(x, y))
 {
  return NULL;    // Out-of-bounds - null vehicle
 }
 int nonant = int(x / SEEX) + int(y / SEEY) * my_MAPSIZE;

 x %= SEEX;
 y %= SEEY;

 // must check 3x3 map chunks, as vehicle part may span to neighbour chunk
 // we presume that vehicles don't intersect (they shouldn't by any means)
 for (int mx = -1; mx <= 1; mx++) {
  for (int my = -1; my <= 1; my++) {
   int nonant1 = nonant + mx + my * my_MAPSIZE;
   if (nonant1 < 0 || nonant1 >= my_MAPSIZE * my_MAPSIZE)
    continue; // out of grid
   for (int i = 0; i < grid[nonant1]->vehicles.size(); i++) {
    vehicle *veh = &(grid[nonant1]->vehicles[i]);
    int part = veh->part_at (x - (veh->posx + mx * SEEX),
                             y - (veh->posy + my * SEEY));
    if (part >= 0) {
     part_num = part;
     return veh;
    }
   }
  }
=======
 // This function is called A LOT. Move as much out of here as possible.
 if (!veh_in_active_range || !inbounds(x, y))
  return NULL;    // Out-of-bounds - null vehicle
 std::pair<int,int> point(x,y);
 std::map< std::pair<int,int>, std::pair<vehicle*,int> >::iterator it;
 if ((it = veh_cached_parts.find(point)) != veh_cached_parts.end())
 {
  part_num = it->second.second;
  return it->second.first;
>>>>>>> ebbf82dc
 }
 return NULL;
}

vehicle* map::veh_at(int x, int y)
{
 int part = 0;
 vehicle *veh = veh_at(x, y, part);
 return veh;
}

void map::reset_vehicle_cache()
{
 // Cache all vehicles
 veh_cached_parts.clear();
 veh_in_active_range = false;
 for( std::set<vehicle*>::iterator veh = vehicle_list.begin(),
   it_end = vehicle_list.end(); veh != it_end; ++veh ) {
  update_vehicle_cache(*veh, true);
 }
}

void map::update_vehicle_cache(vehicle * veh, bool brand_new)
{
 veh_in_active_range = true;
 if(!brand_new){
 // Existing must be cleared
  std::map< std::pair<int,int>, std::pair<vehicle*,int> >::iterator it =
             veh_cached_parts.begin(), end = veh_cached_parts.end(), tmp;
  while( it != end ) {
   if( it->second.first == veh ) {
    tmp = it;
    ++it;
    veh_cached_parts.erase( tmp );
   }else
    ++it;
  }
 }
 // Get parts
 std::vector<vehicle_part> & parts = veh->parts;
 const int gx = veh->global_x();
 const int gy = veh->global_y();
 int partid = 0;
 for( std::vector<vehicle_part>::iterator it = parts.begin(),
   end = parts.end(); it != end; ++it, ++partid ) {
  const int px = gx + it->precalc_dx[0];
  const int py = gy + it->precalc_dy[0];
  veh_cached_parts.insert( std::make_pair( std::make_pair(px,py),
                                        std::make_pair(veh,partid) ));
 }
}

void map::board_vehicle(game *g, int x, int y, player *p)
{
 if (!p) {
  debugmsg ("map::board_vehicle: null player");
  return;
 }

 int part = 0;
 vehicle *veh = veh_at(x, y, part);
 if (!veh) {
  debugmsg ("map::board_vehicle: vehicle not found");
  return;
 }

 int seat_part = veh->part_with_feature (part, vpf_seat);
 if (part < 0) {
  debugmsg ("map::board_vehicle: boarding %s (not seat)",
            veh->part_info(part).name);
  return;
 }
 if (veh->parts[seat_part].has_flag(vehicle_part::passenger_flag)) {
  player *psg = veh->get_passenger (seat_part);
  debugmsg ("map::board_vehicle: passenger (%s) is already there",
            psg ? psg->name.c_str() : "<null>");
  return;
 }
 veh->parts[seat_part].set_flag(vehicle_part::passenger_flag);
 veh->parts[seat_part].passenger_id = 0; // Player is 0

 p->posx = x;
 p->posy = y;
 p->in_vehicle = true;
 if (p == &g->u &&
     (x < SEEX * int(my_MAPSIZE / 2) || y < SEEY * int(my_MAPSIZE / 2) ||
      x >= SEEX * (1 + int(my_MAPSIZE / 2)) ||
      y >= SEEY * (1 + int(my_MAPSIZE / 2))   ))
  g->update_map(x, y);
}

void map::unboard_vehicle(game *g, int x, int y)
{
 int part = 0;
 vehicle *veh = veh_at(x, y, part);
 if (!veh) {
  debugmsg ("map::unboard_vehicle: vehicle not found");
  return;
 }
 int seat_part = veh->part_with_feature (part, vpf_seat, false);
 if (part < 0) {
  debugmsg ("map::unboard_vehicle: unboarding %s (not seat)",
            veh->part_info(part).name);
  return;
 }
 player *psg = veh->get_passenger(seat_part);
 if (!psg) {
  debugmsg ("map::unboard_vehicle: passenger not found");
  return;
 }
 psg->in_vehicle = false;
 psg->driving_recoil = 0;
 veh->parts[seat_part].remove_flag(vehicle_part::passenger_flag);
 veh->skidding = true;
}

void map::destroy_vehicle (vehicle *veh)
{
 if (!veh) {
  debugmsg("map::destroy_vehicle was passed NULL");
  return;
 }
 int sm = veh->smx + veh->smy * my_MAPSIZE;
 for (int i = 0; i < grid[sm]->vehicles.size(); i++) {
  if (grid[sm]->vehicles[i] == veh) {
   vehicle_list.erase(veh);
   reset_vehicle_cache();
   grid[sm]->vehicles.erase (grid[sm]->vehicles.begin() + i);
   return;
  }
 }
 debugmsg ("destroy_vehicle can't find it! sm=%d", sm);
}

bool map::displace_vehicle (game *g, int &x, int &y, int dx, int dy, bool test=false)
{
 char ss[256];

 int x2 = x + dx;
 int y2 = y + dy;
 int srcx = x;
 int srcy = y;
 int dstx = x2;
 int dsty = y2;

 if (!inbounds(srcx, srcy)) {
  debugmsg ("map::displace_vehicle: coords out of bounds %d,%d->%d,%d",
            srcx, srcy, dstx, dsty);
  return false;
 }

 int src_na = int(srcx / SEEX) + int(srcy / SEEY) * my_MAPSIZE;
 srcx %= SEEX;
 srcy %= SEEY;

 int dst_na = int(dstx / SEEX) + int(dsty / SEEY) * my_MAPSIZE;
 dstx %= SEEX;
 dsty %= SEEY;

 if (test)
  return src_na != dst_na;

 // first, let's find our position in current vehicles vector
 int our_i = -1;
 for (int i = 0; i < grid[src_na]->vehicles.size(); i++) {
  if (grid[src_na]->vehicles[i]->posx == srcx &&
      grid[src_na]->vehicles[i]->posy == srcy) {
   our_i = i;
   break;
  }
 }
 if (our_i < 0) {
  debugmsg ("displace_vehicle our_i=%d", our_i);
  return false;
 }
 // move the vehicle
 vehicle *veh = grid[src_na]->vehicles[our_i];
 // don't let it go off grid
 if (!inbounds(x2, y2))
  veh->stop();

    // record every passenger inside
 std::vector<int> psg_parts = veh->boarded_parts();
 std::vector<player *> psgs;
 for (int p = 0; p < psg_parts.size(); p++)
  psgs.push_back (veh->get_passenger (psg_parts[p]));

 int rec = abs(veh->velocity) / 5 / 100;

 bool need_update = false;
 int upd_x, upd_y;
 // move passengers
 for (int i = 0; i < psg_parts.size(); i++) {
  player *psg = psgs[i];
  int p = psg_parts[i];
  if (!psg) {
   debugmsg ("empty passenger part %d pcoord=%d,%d u=%d,%d?", p, 
             veh->global_x() + veh->parts[p].precalc_dx[0],
             veh->global_y() + veh->parts[p].precalc_dy[0],
                      g->u.posx, g->u.posy);
   continue;
  }
  int trec = rec - psgs[i]->sklevel[sk_driving];
  if (trec < 0) trec = 0;
  // add recoil
  psg->driving_recoil = rec;
  // displace passenger taking in account vehicle movement (dx, dy)
  // and turning: precalc_dx/dy [0] contains previous frame direction,
  // and precalc_dx/dy[1] should contain next direction
  psg->posx += dx + veh->parts[p].precalc_dx[1] - veh->parts[p].precalc_dx[0];
  psg->posy += dy + veh->parts[p].precalc_dy[1] - veh->parts[p].precalc_dy[0];
  if (psg == &g->u) { // if passenger is you, we need to update the map
   need_update = true;
   upd_x = psg->posx;
   upd_y = psg->posy;
  }
 }
 for (int p = 0; p < veh->parts.size(); p++) {
  veh->parts[p].precalc_dx[0] = veh->parts[p].precalc_dx[1];
  veh->parts[p].precalc_dy[0] = veh->parts[p].precalc_dy[1];
 }

 veh->posx = dstx;
 veh->posy = dsty;
 if (src_na != dst_na) {
  vehicle * veh1 = veh;
  veh1->smx = int(x2 / SEEX);
  veh1->smy = int(y2 / SEEY);
  grid[dst_na]->vehicles.push_back (veh1);
  grid[src_na]->vehicles.erase (grid[src_na]->vehicles.begin() + our_i);
 }

 x += dx;
 y += dy;

 update_vehicle_cache(veh);

 bool was_update = false;
 if (need_update &&
     (upd_x < SEEX * int(my_MAPSIZE / 2) || upd_y < SEEY *int(my_MAPSIZE / 2) ||
      upd_x >= SEEX * (1+int(my_MAPSIZE / 2)) ||
      upd_y >= SEEY * (1+int(my_MAPSIZE / 2))   )) {
// map will shift, so adjust vehicle coords we've been passed
  if (upd_x < SEEX * int(my_MAPSIZE / 2))
   x += SEEX;
  else if (upd_x >= SEEX * (1+int(my_MAPSIZE / 2)))
   x -= SEEX;
  if (upd_y < SEEY * int(my_MAPSIZE / 2))
   y += SEEY;
  else if (upd_y >= SEEY * (1+int(my_MAPSIZE / 2)))
   y -= SEEY;
  g->update_map(upd_x, upd_y);
  was_update = true;
 }

 return (src_na != dst_na) || was_update;
}

void map::vehmove(game *g)
{
 // give vehicles movement points
 for (int i = 0; i < my_MAPSIZE; i++) {
  for (int j = 0; j < my_MAPSIZE; j++) {
   int sm = i + j * my_MAPSIZE;
   for (int v = 0; v < grid[sm]->vehicles.size(); v++) {
    vehicle *veh = grid[sm]->vehicles[v];
    // velocity is ability to make more one-tile steps per turn
    veh->gain_moves (abs (veh->velocity));
   }
  }
 }
// move vehicles
 bool sm_change;
 int count = 0;
 do {
  sm_change = false;
  for (int i = 0; i < my_MAPSIZE; i++) {
   for (int j = 0; j < my_MAPSIZE; j++) {
    int sm = i + j * my_MAPSIZE;

    for (int v = 0; v < grid[sm]->vehicles.size(); v++) {
     vehicle *veh = grid[sm]->vehicles[v];
     bool pl_ctrl = veh->player_in_control(&g->u);
     while (!sm_change && veh->moves > 0 && veh->velocity != 0) {
      int x = veh->posx + i * SEEX;
      int y = veh->posy + j * SEEY;
      if (has_flag(swimmable, x, y) &&
          move_cost_ter_only(x, y) == 0) { // deep water
       if (pl_ctrl)
        g->add_msg ("Your %s sank.", veh->name.c_str());
       veh->unboard_all ();
// destroy vehicle (sank to nowhere)
       grid[sm]->vehicles.erase (grid[sm]->vehicles.begin() + v);
       v--;
       break;
      }
// one-tile step take some of movement
      int mpcost = 500 * move_cost_ter_only(i * SEEX + veh->posx,
                                            j * SEEY + veh->posy);
      veh->moves -= mpcost;

      if (!veh->valid_wheel_config()) { // not enough wheels
       veh->velocity += veh->velocity < 0 ? 2000 : -2000;
       for (int ep = 0; ep < veh->external_parts.size(); ep++) {
        int p = veh->external_parts[ep];
        int px = x + veh->parts[p].precalc_dx[0];
        int py = y + veh->parts[p].precalc_dy[0];
        ter_id &pter = ter(px, py);
        if (pter == t_dirt || pter == t_grass)
         pter = t_dirtmound;
       }
      } // !veh->valid_wheel_config()

      if (veh->skidding && one_in(4)) // might turn uncontrollably while skidding
       veh->move.init (veh->move.dir() +
                       (one_in(2) ? -15 * rng(1, 3) : 15 * rng(1, 3)));
      else if (pl_ctrl && rng(0, 4) > g->u.sklevel[sk_driving] && one_in(20)) {
       g->add_msg("You fumble with the %s's controls.", veh->name.c_str());
       veh->turn (one_in(2) ? -15 : 15);
      }
 // eventually send it skidding if no control
      if (!veh->boarded_parts().size() && one_in (10))
       veh->skidding = true;
      tileray mdir; // the direction we're moving
      if (veh->skidding) // if skidding, it's the move vector
       mdir = veh->move;
      else if (veh->turn_dir != veh->face.dir())
       mdir.init (veh->turn_dir); // driver turned vehicle, get turn_dir
      else
       mdir = veh->face;          // not turning, keep face.dir
      mdir.advance (veh->velocity < 0? -1 : 1);
      int dx = mdir.dx();           // where do we go
      int dy = mdir.dy();           // where do we go
      bool can_move = true;
// calculate parts' mount points @ next turn (put them into precalc[1])
      veh->precalc_mounts(1, veh->skidding ? veh->turn_dir : mdir.dir());

      int imp = 0;
// find collisions
      for (int ep = 0; ep < veh->external_parts.size(); ep++) {
       int p = veh->external_parts[ep];
// coords of where part will go due to movement (dx/dy)
// and turning (precalc_dx/dy [1])
       int dsx = x + dx + veh->parts[p].precalc_dx[1];
       int dsy = y + dy + veh->parts[p].precalc_dy[1];
       if (can_move)
        imp += veh->part_collision (x, y, p, dsx, dsy);
       if (veh->velocity == 0)
        can_move = false;
       if (!can_move)
        break;
      }

      int coll_turn = 0;
      if (imp > 0) {
// debugmsg ("collision imp=%d dam=%d-%d", imp, imp/10, imp/6);
       if (imp > 100)
        veh->damage_all(imp / 20, imp / 10, 1);// shake veh because of collision
       std::vector<int> ppl = veh->boarded_parts();
       int vel2 = imp * k_mvel * 100 / (veh->total_mass() / 8);
       for (int ps = 0; ps < ppl.size(); ps++) {
        player *psg = veh->get_passenger (ppl[ps]);
        if (!psg) {
         debugmsg ("throw passenger: empty passenger at part %d", ppl[ps]);
         continue;
        }
        int throw_roll = rng (vel2/100, vel2/100 * 2);
        int psblt = veh->part_with_feature (ppl[ps], vpf_seatbelt);
        int sb_bonus = psblt >= 0? veh->part_info(psblt).bonus : 0;
        bool throw_it = throw_roll > (psg->str_cur + sb_bonus) * 3;
/*
        debugmsg ("throw vel2=%d roll=%d bonus=%d", vel2, throw_roll,
                  (psg->str_cur + sb_bonus) * 3);
*/
        std::string psgname, psgverb;
        if (psg == &g->u) {
         psgname = "You";
         psgverb = "were";
        } else {
         psgname = psg->name;
         psgverb = "was";
        }
        if (throw_it) {
         if (psgname.length())
          g->add_msg("%s %s hurled from the %s's seat by the power of impact!",
                      psgname.c_str(), psgverb.c_str(), veh->name.c_str());
         g->m.unboard_vehicle(g, x + veh->parts[ppl[ps]].precalc_dx[0],
                                 y + veh->parts[ppl[ps]].precalc_dy[0]);
         g->fling_player_or_monster(psg, 0, mdir.dir() + rng(0, 60) - 30,
                                    (vel2/100 - sb_bonus < 10 ? 10 :
                                     vel2/100 - sb_bonus));
        } else if (veh->part_with_feature (ppl[ps], vpf_controls) >= 0) {
         int lose_ctrl_roll = rng (0, imp);
         if (lose_ctrl_roll > psg->dex_cur * 2 + psg->sklevel[sk_driving] * 3) {
          if (psgname.length())
           g->add_msg ("%s lose%s control of the %s.", psgname.c_str(),
                       (psg == &g->u ? "" : "s"), veh->name.c_str());
          int turn_amount = (rng (1, 3) * sqrt (vel2) / 2) / 15;
          if (turn_amount < 1)
           turn_amount = 1;
          turn_amount *= 15;
          if (turn_amount > 120)
           turn_amount = 120;
          //veh->skidding = true;
          //veh->turn (one_in (2)? turn_amount : -turn_amount);
          coll_turn = one_in (2)? turn_amount : -turn_amount;
         }
        }
       }
      }
// now we're gonna handle traps we're standing on (if we're still moving).
// this is done here before displacement because
// after displacement veh reference would be invdalid.
// damn references!
      if (can_move) {
       for (int ep = 0; ep < veh->external_parts.size(); ep++) {
        int p = veh->external_parts[ep];
        if (veh->part_flag(p, vpf_wheel) && one_in(2))
         if (displace_water (x + veh->parts[p].precalc_dx[0], y + veh->parts[p].precalc_dy[0]) && pl_ctrl)
          g->add_msg ("You hear a splash!");
        veh->handle_trap(x + veh->parts[p].precalc_dx[0],
                         y + veh->parts[p].precalc_dy[0], p);
       }
      }

      int last_turn_dec = 1;
      if (veh->last_turn < 0) {
       veh->last_turn += last_turn_dec;
       if (veh->last_turn > -last_turn_dec)
        veh->last_turn = 0;
      } else if (veh->last_turn > 0) {
       veh->last_turn -= last_turn_dec;
       if (veh->last_turn < last_turn_dec)
        veh->last_turn = 0;
      }
      int slowdown = veh->skidding? 200 : 20; // mph lost per tile when coasting
      float kslw = (0.1 + veh->k_dynamics()) / ((0.1) + veh->k_mass());
      slowdown = (int) (slowdown * kslw);
      if (veh->velocity < 0)
       veh->velocity += slowdown;
      else
       veh->velocity -= slowdown;
      if (abs(veh->velocity) < 100)
       veh->stop();

      if (pl_ctrl) {
// a bit of delay for animation
       timespec ts;   // Timespec for the animation
       ts.tv_sec = 0;
       ts.tv_nsec = 50000000;
       nanosleep (&ts, 0);
      }

      if (can_move) {
// accept new direction
       if (veh->skidding)
        veh->face.init (veh->turn_dir);
       else
        veh->face = mdir;
       veh->move = mdir;
       if (coll_turn) {
        veh->skidding = true;
        veh->turn (coll_turn);
       }
// accept new position
// if submap changed, we need to process grid from the beginning.
       sm_change = displace_vehicle (g, x, y, dx, dy);
      } else // can_move
       veh->stop();
// redraw scene
      g->draw();
      if (sm_change)
       break;
     } // while (veh->moves
     if (sm_change)
      break;
    } //for v
    if (sm_change)
     break;
   } // for j
   if (sm_change)
    break;
  } // for i
  count++;
//        if (count > 3)
//            debugmsg ("vehmove count:%d", count);
  if (count > 10)
   break;
 } while (sm_change);

}

bool map::displace_water (int x, int y)
{
    if (move_cost_ter_only(x, y) > 0 && has_flag(swimmable, x, y)) // shallow water
    { // displace it
        int dis_places = 0, sel_place = 0;
        for (int pass = 0; pass < 2; pass++)
        { // we do 2 passes.
        // first, count how many non-water places around
        // then choose one within count and fill it with water on second pass
            if (pass)
            {
                sel_place = rng (0, dis_places - 1);
                dis_places = 0;
            }
            for (int tx = -1; tx <= 1; tx++)
                for (int ty = -1; ty <= 1; ty++)
                {
                    if ((!tx && !ty) || move_cost_ter_only(x + tx, y + ty) == 0)
                        continue;
                    ter_id ter0 = ter (x + tx, y + ty);
                    if (ter0 == t_water_sh ||
                        ter0 == t_water_dp)
                        continue;
                    if (pass && dis_places == sel_place)
                    {
                        ter (x + tx, y + ty) = t_water_sh;
                        ter (x, y) = t_dirt;
                        return true;
                    }
                    dis_places++;
                }
        }
    }
    return false;
}

ter_id& map::ter(int x, int y)
{
 if (!INBOUNDS(x, y)) {
  nulter = t_null;
  return nulter;	// Out-of-bounds - null terrain 
 }
/*
 int nonant;
 cast_to_nonant(x, y, nonant);
*/
 int nonant = int(x / SEEX) + int(y / SEEY) * my_MAPSIZE;

 x %= SEEX;
 y %= SEEY;
 return grid[nonant]->ter[x][y];
}

std::string map::tername(int x, int y)
{
 return terlist[ter(x, y)].name;
}

std::string map::features(int x, int y)
{
// This is used in an info window that is 46 characters wide, and is expected
// to take up one line.  So, make sure it does that.
 std::string ret;
 if (has_flag(bashable, x, y))
  ret += "Smashable. ";	// 11 chars (running total)
 if (has_flag(diggable, x, y))
  ret += "Diggable. ";	// 21 chars
 if (has_flag(rough, x, y))
  ret += "Rough. ";	// 28 chars
 if (has_flag(sharp, x, y))
  ret += "Sharp. ";	// 35 chars
 return ret;
}

int map::move_cost(int x, int y)
{
 int vpart = -1;
 vehicle *veh = veh_at(x, y, vpart);
 if (veh) {  // moving past vehicle cost
  int dpart = veh->part_with_feature(vpart, vpf_obstacle);
  if (dpart >= 0 &&
      (!veh->part_flag(dpart, vpf_openable) || !veh->parts[dpart].open))
   return 0;
  else
   return 8;
 }
 return terlist[ter(x, y)].movecost;
}

int map::move_cost_ter_only(int x, int y)
{
 return terlist[ter(x, y)].movecost;
}

bool map::trans(int x, int y, char * trans_buf)
{
  if(trans_buf && trans_buf[x + (y * my_MAPSIZE * SEEX)] != -1)
   return trans_buf[x + (y + my_MAPSIZE * SEEX)];

 // Control statement is a problem. Normally returning false on an out-of-bounds
 // is how we stop rays from going on forever.  Instead we'll have to include
 // this check in the ray loop.
 int vpart = -1;
 vehicle *veh = veh_at(x, y, vpart);
 bool tertr;
 if (veh) {
  tertr = !veh->part_flag(vpart, vpf_opaque) || veh->parts[vpart].hp <= 0;
  if (!tertr) {
   int dpart = veh->part_with_feature(vpart, vpf_openable);
   if (dpart >= 0 && veh->parts[dpart].open)
    tertr = true; // open opaque door
  }
 } else
  tertr = terlist[ter(x, y)].flags & mfb(transparent);
 if( tertr )
 {
  field & f(field_at(x, y));
  if(f.type == 0 || // Fields may obscure the view, too
    fieldlist[f.type].transparent[f.density - 1]);
  if(trans_buf) trans_buf[x + (y * my_MAPSIZE * SEEX)] = 1;
  return true;
 }
 if(trans_buf) trans_buf[x + (y * my_MAPSIZE * SEEX)] = 0;
 return false;
}

bool map::has_flag(t_flag flag, int x, int y)
{
 if (flag == bashable) {
  int vpart;
  vehicle *veh = veh_at(x, y, vpart);
  if (veh && veh->parts[vpart].hp > 0 && // if there's a vehicle part here...
      veh->part_with_feature (vpart, vpf_obstacle) >= 0) {// & it is obstacle...
   int p = veh->part_with_feature (vpart, vpf_openable);
   if (p < 0 || !veh->parts[p].open) // and not open door
    return true;
  }
 }
 return terlist[ter(x, y)].flags & mfb(flag);
}

bool map::has_flag_ter_only(t_flag flag, int x, int y)
{
 return terlist[ter(x, y)].flags & mfb(flag);
}

bool map::is_destructable(int x, int y)
{
 return (has_flag(bashable, x, y) ||
         (move_cost(x, y) == 0 && !has_flag(liquid, x, y)));
}

bool map::is_destructable_ter_only(int x, int y)
{
 return (has_flag_ter_only(bashable, x, y) ||
         (move_cost_ter_only(x, y) == 0 && !has_flag(liquid, x, y)));
}

bool map::is_outside(int x, int y)
{
 bool out = (
         ter(x    , y    ) != t_floor && ter(x - 1, y - 1) != t_floor &&
         ter(x - 1, y    ) != t_floor && ter(x - 1, y + 1) != t_floor &&
         ter(x    , y - 1) != t_floor && ter(x    , y    ) != t_floor &&
         ter(x    , y + 1) != t_floor && ter(x + 1, y - 1) != t_floor &&
         ter(x + 1, y    ) != t_floor && ter(x + 1, y + 1) != t_floor &&
         ter(x    , y    ) != t_floor_wax &&
         ter(x - 1, y - 1) != t_floor_wax &&
         ter(x - 1, y    ) != t_floor_wax &&
         ter(x - 1, y + 1) != t_floor_wax &&
         ter(x    , y - 1) != t_floor_wax &&
         ter(x    , y    ) != t_floor_wax &&
         ter(x    , y + 1) != t_floor_wax &&
         ter(x + 1, y - 1) != t_floor_wax &&
         ter(x + 1, y    ) != t_floor_wax &&
         ter(x + 1, y + 1) != t_floor_wax   );
 if (out) {
  int vpart;
  vehicle *veh = veh_at (x, y, vpart);
  if (veh && veh->is_inside(vpart))
   out = false;
 }
 return out;
}

bool map::flammable_items_at(int x, int y)
{
 for (int i = 0; i < i_at(x, y).size(); i++) {
  item *it = &(i_at(x, y)[i]);
  if (it->made_of(PAPER) || it->made_of(WOOD) || it->made_of(COTTON) ||
      it->made_of(POWDER) || it->made_of(VEGGY) || it->is_ammo() ||
      it->type->id == itm_whiskey || it->type->id == itm_vodka ||
      it->type->id == itm_rum || it->type->id == itm_tequila)
   return true;
 }
 return false;
}

point map::random_outdoor_tile()
{
 std::vector<point> options;
 for (int x = 0; x < SEEX * my_MAPSIZE; x++) {
  for (int y = 0; y < SEEY * my_MAPSIZE; y++) {
   if (is_outside(x, y))
    options.push_back(point(x, y));
  }
 }
 if (options.empty()) // Nowhere is outdoors!
  return point(-1, -1);

 return options[rng(0, options.size() - 1)];
}

bool map::bash(int x, int y, int str, std::string &sound, int *res)
{
 sound = "";
 bool smashed_web = false;
 if (field_at(x, y).type == fd_web) {
  smashed_web = true;
  remove_field(x, y);
 }

 for (int i = 0; i < i_at(x, y).size(); i++) {	// Destroy glass items (maybe)
  if (i_at(x, y)[i].made_of(GLASS) && one_in(2)) {
   if (sound == "")
    sound = "A " + i_at(x, y)[i].tname() + " shatters!  ";
   else
    sound = "Some items shatter!  ";
   for (int j = 0; j < i_at(x, y)[i].contents.size(); j++)
    i_at(x, y).push_back(i_at(x, y)[i].contents[j]);
   i_rem(x, y, i);
   i--;
  }
 }

 int result = -1;
 int vpart;
 vehicle *veh = veh_at(x, y, vpart);
 if (veh) {
  veh->damage (vpart, str, 1);
  result = str;
  sound += "crash!";
  return true;
 }

 switch (ter(x, y)) {
 case t_wall_wood:
  result = rng(0, 120);
  if (res) *res = result;
  if (str >= result && str >= rng(0, 120)) {
   sound += "crunch!";
   ter(x, y) = t_wall_wood_chipped;
   int num_boards = rng(0, 2);
   for (int i = 0; i < num_boards; i++)
    add_item(x, y, (*itypes)[itm_2x4], 0);
   return true;
  } else {
   sound += "whump!";
   return true;
  }
  break;

 case t_wall_wood_chipped:
  result = rng(0, 100);
  if (res) *res = result;
  if (str >= result && str >= rng(0, 100)) {
   sound += "crunch!";
   ter(x, y) = t_wall_wood_broken;
   int num_boards = rng(3, 8);
   for (int i = 0; i < num_boards; i++)
    add_item(x, y, (*itypes)[itm_2x4], 0);
   return true;
  } else {
   sound += "whump!";
   return true;
  }
  break;

 case t_wall_wood_broken:
  result = rng(0, 80);
  if (res) *res = result;
  if (str >= result && str >= rng(0, 80)) {
   sound += "crash!";
   ter(x, y) = t_dirt;
   int num_boards = rng(4, 10);
   for (int i = 0; i < num_boards; i++)
    add_item(x, y, (*itypes)[itm_2x4], 0);
   return true;
  } else {
   sound += "whump!";
   return true;
  }
  break;

 case t_door_c:
 case t_door_locked:
 case t_door_locked_alarm:
  result = rng(0, 40);
  if (res) *res = result;
  if (str >= result) {
   sound += "smash!";
   ter(x, y) = t_door_b;
   return true;
  } else {
   sound += "whump!";
   return true;
  }
  break;

 case t_door_b:
  result = rng(0, 30);
  if (res) *res = result;
  if (str >= result) {
   sound += "crash!";
   ter(x, y) = t_door_frame;
   int num_boards = rng(2, 6);
   for (int i = 0; i < num_boards; i++)
    add_item(x, y, (*itypes)[itm_2x4], 0);
   return true;
  } else {
   sound += "wham!";
   return true;
  }
  break;

 case t_window:
 case t_window_alarm:
  result = rng(0, 6);
  if (res) *res = result;
  if (str >= result) {
   sound += "glass breaking!";
   ter(x, y) = t_window_frame;
   return true;
  } else {
   sound += "whack!";
   return true;
  }
  break;

 case t_door_boarded:
  result = dice(3, 50);
  if (res) *res = result;
  if (str >= result) {
   sound += "crash!";
   ter(x, y) = t_door_frame;
   int num_boards = rng(0, 2);
   for (int i = 0; i < num_boards; i++)
    add_item(x, y, (*itypes)[itm_2x4], 0);
   return true;
  } else {
   sound += "wham!";
   return true;
  }
  break;

 case t_window_boarded:
  result = dice(3, 30);
  if (res) *res = result;
  if (str >= result) {
   sound += "crash!";
   ter(x, y) = t_window_frame;
   int num_boards = rng(0, 2) * rng(0, 1);
   for (int i = 0; i < num_boards; i++)
    add_item(x, y, (*itypes)[itm_2x4], 0);
   return true;
  } else {
   sound += "wham!";
   return true;
  }
  break;

 case t_paper:
  result = dice(2, 6) - 2;
  if (res) *res = result;
  if (str >= result) {
   sound += "rrrrip!";
   ter(x, y) = t_dirt;
   return true;
  } else {
   sound += "slap!";
   return true;
  }
  break;

 case t_toilet:
  result = dice(8, 4) - 8;
  if (res) *res = result;
  if (str >= result) {
   sound += "porcelain breaking!";
   ter(x, y) = t_rubble;
   return true;
  } else {
   sound += "whunk!";
   return true;
  }
  break;

 case t_dresser:
 case t_bookcase:
  result = dice(3, 45);
  if (res) *res = result;
  if (str >= result) {
   sound += "smash!";
   ter(x, y) = t_floor;
   int num_boards = rng(4, 12);
   for (int i = 0; i < num_boards; i++)
    add_item(x, y, (*itypes)[itm_2x4], 0);
   return true;
  } else {
   sound += "whump.";
   return true;
  }
  break;

 case t_wall_glass_h:
 case t_wall_glass_v:
 case t_wall_glass_h_alarm:
 case t_wall_glass_v_alarm:
 case t_door_glass_c:
  result = rng(0, 20);
  if (res) *res = result;
  if (str >= result) {
   sound += "glass breaking!";
   ter(x, y) = t_floor;
   return true;
  } else {
   sound += "whack!";
   return true;
  }
  break;

 case t_reinforced_glass_h:
 case t_reinforced_glass_v:
  result = rng(60, 100);
  if (res) *res = result;
  if (str >= result) {
   sound += "glass breaking!";
   ter(x, y) = t_floor;
   return true;
  } else {
   sound += "whack!";
   return true;
  }
  break;

 case t_tree_young:
  result = rng(0, 50);
  if (res) *res = result;
  if (str >= result) {
   sound += "crunch!";
   ter(x, y) = t_underbrush;
   int num_sticks = rng(0, 3);
   for (int i = 0; i < num_sticks; i++)
    add_item(x, y, (*itypes)[itm_stick], 0);
   return true;
  } else {
   sound += "whack!";
   return true;
  }
  break;

 case t_underbrush:
  result = rng(0, 30);
  if (res) *res = result;
  if (str >= result && !one_in(4)) {
   sound += "crunch.";
   ter(x, y) = t_dirt;
   return true;
  } else {
   sound += "brush.";
   return true;
  }
  break;

 case t_shrub:
  if (str >= rng(0, 30) && str >= rng(0, 30) && str >= rng(0, 30) && one_in(2)){
   sound += "crunch.";
   ter(x, y) = t_underbrush;
   return true;
  } else {
   sound += "brush.";
   return true;
  }
  break;

 case t_marloss:
  result = rng(0, 40);
  if (res) *res = result;
  if (str >= result) {
   sound += "crunch!";
   ter(x, y) = t_fungus;
   return true;
  } else {
   sound += "whack!";
   return true;
  }
  break;

 case t_vat:
  result = dice(2, 20);
  if (res) *res = result;
  if (str >= result) {
   sound += "ker-rash!";
   ter(x, y) = t_floor;
   return true;
  } else {
   sound += "plunk.";
   return true;
  }
 case t_crate_c:
 case t_crate_o:
  result = dice(4, 20);
  if (res) *res = result;
  if (str >= result) {
   sound += "smash";
   ter(x, y) = t_dirt;
   int num_boards = rng(1, 5);
   for (int i = 0; i < num_boards; i++)
    add_item(x, y, (*itypes)[itm_2x4], 0);
   return true;
  } else {
   sound += "wham!";
   return true;
  }
 }
 if (res) *res = result;
 if (move_cost(x, y) == 0) {
  sound += "thump!";
  return true;
 }
 return smashed_web;// If we kick empty space, the action is cancelled
}

// map::destroy is only called (?) if the terrain is NOT bashable.
void map::destroy(game *g, int x, int y, bool makesound)
{
 switch (ter(x, y)) {

 case t_gas_pump:
  if (makesound && one_in(3))
   g->explosion(x, y, 40, 0, true);
  else {
   for (int i = x - 2; i <= x + 2; i++) {
    for (int j = y - 2; j <= y + 2; j++) {
     if (move_cost(i, j) > 0 && one_in(3))
      add_item(i, j, g->itypes[itm_gasoline], 0);
     if (move_cost(i, j) > 0 && one_in(6))
      add_item(i, j, g->itypes[itm_steel_chunk], 0);
    }
   }
  }
  ter(x, y) = t_rubble;
  break;

 case t_door_c:
 case t_door_b:
 case t_door_locked:
 case t_door_boarded:
  ter(x, y) = t_door_frame;
  for (int i = x - 2; i <= x + 2; i++) {
   for (int j = y - 2; j <= y + 2; j++) {
    if (move_cost(i, j) > 0 && one_in(6))
     add_item(i, j, g->itypes[itm_2x4], 0);
   }
  }
  break;

 case t_wall_v:
 case t_wall_h:
  for (int i = x - 2; i <= x + 2; i++) {
   for (int j = y - 2; j <= y + 2; j++) {
    if (move_cost(i, j) > 0 && one_in(5))
     add_item(i, j, g->itypes[itm_rock], 0);
    if (move_cost(i, j) > 0 && one_in(4))
     add_item(i, j, g->itypes[itm_2x4], 0);
   }
  }
  ter(x, y) = t_rubble;
  break;

 default:
  if (makesound && has_flag(explodes, x, y) && one_in(2))
   g->explosion(x, y, 40, 0, true);
  ter(x, y) = t_rubble;
 }

 if (makesound)
  g->sound(x, y, 40, "SMASH!!");
}

void map::shoot(game *g, int x, int y, int &dam, bool hit_items, unsigned flags)
{
 if (dam < 0)
  return;

 if (has_flag(alarmed, x, y) && !g->event_queued(EVENT_WANTED)) {
  g->sound(g->u.posx, g->u.posy, 30, "An alarm sounds!");
  g->add_event(EVENT_WANTED, int(g->turn) + 300, 0, g->levx, g->levy);
 }

 int vpart;
 vehicle *veh = veh_at(x, y, vpart);
 if (veh) {
  bool inc = (flags & mfb(IF_AMMO_INCENDIARY) || flags & mfb(IF_AMMO_FLAME));
  dam = veh->damage (vpart, dam, inc? 2 : 0, hit_items);
 }

 switch (ter(x, y)) {

 case t_wall_wood_broken:
 case t_door_b:
  if (hit_items || one_in(8)) {	// 1 in 8 chance of hitting the door
   dam -= rng(20, 40);
   if (dam > 0)
    ter(x, y) = t_dirt;
  } else
   dam -= rng(0, 1);
  break;


 case t_door_c:
 case t_door_locked:
 case t_door_locked_alarm:
  dam -= rng(15, 30);
  if (dam > 0)
   ter(x, y) = t_door_b;
  break;

 case t_door_boarded:
  dam -= rng(15, 35);
  if (dam > 0)
   ter(x, y) = t_door_b;
  break;

 case t_window:
 case t_window_alarm:
  dam -= rng(0, 5);
  ter(x, y) = t_window_frame;
  break;

 case t_window_boarded:
  dam -= rng(10, 30);
  if (dam > 0)
   ter(x, y) = t_window_frame;
  break;

 case t_wall_glass_h:
 case t_wall_glass_v:
 case t_wall_glass_h_alarm:
 case t_wall_glass_v_alarm:
  dam -= rng(0, 8);
  ter(x, y) = t_floor;
  break;

 case t_paper:
  dam -= rng(4, 16);
  if (dam > 0)
   ter(x, y) = t_dirt;
  if (flags & mfb(IF_AMMO_INCENDIARY))
   add_field(g, x, y, fd_fire, 1);
  break;

 case t_gas_pump:
  if (hit_items || one_in(3)) {
   if (dam > 15) {
    if (flags & mfb(IF_AMMO_INCENDIARY) || flags & mfb(IF_AMMO_FLAME))
     g->explosion(x, y, 40, 0, true);
    else {
     for (int i = x - 2; i <= x + 2; i++) {
      for (int j = y - 2; j <= y + 2; j++) {
       if (move_cost(i, j) > 0 && one_in(3))
        add_item(i, j, g->itypes[itm_gasoline], 0);
      }
     }
    }
    ter(x, y) = t_gas_pump_smashed;
   }
   dam -= 60;
  }
  break;

 case t_vat:
  if (dam >= 10) {
   g->sound(x, y, 15, "ke-rash!");
   ter(x, y) = t_floor;
  } else
   dam = 0;
  break;

 default:
  if (move_cost(x, y) == 0 && !trans(x, y))
   dam = 0;	// TODO: Bullets can go through some walls?
  else
   dam -= (rng(0, 1) * rng(0, 1) * rng(0, 1));
 }

 if (flags & mfb(IF_AMMO_TRAIL) && !one_in(4))
  add_field(g, x, y, fd_smoke, rng(1, 2));

// Set damage to 0 if it's less
 if (dam < 0)
  dam = 0;

// Check fields?
 field *fieldhit = &(field_at(x, y));
 switch (fieldhit->type) {
  case fd_web:
   if (flags & mfb(IF_AMMO_INCENDIARY) || flags & mfb(IF_AMMO_FLAME))
    add_field(g, x, y, fd_fire, fieldhit->density - 1);
   else if (dam > 5 + fieldhit->density * 5 && one_in(5 - fieldhit->density)) {
    dam -= rng(1, 2 + fieldhit->density * 2);
    remove_field(x, y);
   }
   break;
 }

// Now, destroy items on that tile.

 if ((move_cost(x, y) == 2 && !hit_items) || !INBOUNDS(x, y))
  return;	// Items on floor-type spaces won't be shot up.

 bool destroyed;
 for (int i = 0; i < i_at(x, y).size(); i++) {
  destroyed = false;
  switch (i_at(x, y)[i].type->m1) {
   case GLASS:
   case PAPER:
    if (dam > rng(2, 8) && one_in(i_at(x, y)[i].volume()))
     destroyed = true;
    break;
   case PLASTIC:
    if (dam > rng(2, 10) && one_in(i_at(x, y)[i].volume() * 3))
     destroyed = true;
    break;
   case VEGGY:
   case FLESH:
    if (dam > rng(10, 40))
     destroyed = true;
    break;
   case COTTON:
   case WOOL:
    i_at(x, y)[i].damage++;
    if (i_at(x, y)[i].damage >= 5)
     destroyed = true;
    break;
  }
  if (destroyed) {
   for (int j = 0; j < i_at(x, y)[i].contents.size(); j++)
    i_at(x, y).push_back(i_at(x, y)[i].contents[j]);
   i_rem(x, y, i);
   i--;
  }
 }
}

bool map::hit_with_acid(game *g, int x, int y)
{
 if (move_cost(x, y) != 0)
  return false; // Didn't hit the tile!

 switch (ter(x, y)) {
  case t_wall_glass_v:
  case t_wall_glass_h:
  case t_wall_glass_v_alarm:
  case t_wall_glass_h_alarm:
  case t_vat:
   ter(x, y) = t_floor;
   break;

  case t_door_c:
  case t_door_locked:
  case t_door_locked_alarm:
   if (one_in(3))
    ter(x, y) = t_door_b;
   break;

  case t_door_b:
   if (one_in(4))
    ter(x, y) = t_door_frame;
   else
    return false;
   break;

  case t_window:
  case t_window_alarm:
   ter(x, y) = t_window_empty;
   break;

  case t_wax:
   ter(x, y) = t_floor_wax;
   break;

  case t_toilet:
  case t_gas_pump:
  case t_gas_pump_smashed:
   return false;

  case t_card_science:
  case t_card_military:
   ter(x, y) = t_card_reader_broken;
   break;
 }

 return true;
}

void map::marlossify(int x, int y)
{
 int type = rng(1, 9);
 switch (type) {
  case 1:
  case 2:
  case 3:
  case 4: ter(x, y) = t_fungus;      break;
  case 5:
  case 6:
  case 7: ter(x, y) = t_marloss;     break;
  case 8: ter(x, y) = t_tree_fungal; break;
  case 9: ter(x, y) = t_slime;       break;
 }
}

bool map::open_door(int x, int y, bool inside)
{
 if (ter(x, y) == t_door_c) {
  ter(x, y) = t_door_o;
  return true;
 } else if (ter(x, y) == t_door_metal_c) {
  ter(x, y) = t_door_metal_o;
  return true;
 } else if (ter(x, y) == t_door_glass_c) {
  ter(x, y) = t_door_glass_o;
  return true;
 } else if (inside &&
            (ter(x, y) == t_door_locked || ter(x, y) == t_door_locked_alarm)) {
  ter(x, y) = t_door_o;
  return true;
 }
 return false;
}

void map::translate(ter_id from, ter_id to)
{
 if (from == to) {
  debugmsg("map::translate %s => %s", terlist[from].name.c_str(),
                                      terlist[from].name.c_str());
  return;
 }
 for (int x = 0; x < SEEX * my_MAPSIZE; x++) {
  for (int y = 0; y < SEEY * my_MAPSIZE; y++) {
   if (ter(x, y) == from)
    ter(x, y) = to;
  }
 }
}

bool map::close_door(int x, int y)
{
 if (ter(x, y) == t_door_o) {
  ter(x, y) = t_door_c;
  return true;
 } else if (ter(x, y) == t_door_metal_o) {
  ter(x, y) = t_door_metal_c;
  return true;
 } else if (ter(x, y) == t_door_glass_o) {
  ter(x, y) = t_door_glass_c;
  return true;
 }
 return false;
}

int& map::radiation(int x, int y)
{
 if (!INBOUNDS(x, y)) {
  nulrad = 0;
  return nulrad;
 }
/*
 int nonant;
 cast_to_nonant(x, y, nonant);
*/
 int nonant = int(x / SEEX) + int(y / SEEY) * my_MAPSIZE;

 x %= SEEX;
 y %= SEEY;
 return grid[nonant]->rad[x][y];
}

std::vector<item>& map::i_at(int x, int y)
{
 if (!INBOUNDS(x, y)) {
  nulitems.clear();
  return nulitems;
 }
/*
 int nonant;
 cast_to_nonant(x, y, nonant);
*/
 int nonant = int(x / SEEX) + int(y / SEEY) * my_MAPSIZE;

 x %= SEEX;
 y %= SEEY;
 return grid[nonant]->itm[x][y];
}

item map::water_from(int x, int y)
{
 item ret((*itypes)[itm_water], 0);
 if (ter(x, y) == t_water_sh && one_in(3))
  ret.poison = rng(1, 4);
 else if (ter(x, y) == t_water_dp && one_in(4))
  ret.poison = rng(1, 4);
 else if (ter(x, y) == t_sewage)
  ret.poison = rng(1, 7);
 else if (ter(x, y) == t_toilet && !one_in(3))
  ret.poison = rng(1, 3);

 return ret;
}

void map::i_rem(int x, int y, int index)
{
 if (index > i_at(x, y).size() - 1)
  return;
 i_at(x, y).erase(i_at(x, y).begin() + index);
}

void map::i_clear(int x, int y)
{
 i_at(x, y).clear();
}

point map::find_item(item *it)
{
 point ret;
 for (ret.x = 0; ret.x < SEEX * my_MAPSIZE; ret.x++) {
  for (ret.y = 0; ret.y < SEEY * my_MAPSIZE; ret.y++) {
   for (int i = 0; i < i_at(ret.x, ret.y).size(); i++) {
    if (it == &i_at(ret.x, ret.y)[i])
     return ret;
   }
  }
 }
 ret.x = -1;
 ret.y = -1;
 return ret;
}

void map::add_item(int x, int y, itype* type, int birthday)
{
 if (type->is_style())
  return;
 item tmp(type, birthday);
 tmp = tmp.in_its_container(itypes);
 if (tmp.made_of(LIQUID) && has_flag(swimmable, x, y))
  return;
 add_item(x, y, tmp);
}

void map::add_item(int x, int y, item new_item)
{
 if (new_item.is_style())
  return;
 if (!INBOUNDS(x, y))
  return;
 if (new_item.made_of(LIQUID) && has_flag(swimmable, x, y))
  return;
 if (has_flag(noitem, x, y) || i_at(x, y).size() >= 26) {// Too many items there
  std::vector<point> okay;
  for (int i = x - 1; i <= x + 1; i++) {
   for (int j = y - 1; j <= y + 1; j++) {
    if (INBOUNDS(i, j) && move_cost(i, j) > 0 && !has_flag(noitem, i, j) &&
        i_at(i, j).size() < 26)
     okay.push_back(point(i, j));
   }
  }
  if (okay.size() == 0) {
   for (int i = x - 2; i <= x + 2; i++) {
    for (int j = y - 2; j <= y + 2; j++) {
     if (INBOUNDS(i, j) && move_cost(i, j) > 0 && !has_flag(noitem, i, j) &&
         i_at(i, j).size() < 26)
      okay.push_back(point(i, j));
    }
   }
  }
  if (okay.size() == 0)// STILL?
   return;
  point choice = okay[rng(0, okay.size() - 1)];
  add_item(choice.x, choice.y, new_item);
  return;
 }
/*
 int nonant;
 cast_to_nonant(x, y, nonant);
*/
 int nonant = int(x / SEEX) + int(y / SEEY) * my_MAPSIZE;

 x %= SEEX;
 y %= SEEY;
 grid[nonant]->itm[x][y].push_back(new_item);
 if (new_item.active)
  grid[nonant]->active_item_count++;
}

void map::process_active_items(game *g)
{
 for (int gx = 0; gx < my_MAPSIZE; gx++) {
  for (int gy = 0; gy < my_MAPSIZE; gy++) {
   if (grid[gx + gy * my_MAPSIZE]->active_item_count > 0)
    process_active_items_in_submap(g, gx + gy * my_MAPSIZE);
  }
 }
}
     
void map::process_active_items_in_submap(game *g, int nonant)
{
 it_tool* tmp;
 iuse use;
 for (int i = 0; i < SEEX; i++) {
  for (int j = 0; j < SEEY; j++) {
   std::vector<item> *items = &(grid[nonant]->itm[i][j]);
   for (int n = 0; n < items->size(); n++) {
    if ((*items)[n].active) {
     if (!(*items)[n].is_tool()) { // It's probably a charger gun
      (*items)[n].active = false;
      (*items)[n].charges = 0;
     } else { 
      tmp = dynamic_cast<it_tool*>((*items)[n].type);
      (use.*tmp->use)(g, &(g->u), &((*items)[n]), true);
      if (tmp->turns_per_charge > 0 && int(g->turn) % tmp->turns_per_charge ==0)
       (*items)[n].charges--;
      if ((*items)[n].charges <= 0) {
       (use.*tmp->use)(g, &(g->u), &((*items)[n]), false);
       if (tmp->revert_to == itm_null || (*items)[n].charges == -1) {
        items->erase(items->begin() + n);
        grid[nonant]->active_item_count--;
        n--;
       } else
        (*items)[n].type = g->itypes[tmp->revert_to];
      }
     }
    }
   }
  }
 }
}

void map::use_amount(point origin, int range, itype_id type, int quantity,
                     bool use_container)
{
 for (int radius = 0; radius <= range && quantity > 0; radius++) {
  for (int x = origin.x - radius; x <= origin.x + radius; x++) {
   for (int y = origin.y - radius; y <= origin.y + radius; y++) {
    if (rl_dist(origin.x, origin.y, x, y) >= radius) {
     for (int n = 0; n < i_at(x, y).size() && quantity > 0; n++) {
      item* curit = &(i_at(x, y)[n]);
      bool used_contents = false;
      for (int m = 0; m < curit->contents.size() && quantity > 0; m++) {
       if (curit->contents[m].type->id == type) {
        quantity--;
        curit->contents.erase(curit->contents.begin() + m);
        m--;
        used_contents = true;
       }
      }
      if (use_container && used_contents) {
       i_rem(x, y, n);
       n--;
      } else if (curit->type->id == type && quantity > 0) {
       quantity--;
       i_rem(x, y, n);
       n--;
      }
     }
    }
   }
  }
 }
}

void map::use_charges(point origin, int range, itype_id type, int quantity)
{
 for (int radius = 0; radius <= range && quantity > 0; radius++) {
  for (int x = origin.x - radius; x <= origin.x + radius; x++) {
   for (int y = origin.y - radius; y <= origin.y + radius; y++) {
    if (rl_dist(origin.x, origin.y, x, y) >= radius) {
     for (int n = 0; n < i_at(x, y).size(); n++) {
      item* curit = &(i_at(x, y)[n]);
// Check contents first
      for (int m = 0; m < curit->contents.size() && quantity > 0; m++) {
       if (curit->contents[m].type->id == type) {
        if (curit->contents[m].charges <= quantity) {
         quantity -= curit->contents[m].charges;
         if (curit->contents[m].destroyed_at_zero_charges()) {
          curit->contents.erase(curit->contents.begin() + m);
          m--;
         } else
          curit->contents[m].charges = 0;
        } else {
         curit->contents[m].charges -= quantity;
         return;
        }
       }
      }
// Now check the actual item
      if (curit->type->id == type) {
       if (curit->charges <= quantity) {
        quantity -= curit->charges;
        if (curit->destroyed_at_zero_charges()) {
         i_rem(x, y, n);
         n--;
        } else
         curit->charges = 0;
       } else {
        curit->charges -= quantity;
        return;
       }
      }
     }
    }
   }
  }
 }
}
 
trap_id& map::tr_at(int x, int y)
{
 if (!INBOUNDS(x, y)) {
  nultrap = tr_null;
  return nultrap;	// Out-of-bounds, return our null trap
 }
/*
 int nonant;
 cast_to_nonant(x, y, nonant);
*/
 int nonant = int(x / SEEX) + int(y / SEEY) * my_MAPSIZE;

 x %= SEEX;
 y %= SEEY;
 if (x < 0 || x >= SEEX || y < 0 || y >= SEEY) {
  debugmsg("tr_at contained bad x:y %d:%d", x, y);
  nultrap = tr_null;
  return nultrap;	// Out-of-bounds, return our null trap
 }

 if (terlist[ grid[nonant]->ter[x][y] ].trap != tr_null) {
  nultrap = terlist[ grid[nonant]->ter[x][y] ].trap;
  return nultrap;
 }
 
 return grid[nonant]->trp[x][y];
}

void map::add_trap(int x, int y, trap_id t)
{
 if (!INBOUNDS(x, y))
  return;
 int nonant = int(x / SEEX) + int(y / SEEY) * my_MAPSIZE;

 x %= SEEX;
 y %= SEEY;
 grid[nonant]->trp[x][y] = t;
}

void map::disarm_trap(game *g, int x, int y)
{
 if (tr_at(x, y) == tr_null) {
  debugmsg("Tried to disarm a trap where there was none (%d %d)", x, y);
  return;
 }
 int diff = g->traps[tr_at(x, y)]->difficulty;
 int roll = rng(g->u.sklevel[sk_traps], 4 * g->u.sklevel[sk_traps]);
 while ((rng(5, 20) < g->u.per_cur || rng(1, 20) < g->u.dex_cur) && roll < 50)
  roll++;
 if (roll >= diff) {
  g->add_msg("You disarm the trap!");
  std::vector<itype_id> comp = g->traps[tr_at(x, y)]->components;
  for (int i = 0; i < comp.size(); i++) {
   if (comp[i] != itm_null)
    add_item(x, y, g->itypes[comp[i]], 0);
  }
  tr_at(x, y) = tr_null;
  if(diff > 1.25*g->u.sklevel[sk_traps]) // failure might have set off trap
   g->u.practice(sk_traps, 1.5*(diff - g->u.sklevel[sk_traps]));
 } else if (roll >= diff * .8) {
  g->add_msg("You fail to disarm the trap.");
  if(diff > 1.25*g->u.sklevel[sk_traps])
   g->u.practice(sk_traps, 1.5*(diff - g->u.sklevel[sk_traps]));
 }
 else {
  g->add_msg("You fail to disarm the trap, and you set it off!");
  trap* tr = g->traps[tr_at(x, y)];
  trapfunc f;
  (f.*(tr->act))(g, x, y);
  if(diff - roll <= 6)
   // Give xp for failing, but not if we failed terribly (in which
   // case the trap may not be disarmable).
   g->u.practice(sk_traps, 2*diff);
 }
}
 
field& map::field_at(int x, int y)
{
 if (!INBOUNDS(x, y)) {
  nulfield = field();
  return nulfield;
 }
/*
 int nonant;
 cast_to_nonant(x, y, nonant);
*/
 int nonant = int(x / SEEX) + int(y / SEEY) * my_MAPSIZE;

 x %= SEEX;
 y %= SEEY;
 return grid[nonant]->fld[x][y];
}

bool map::add_field(game *g, int x, int y, field_id t, unsigned char density)
{
 if (!INBOUNDS(x, y))
  return false;
 if (field_at(x, y).type == fd_web && t == fd_fire)
  density++;
 else if (!field_at(x, y).is_null()) // Blood & bile are null too
  return false;
 if (density > 3)
  density = 3;
 if (density <= 0)
  return false;
 int nonant = int(x / SEEX) + int(y / SEEY) * my_MAPSIZE;
 x %= SEEX;
 y %= SEEY;
 if (grid[nonant]->fld[x][y].type == fd_null)
  grid[nonant]->field_count++;
 grid[nonant]->fld[x][y] = field(t, density, 0);
 if (g != NULL && x == g->u.posx && y == g->u.posy &&
     grid[nonant]->fld[x][y].is_dangerous()) {
  g->cancel_activity_query("You're in a %s!",
                           fieldlist[t].name[density - 1].c_str());
 }
 return true;
}

void map::remove_field(int x, int y)
{
 if (!INBOUNDS(x, y))
  return;
 int nonant = int(x / SEEX) + int(y / SEEY) * my_MAPSIZE;
 x %= SEEX;
 y %= SEEY;
 if (grid[nonant]->fld[x][y].type != fd_null)
  grid[nonant]->field_count--;
 grid[nonant]->fld[x][y] = field();
}

computer* map::computer_at(int x, int y)
{
 if (!INBOUNDS(x, y))
  return NULL;
/*
 int nonant;
 cast_to_nonant(x, y, nonant);
*/
 int nonant = int(x / SEEX) + int(y / SEEY) * my_MAPSIZE;

 x %= SEEX;
 y %= SEEY;
 if (grid[nonant]->comp.name == "")
  return NULL;
 return &(grid[nonant]->comp);
}

void map::debug()
{
 mvprintw(0, 0, "MAP DEBUG");
 getch();
 for (int i = 0; i <= SEEX * 2; i++) {
  for (int j = 0; j <= SEEY * 2; j++) {
   if (i_at(i, j).size() > 0) {
    mvprintw(1, 0, "%d, %d: %d items", i, j, i_at(i, j).size());
    mvprintw(2, 0, "%c, %d", i_at(i, j)[0].symbol(), i_at(i, j)[0].color());
    getch();
   }
  }
 }
 getch();
}

void map::draw(game *g, WINDOW* w, point center)
{
 int natural_sight_range = g->u.sight_range(1);
 int light_sight_range = g->u.sight_range(g->light_level());
 int lowlight_sight_range = std::max(g->light_level() / 2, natural_sight_range);
 int max_sight_range = g->u.unimpaired_range();

 for (int i = 0; i < my_MAPSIZE * my_MAPSIZE; i++) {
  if (!grid[i])
   debugmsg("grid %d (%d, %d) is null! mapbuffer size = %d",
            i, i % my_MAPSIZE, i / my_MAPSIZE, MAPBUFFER.size());
 }
 //DebugLog() << "natural_sight_range:" << natural_sight_range << "\n";
 //DebugLog() << "light_sight_range:" << light_sight_range << "\n";
 //DebugLog() << "lowlight_sight_range:" << lowlight_sight_range << "\n";
 //DebugLog() << "max_sight_range:" << max_sight_range << "\n";

 int t = 0;
<<<<<<< HEAD
=======
 int light = g->u.sight_range(g->light_level());
 char trans_buf[my_MAPSIZE*SEEX][my_MAPSIZE*SEEY];
 memset(trans_buf, -1, sizeof(trans_buf));
>>>>>>> ebbf82dc
 for  (int realx = center.x - SEEX; realx <= center.x + SEEX; realx++) {
  for (int realy = center.y - SEEY; realy <= center.y + SEEY; realy++) {
   int dist = rl_dist(g->u.posx, g->u.posy, realx, realy);
   int sight_range = light_sight_range;

   // While viewing indoor areas use lightmap model
   if (!g->lm.is_outside(realx - g->u.posx, realy - g->u.posy)) {
    sight_range = natural_sight_range;
   }

   // I've moved this part above loops without even thinking that
   // this must stay here...
   int real_max_sight_range = light_sight_range > max_sight_range ? light_sight_range : max_sight_range;
   int distance_to_look = real_max_sight_range;
   if (OPTIONS[OPT_GRADUAL_NIGHT_LIGHT] > 0.) {
    // in this case we'll be always looking at maximum distance
    // and light level should do rest of the work....
    distance_to_look = DAYLIGHT_LEVEL;
   }
 
   int diffx = (g->u.posx - center.x), diffy = (g->u.posy - center.y);
   bool can_see = g->lm.sees(diffx, diffy, realx - center.x, realy - center.y, distance_to_look);
   lit_level lit = g->lm.at(realx - center.x, realy - center.y);

   if (OPTIONS[OPT_GRADUAL_NIGHT_LIGHT] > 0.) {
    // now we're gonna adjust real_max_sight, to cover some nearby "highlights",
	// but at the same time changing light-level depending on distance,
	// to create actual "gradual" stuff
	// Also we'll try to ALWAYS show LL_BRIGHT stuff independent of where it is...
    if (lit != LL_BRIGHT) {
     if (dist > real_max_sight_range) {
      int intLit = (int)lit - (dist - real_max_sight_range)/2;
      if (intLit < 0) intLit = LL_DARK;
      lit = (lit_level)intLit;
     }
    }
	// additional case for real_max_sight_range
	// if both light_sight_range and max_sight_range were small
	// it means we really have limited visibility (e.g. inside a pit)
	// and we shouldn't touch that
	if (lit > LL_DARK && real_max_sight_range > 1) {
     real_max_sight_range = distance_to_look;
    }
   }

   if (dist > real_max_sight_range ||
       (dist > light_sight_range &&
         (lit == LL_DARK ||
         (g->u.sight_impaired() && lit != LL_BRIGHT)))) {
    if (g->u.has_disease(DI_BOOMERED))
   	 mvwputch(w, realy+SEEY - center.y, realx+SEEX - center.x, c_magenta, '#');
   	else
   	 mvwputch(w, realy+SEEY - center.y, realx+SEEX - center.x, c_dkgray, '#');
   } else if (dist > light_sight_range && g->u.sight_impaired() && lit == LL_BRIGHT) {
    if (g->u.has_disease(DI_BOOMERED))
     mvwputch(w, realy+SEEY - center.y, realx+SEEX - center.x, c_pink, '#');
    else
     mvwputch(w, realy+SEEY - center.y, realx+SEEX - center.x, c_ltgray, '#');
   } else if (dist <= g->u.clairvoyance() || can_see) {
    drawsq(w, g->u, realx, realy, false, true, center.x, center.y,
           (dist > lowlight_sight_range && LL_LIT > lit) ||
           (dist > sight_range && LL_LOW == lit),
           LL_BRIGHT == lit);
   } else {
    mvwputch(w, realy+SEEY - center.y, realx+SEEX - center.x, c_black,'#');
   }
  }
 }
 int atx = SEEX + g->u.posx - center.x, aty = SEEY + g->u.posy - center.y;
 if (atx >= 0 && atx < SEEX * 2 + 1 && aty >= 0 && aty < SEEY * 2 + 1)
  mvwputch(w, aty, atx, g->u.color(), '@');
}

void map::drawsq(WINDOW* w, player &u, int x, int y, bool invert,
                 bool show_items, int cx, int cy,
                 bool low_light, bool bright_light)
{
 if (!INBOUNDS(x, y))
  return;	// Out of bounds
 if (cx == -1)
  cx = u.posx;
 if (cy == -1)
  cy = u.posy;
 int k = x + SEEX - cx;
 int j = y + SEEY - cy;
 nc_color tercol;
 long sym = terlist[ter(x, y)].sym;
 bool hi = false;
 bool normal_tercol = false, drew_field = false; 
 if (u.has_disease(DI_BOOMERED))
  tercol = c_magenta;
 else if ((u.is_wearing(itm_goggles_nv) && u.has_active_item(itm_UPS_on)) ||
          u.has_active_bionic(bio_night_vision))
  tercol = (bright_light) ? c_white : c_ltgreen;
 else if (low_light)
  tercol = c_dkgray;
 else
 {
  normal_tercol = true;
  tercol = terlist[ter(x, y)].color;
 }
 if (move_cost(x, y) == 0 && has_flag(swimmable, x, y) && !u.underwater)
  show_items = false;	// Can only see underwater items if WE are underwater
// If there's a trap here, and we have sufficient perception, draw that instead
 if (tr_at(x, y) != tr_null &&
     u.per_cur - u.encumb(bp_eyes) >= (*traps)[tr_at(x, y)]->visibility) {
  tercol = (*traps)[tr_at(x, y)]->color;
  if ((*traps)[tr_at(x, y)]->sym == '%') {
   switch(rng(1, 5)) {
    case 1: sym = '*'; break;
    case 2: sym = '0'; break;
    case 3: sym = '8'; break;
    case 4: sym = '&'; break;
    case 5: sym = '+'; break;
   }
  } else
   sym = (*traps)[tr_at(x, y)]->sym;
 }
// If there's a field here, draw that instead (unless its symbol is %)
 if (field_at(x, y).type != fd_null &&
     fieldlist[field_at(x, y).type].sym != '&') {
  tercol = fieldlist[field_at(x, y).type].color[field_at(x, y).density - 1];
  drew_field = true;
  if (fieldlist[field_at(x, y).type].sym == '*') {
   switch (rng(1, 5)) {
    case 1: sym = '*'; break;
    case 2: sym = '0'; break;
    case 3: sym = '8'; break;
    case 4: sym = '&'; break;
    case 5: sym = '+'; break;
   }
  } else if (fieldlist[field_at(x, y).type].sym != '%' ||
             i_at(x, y).size() > 0) {
   sym = fieldlist[field_at(x, y).type].sym;
   drew_field = false;
  }
 }
// If there's items here, draw those instead
 if (show_items && i_at(x, y).size() > 0 && !drew_field) {
  if ((terlist[ter(x, y)].sym != '.'))
   hi = true;
  else {
   tercol = i_at(x, y)[i_at(x, y).size() - 1].color();
   if (i_at(x, y).size() > 1)
    invert = !invert;
   sym = i_at(x, y)[i_at(x, y).size() - 1].symbol();
  }
 }

 int veh_part = 0;
 vehicle *veh = veh_at(x, y, veh_part);
 if (veh) {
  sym = special_symbol (veh->face.dir_symbol(veh->part_sym(veh_part)));
  if (normal_tercol)
   tercol = veh->part_color(veh_part);
 }

 if (invert)
  mvwputch_inv(w, j, k, tercol, sym);
 else if (hi)
  mvwputch_hi (w, j, k, tercol, sym);
 else
  mvwputch    (w, j, k, tercol, sym);
}

/*
map::sees based off code by Steve Register [arns@arns.freeservers.com]
http://roguebasin.roguelikedevelopment.org/index.php?title=Simple_Line_of_Sight
*/
bool map::sees(int Fx, int Fy, int Tx, int Ty, int range, int &tc, char * trans_buf)
{
 int dx = Tx - Fx;
 int dy = Ty - Fy;
 int ax = abs(dx) << 1;
 int ay = abs(dy) << 1;
 int sx = SGN(dx);
 int sy = SGN(dy);
 int x = Fx;
 int y = Fy;
 int t = 0;
 int st;
 
 if (range >= 0 && (abs(dx) > range || abs(dy) > range))
  return false;	// Out of range!
 if (ax > ay) { // Mostly-horizontal line
  st = SGN(ay - (ax >> 1));
// Doing it "backwards" prioritizes straight lines before diagonal.
// This will help avoid creating a string of zombies behind you and will
// promote "mobbing" behavior (zombies surround you to beat on you)
  for (tc = abs(ay - (ax >> 1)) * 2 + 1; tc >= -1; tc--) {
   t = tc * st;
   x = Fx;
   y = Fy;
   do {
    if (t > 0) {
     y += sy;
     t -= ax;
    }
    x += sx;
    t += ay;
    if (x == Tx && y == Ty) {
     tc *= st;
     return true;
    }
   } while ((trans(x, y, trans_buf)) && (INBOUNDS(x,y)));
  }
  return false;
 } else { // Same as above, for mostly-vertical lines
  st = SGN(ax - (ay >> 1));
  for (tc = abs(ax - (ay >> 1)) * 2 + 1; tc >= -1; tc--) {
  t = tc * st;
  x = Fx;
  y = Fy;
   do {
    if (t > 0) {
     x += sx;
     t -= ay;
    }
    y += sy;
    t += ax;
    if (x == Tx && y == Ty) {
     tc *= st;
     return true;
    }
   } while ((trans(x, y, trans_buf)) && (INBOUNDS(x,y)));
  }
  return false;
 }
 return false; // Shouldn't ever be reached, but there it is.
}

bool map::clear_path(int Fx, int Fy, int Tx, int Ty, int range, int cost_min,
                     int cost_max, int &tc)
{
 int dx = Tx - Fx;
 int dy = Ty - Fy;
 int ax = abs(dx) << 1;
 int ay = abs(dy) << 1;
 int sx = SGN(dx);
 int sy = SGN(dy);
 int x = Fx;
 int y = Fy;
 int t = 0;
 int st;
 
 if (range >= 0 && (abs(dx) > range || abs(dy) > range))
  return false;	// Out of range!
 if (ax > ay) { // Mostly-horizontal line
  st = SGN(ay - (ax >> 1));
// Doing it "backwards" prioritizes straight lines before diagonal.
// This will help avoid creating a string of zombies behind you and will
// promote "mobbing" behavior (zombies surround you to beat on you)
  for (tc = abs(ay - (ax >> 1)) * 2 + 1; tc >= -1; tc--) {
   t = tc * st;
   x = Fx;
   y = Fy;
   do {
    if (t > 0) {
     y += sy;
     t -= ax;
    }
    x += sx;
    t += ay;
    if (x == Tx && y == Ty) {
     tc *= st;
     return true;
    }
   } while (move_cost(x, y) >= cost_min && move_cost(x, y) <= cost_max &&
            INBOUNDS(x, y));
  }
  return false;
 } else { // Same as above, for mostly-vertical lines
  st = SGN(ax - (ay >> 1));
  for (tc = abs(ax - (ay >> 1)) * 2 + 1; tc >= -1; tc--) {
  t = tc * st;
  x = Fx;
  y = Fy;
   do {
    if (t > 0) {
     x += sx;
     t -= ay;
    }
    y += sy;
    t += ax;
    if (x == Tx && y == Ty) {
     tc *= st;
     return true;
    }
   } while (move_cost(x, y) >= cost_min && move_cost(x, y) <= cost_max &&
            INBOUNDS(x,y));
  }
  return false;
 }
 return false; // Shouldn't ever be reached, but there it is.
}

// Bash defaults to true.
std::vector<point> map::route(int Fx, int Fy, int Tx, int Ty, bool bash)
{
/* TODO: If the origin or destination is out of bound, figure out the closest
 * in-bounds point and go to that, then to the real origin/destination.
 */

 if (!INBOUNDS(Fx, Fy) || !INBOUNDS(Tx, Ty)) {
  int linet;
  if (sees(Fx, Fy, Tx, Ty, -1, linet))
   return line_to(Fx, Fy, Tx, Ty, linet);
  else {
   std::vector<point> empty;
   return empty;
  }
 }
// First, check for a simple straight line on flat ground
 int linet = 0;
 if (clear_path(Fx, Fy, Tx, Ty, -1, 2, 2, linet))
  return line_to(Fx, Fy, Tx, Ty, linet);
/*
 if (move_cost(Tx, Ty) == 0)
  debugmsg("%d:%d wanted to move to %d:%d, a %s!", Fx, Fy, Tx, Ty,
           tername(Tx, Ty).c_str());
 if (move_cost(Fx, Fy) == 0)
  debugmsg("%d:%d, a %s, wanted to move to %d:%d!", Fx, Fy,
           tername(Fx, Fy).c_str(), Tx, Ty);
*/
 std::vector<point> open;
 astar_list list[SEEX * my_MAPSIZE][SEEY * my_MAPSIZE];
 int score	[SEEX * my_MAPSIZE][SEEY * my_MAPSIZE];
 int gscore	[SEEX * my_MAPSIZE][SEEY * my_MAPSIZE];
 point parent	[SEEX * my_MAPSIZE][SEEY * my_MAPSIZE];
 int startx = Fx - 4, endx = Tx + 4, starty = Fy - 4, endy = Ty + 4;
 if (Tx < Fx) {
  startx = Tx - 4;
  endx = Fx + 4;
 }
 if (Ty < Fy) {
  starty = Ty - 4;
  endy = Fy + 4;
 }
 if (startx < 0)
  startx = 0;
 if (starty < 0)
  starty = 0;
 if (endx > SEEX * my_MAPSIZE - 1)
  endx = SEEX * my_MAPSIZE - 1;
 if (endy > SEEY * my_MAPSIZE - 1)
  endy = SEEY * my_MAPSIZE - 1;

 for (int x = startx; x <= endx; x++) {
  for (int y = starty; y <= endy; y++) {
   list  [x][y] = ASL_NONE; // Init to not being on any list
   score [x][y] = 0;        // No score!
   gscore[x][y] = 0;        // No score!
   parent[x][y] = point(-1, -1);
  }
 }
 list[Fx][Fy] = ASL_OPEN;
 open.push_back(point(Fx, Fy));

 bool done = false;

 do {
  //debugmsg("Open.size() = %d", open.size());
  int best = 9999;
  int index = -1;
  for (int i = 0; i < open.size(); i++) {
   if (i == 0 || score[open[i].x][open[i].y] < best) {
    best = score[open[i].x][open[i].y];
    index = i;
   }
  }
  for (int x = open[index].x - 1; x <= open[index].x + 1; x++) {
   for (int y = open[index].y - 1; y <= open[index].y + 1; y++) {
    if (x == open[index].x && y == open[index].y)
     y++;	// Skip the current square
    if (x == Tx && y == Ty) {
     done = true;
     parent[x][y] = open[index];
    } else if (x >= startx && x <= endx && y >= starty && y <= endy &&
               (move_cost(x, y) > 0 || (bash && has_flag(bashable, x, y)))) {
     if (list[x][y] == ASL_NONE) {	// Not listed, so make it open
      list[x][y] = ASL_OPEN;
      open.push_back(point(x, y));
      parent[x][y] = open[index];
      gscore[x][y] = gscore[open[index].x][open[index].y] + move_cost(x, y);
      if (ter(x, y) == t_door_c)
       gscore[x][y] += 4;	// A turn to open it and a turn to move there
      else if (move_cost(x, y) == 0 && (bash && has_flag(bashable, x, y)))
       gscore[x][y] += 18;	// Worst case scenario with damage penalty
      score[x][y] = gscore[x][y] + 2 * rl_dist(x, y, Tx, Ty);
     } else if (list[x][y] == ASL_OPEN) { // It's open, but make it our child
      int newg = gscore[open[index].x][open[index].y] + move_cost(x, y);
      if (ter(x, y) == t_door_c)
       newg += 4;	// A turn to open it and a turn to move there
      else if (move_cost(x, y) == 0 && (bash && has_flag(bashable, x, y)))
       newg += 18;	// Worst case scenario with damage penalty
      if (newg < gscore[x][y]) {
       gscore[x][y] = newg;
       parent[x][y] = open[index];
       score [x][y] = gscore[x][y] + 2 * rl_dist(x, y, Tx, Ty);
      }
     }
    }
   }
  }
  list[open[index].x][open[index].y] = ASL_CLOSED;
  open.erase(open.begin() + index);
 } while (!done && open.size() > 0);

 std::vector<point> tmp;
 std::vector<point> ret;
 if (done) {
  point cur(Tx, Ty);
  while (cur.x != Fx || cur.y != Fy) {
   //debugmsg("Retracing... (%d:%d) => [%d:%d] => (%d:%d)", Tx, Ty, cur.x, cur.y, Fx, Fy);
   tmp.push_back(cur);
   if (rl_dist(cur.x, cur.y, parent[cur.x][cur.y].x, parent[cur.x][cur.y].y)>1){
    debugmsg("Jump in our route! %d:%d->%d:%d", cur.x, cur.y,
             parent[cur.x][cur.y].x, parent[cur.x][cur.y].y);
    return ret;
   }
   cur = parent[cur.x][cur.y];
  }
  for (int i = tmp.size() - 1; i >= 0; i--)
   ret.push_back(tmp[i]);
 }
 return ret;
}

void map::save(overmap *om, unsigned int turn, int x, int y)
{
 for (int gridx = 0; gridx < my_MAPSIZE; gridx++) {
  for (int gridy = 0; gridy < my_MAPSIZE; gridy++)
   saven(om, turn, x, y, gridx, gridy);
 }
}

void map::load(game *g, int wx, int wy, bool update_vehicle)
{
 for (int gridx = 0; gridx < my_MAPSIZE; gridx++) {
  for (int gridy = 0; gridy < my_MAPSIZE; gridy++) {
   if (!loadn(g, wx, wy, gridx, gridy, update_vehicle))
    loadn(g, wx, wy, gridx, gridy, update_vehicle);
  }
 }
}

void map::shift(game *g, int wx, int wy, int sx, int sy)
{
// Special case of 0-shift; refresh the map
 if (sx == 0 && sy == 0) {
  return; // Skip this?
  for (int gridx = 0; gridx < my_MAPSIZE; gridx++) {
   for (int gridy = 0; gridy < my_MAPSIZE; gridy++) {
    if (!loadn(g, wx+sx, wy+sy, gridx, gridy))
     loadn(g, wx+sx, wy+sy, gridx, gridy);
   }
  }
  return;
 }

// if player is driving vehicle, (s)he must be shifted with vehicle too
 if (g->u.in_vehicle && (sx !=0 || sy != 0)) {
  g->u.posx -= sx * SEEX;
  g->u.posy -= sy * SEEY;
 }


// Shift the map sx submaps to the right and sy submaps down.
// sx and sy should never be bigger than +/-1.
// wx and wy are our position in the world, for saving/loading purposes.
 if (sx >= 0) {
  for (int gridx = 0; gridx < my_MAPSIZE; gridx++) {
   if (sy >= 0) {
    for (int gridy = 0; gridy < my_MAPSIZE; gridy++) {
/*
     if (gridx < sx || gridy < sy) {
      saven(&(g->cur_om), g->turn, wx, wy, gridx, gridy);
     }
*/
     if (gridx + sx < my_MAPSIZE && gridy + sy < my_MAPSIZE)
      copy_grid(gridx + gridy * my_MAPSIZE,
                gridx + sx + (gridy + sy) * my_MAPSIZE);
     else if (!loadn(g, wx + sx, wy + sy, gridx, gridy))
      loadn(g, wx + sx, wy + sy, gridx, gridy);
    }
   } else { // sy < 0; work through it backwards
    for (int gridy = my_MAPSIZE - 1; gridy >= 0; gridy--) {
/*
     if (gridx < sx || gridy - my_MAPSIZE >= sy) {
      saven(&(g->cur_om), g->turn, wx, wy, gridx, gridy);
     }
*/
     if (gridx + sx < my_MAPSIZE && gridy + sy >= 0)
      copy_grid(gridx + gridy * my_MAPSIZE,
                gridx + sx + (gridy + sy) * my_MAPSIZE);
     else if (!loadn(g, wx + sx, wy + sy, gridx, gridy))
      loadn(g, wx + sx, wy + sy, gridx, gridy);
    }
   }
  }
 } else { // sx < 0; work through it backwards
  for (int gridx = my_MAPSIZE - 1; gridx >= 0; gridx--) {
   if (sy >= 0) {
    for (int gridy = 0; gridy < my_MAPSIZE; gridy++) {
/*
     if (gridx - my_MAPSIZE >= sx || gridy < sy) {
      saven(&(g->cur_om), g->turn, wx, wy, gridx, gridy);
     }
*/
     if (gridx + sx >= 0 && gridy + sy < my_MAPSIZE)
      copy_grid(gridx + gridy * my_MAPSIZE,
                gridx + sx + (gridy + sy) * my_MAPSIZE);
     else if (!loadn(g, wx + sx, wy + sy, gridx, gridy))
      loadn(g, wx + sx, wy + sy, gridx, gridy);
    }
   } else { // sy < 0; work through it backwards
    for (int gridy = my_MAPSIZE - 1; gridy >= 0; gridy--) {
/*
     if (gridx - my_MAPSIZE >= sx || gridy - my_MAPSIZE >= sy) {
      saven(&(g->cur_om), g->turn, wx, wy, gridx, gridy);
     }
*/
     if (gridx + sx >= 0 && gridy + sy >= 0)
      copy_grid(gridx + gridy * my_MAPSIZE,
                gridx + sx + (gridy + sy) * my_MAPSIZE);
     else if (!loadn(g, wx + sx, wy + sy, gridx, gridy))
      loadn(g, wx + sx, wy + sy, gridx, gridy);
    }
   }
  }
 }
 reset_vehicle_cache();
}

// saven saves a single nonant.  worldx and worldy are used for the file
// name and specifies where in the world this nonant is.  gridx and gridy are
// the offset from the top left nonant:
// 0,0 1,0 2,0
// 0,1 1,1 2,1
// 0,2 1,2 2,2
void map::saven(overmap *om, unsigned int turn, int worldx, int worldy,
                int gridx, int gridy)
{
 dbg(D_INFO) << "map::saven(om[" << (void*)om << "], turn[" << turn <<"], worldx["<<worldx<<"], worldy["<<worldy<<"], gridx["<<gridx<<"], gridy["<<gridy<<"])";

 int n = gridx + gridy * my_MAPSIZE;

<<<<<<< HEAD
 dbg(D_INFO) << "map::saven n: " << n;

 if ( !grid[n] || grid[n]->ter[0][0] == t_null)
 {
  dbg(D_ERROR) << "map::saven grid NULL!";
=======
 if ( !grid[n] || grid[n]->ter[0][0] == t_null)
>>>>>>> ebbf82dc
  return;
 }
 int abs_x = om->posx * OMAPX * 2 + worldx + gridx,
     abs_y = om->posy * OMAPY * 2 + worldy + gridy;

 dbg(D_INFO) << "map::saven abs_x: " << abs_x << "  abs_y: " << abs_y;

 MAPBUFFER.add_submap(abs_x, abs_y, om->posz, grid[n]);
}

// worldx & worldy specify where in the world this is;
// gridx & gridy specify which nonant:
// 0,0  1,0  2,0
// 0,1  1,1  2,1
// 0,2  1,2  2,2 etc
bool map::loadn(game *g, int worldx, int worldy, int gridx, int gridy, bool update_vehicles)
{
 dbg(D_INFO) << "map::loadn(game[" << g << "], worldx["<<worldx<<"], worldy["<<worldy<<"], gridx["<<gridx<<"], gridy["<<gridy<<"])";

 int absx = g->cur_om.posx * OMAPX * 2 + worldx + gridx,
     absy = g->cur_om.posy * OMAPY * 2 + worldy + gridy,
     gridn = gridx + gridy * my_MAPSIZE;

 dbg(D_INFO) << "map::loadn absx: " << absx << "  absy: " << absy
            << "  gridn: " << gridn;

 submap *tmpsub = MAPBUFFER.lookup_submap(absx, absy, g->cur_om.posz);
 if (tmpsub) {
  grid[gridn] = tmpsub;

  // Update vehicle data
  for( std::vector<vehicle*>::iterator it = tmpsub->vehicles.begin(),
        end = tmpsub->vehicles.end(); update_vehicles && it != end; ++it ) {

   // Only add if not tracking already.
   if( vehicle_list.find( *it ) == vehicle_list.end() ) {
    // gridx/y not correct. TODO: Fix
    (*it)->smx = gridx;
    (*it)->smy = gridy;
    vehicle_list.insert(*it);
    update_vehicle_cache(*it);
   }
  }
 } else { // It doesn't exist; we must generate it!
  dbg(D_INFO|D_WARNING) << "map::loadn: Missing mapbuffer data. Regenerating.";
  map tmp_map(itypes, mapitems, traps);
// overx, overy is where in the overmap we need to pull data from
// Each overmap square is two nonants; to prevent overlap, generate only at
//  squares divisible by 2.
  int newmapx = worldx + gridx - ((worldx + gridx) % 2);
  int newmapy = worldy + gridy - ((worldy + gridy) % 2);
  if (worldx + gridx < 0)
   newmapx = worldx + gridx;
  if (worldy + gridy < 0)
   newmapy = worldy + gridy;
  tmp_map.generate(g, &(g->cur_om), newmapx, newmapy, int(g->turn));
  return false;
 }
 return true;
}

void map::copy_grid(int to, int from)
{
 grid[to] = grid[from];
 for( std::vector<vehicle*>::iterator it = grid[to]->vehicles.begin(),
       end = grid[to]->vehicles.end(); it != end; ++it ) {
  (*it)->smx = to % my_MAPSIZE;
  (*it)->smy = to / my_MAPSIZE;
 }
}

void map::spawn_monsters(game *g)
{
 for (int gx = 0; gx < my_MAPSIZE; gx++) {
  for (int gy = 0; gy < my_MAPSIZE; gy++) {
   int n = gx + gy * my_MAPSIZE;
   for (int i = 0; i < grid[n]->spawns.size(); i++) {
    for (int j = 0; j < grid[n]->spawns[i].count; j++) {
     int tries = 0;
     int mx = grid[n]->spawns[i].posx, my = grid[n]->spawns[i].posy;
     monster tmp(g->mtypes[grid[n]->spawns[i].type]);
     tmp.spawnmapx = g->levx + gx;
     tmp.spawnmapy = g->levy + gy;
     tmp.faction_id = grid[n]->spawns[i].faction_id;
     tmp.mission_id = grid[n]->spawns[i].mission_id;
     if (grid[n]->spawns[i].name != "NONE")
      tmp.unique_name = grid[n]->spawns[i].name;
     if (grid[n]->spawns[i].friendly)
      tmp.friendly = -1;
     int fx = mx + gx * SEEX, fy = my + gy * SEEY;

     while ((!g->is_empty(fx, fy) || !tmp.can_move_to(g->m, fx, fy)) && 
            tries < 10) {
      mx = (grid[n]->spawns[i].posx + rng(-3, 3)) % SEEX;
      my = (grid[n]->spawns[i].posy + rng(-3, 3)) % SEEY;
      if (mx < 0)
       mx += SEEX;
      if (my < 0)
       my += SEEY;
      fx = mx + gx * SEEX;
      fy = my + gy * SEEY;
      tries++;
     }
     if (tries != 10) {
      tmp.spawnposx = fx;
      tmp.spawnposy = fy;
      tmp.spawn(fx, fy);
      g->z.push_back(tmp);
     }
    }
   }
   grid[n]->spawns.clear();
  }
 }
}

void map::clear_spawns()
{
 for (int i = 0; i < my_MAPSIZE * my_MAPSIZE; i++)
  grid[i]->spawns.clear();
}

void map::clear_traps()
{
 for (int i = 0; i < my_MAPSIZE * my_MAPSIZE; i++) {
  for (int x = 0; x < SEEX; x++) {
   for (int y = 0; y < SEEY; y++)
    grid[i]->trp[x][y] = tr_null;
  }
 }
}


bool map::inbounds(int x, int y)
{
 return (x >= 0 && x < SEEX * my_MAPSIZE && y >= 0 && y < SEEY * my_MAPSIZE);
}

tinymap::tinymap()
{
 nulter = t_null;
 nultrap = tr_null;
}

tinymap::tinymap(std::vector<itype*> *itptr,
                 std::vector<itype_id> (*miptr)[num_itloc],
                 std::vector<trap*> *trptr)
{
 nulter = t_null;
 nultrap = tr_null;
 itypes = itptr;
 mapitems = miptr;
 traps = trptr;
 my_MAPSIZE = 2;
 for (int n = 0; n < 4; n++)
  grid[n] = NULL;
}

tinymap::~tinymap()
{
}
<|MERGE_RESOLUTION|>--- conflicted
+++ resolved
@@ -32,12 +32,8 @@
   my_MAPSIZE = 2;
  else
   my_MAPSIZE = MAPSIZE;
-<<<<<<< HEAD
-
+ veh_in_active_range = true;
  dbg(D_INFO) << "map::map(): my_MAPSIZE: " << my_MAPSIZE;
-=======
- veh_in_active_range = true;
->>>>>>> ebbf82dc
 }
 
 map::map(std::vector<itype*> *itptr, std::vector<itype_id> (*miptr)[num_itloc],
@@ -54,13 +50,9 @@
   my_MAPSIZE = MAPSIZE;
  for (int n = 0; n < my_MAPSIZE * my_MAPSIZE; n++)
   grid[n] = NULL;
-<<<<<<< HEAD
-
+ veh_in_active_range = true;
  dbg(D_INFO) << "map::map( itptr["<<itptr<<"], miptr["<<miptr<<"], trptr["<<trptr<<"] ): my_MAPSIZE: " << my_MAPSIZE;
 
-=======
- veh_in_active_range = true;
->>>>>>> ebbf82dc
 }
 
 map::~map()
@@ -98,34 +90,6 @@
 
 vehicle* map::veh_at(int x, int y, int &part_num)
 {
-<<<<<<< HEAD
- if (!inbounds(x, y))
- {
-  return NULL;    // Out-of-bounds - null vehicle
- }
- int nonant = int(x / SEEX) + int(y / SEEY) * my_MAPSIZE;
-
- x %= SEEX;
- y %= SEEY;
-
- // must check 3x3 map chunks, as vehicle part may span to neighbour chunk
- // we presume that vehicles don't intersect (they shouldn't by any means)
- for (int mx = -1; mx <= 1; mx++) {
-  for (int my = -1; my <= 1; my++) {
-   int nonant1 = nonant + mx + my * my_MAPSIZE;
-   if (nonant1 < 0 || nonant1 >= my_MAPSIZE * my_MAPSIZE)
-    continue; // out of grid
-   for (int i = 0; i < grid[nonant1]->vehicles.size(); i++) {
-    vehicle *veh = &(grid[nonant1]->vehicles[i]);
-    int part = veh->part_at (x - (veh->posx + mx * SEEX),
-                             y - (veh->posy + my * SEEY));
-    if (part >= 0) {
-     part_num = part;
-     return veh;
-    }
-   }
-  }
-=======
  // This function is called A LOT. Move as much out of here as possible.
  if (!veh_in_active_range || !inbounds(x, y))
   return NULL;    // Out-of-bounds - null vehicle
@@ -135,7 +99,6 @@
  {
   part_num = it->second.second;
   return it->second.first;
->>>>>>> ebbf82dc
  }
  return NULL;
 }
@@ -1935,12 +1898,8 @@
  //DebugLog() << "max_sight_range:" << max_sight_range << "\n";
 
  int t = 0;
-<<<<<<< HEAD
-=======
- int light = g->u.sight_range(g->light_level());
  char trans_buf[my_MAPSIZE*SEEX][my_MAPSIZE*SEEY];
  memset(trans_buf, -1, sizeof(trans_buf));
->>>>>>> ebbf82dc
  for  (int realx = center.x - SEEX; realx <= center.x + SEEX; realx++) {
   for (int realy = center.y - SEEY; realy <= center.y + SEEY; realy++) {
    int dist = rl_dist(g->u.posx, g->u.posy, realx, realy);
@@ -2488,15 +2447,11 @@
 
  int n = gridx + gridy * my_MAPSIZE;
 
-<<<<<<< HEAD
  dbg(D_INFO) << "map::saven n: " << n;
 
  if ( !grid[n] || grid[n]->ter[0][0] == t_null)
  {
   dbg(D_ERROR) << "map::saven grid NULL!";
-=======
- if ( !grid[n] || grid[n]->ter[0][0] == t_null)
->>>>>>> ebbf82dc
   return;
  }
  int abs_x = om->posx * OMAPX * 2 + worldx + gridx,
