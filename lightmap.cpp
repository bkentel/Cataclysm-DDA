#include "mapdata.h"
#include "map.h"
#include "game.h"
#include "lightmap.h"
#include "options.h"

#define INBOUNDS(x, y) \
 (x >= 0 && x < SEEX * MAPSIZE && y >= 0 && y < SEEY * MAPSIZE)
#define LIGHTMAP_CACHE_X SEEX * MAPSIZE
#define LIGHTMAP_CACHE_Y SEEY * MAPSIZE

void map::generate_lightmap(game* g)
{
 memset(lm, 0, sizeof(lm));
 memset(sm, 0, sizeof(sm));

/* Bulk light sources wastefully cast rays into neighbors; a burning hospital can produce
     significant slowdown, so for stuff like fire and lava:
 * Step 1: Store the position and luminance in buffer via add_light_source, for efficient
     checking of neighbors.
 * Step 2: After everything else, iterate buffer and apply_light_source only in non-redundant
     directions
 * Step 3: Profit!
 */
 memset(light_source_buffer, 0, sizeof(light_source_buffer));


 const int dir_x[] = { 1, 0 , -1,  0 };
 const int dir_y[] = { 0, 1 ,  0, -1 };
 const int dir_d[] = { 180, 270, 0, 90 };
 const float held_luminance = g->u.active_light();
 const float natural_light = g->natural_light_level();

 // Daylight vision handling returned back to map due to issues it causes here
 if (natural_light > LIGHT_SOURCE_BRIGHT)
 {
     // Apply sunlight, first light source so just assign
     for(int sx = 0; sx < LIGHTMAP_CACHE_X; ++sx)
     {
         for(int sy = 0; sy < LIGHTMAP_CACHE_Y; ++sy)
         {
             // In bright light indoor light exists to some degree
             if (!g->m.is_outside(sx, sy))
             {
                 lm[sx][sy] = LIGHT_AMBIENT_LOW;
             }
             else if (g->u.posx == sx && g->u.posy == sy )
             {
                 //Only apply daylight on square where player is standing to avoid flooding
                 // the lightmap  when in less than total sunlight.
                 lm[sx][sy] = natural_light;
             }
         }
     }
 }

 // Apply player light sources
 if (held_luminance > LIGHT_AMBIENT_LOW)
  apply_light_source(g->u.posx, g->u.posy, held_luminance, trigdist);
  for(int sx = 0; sx < LIGHTMAP_CACHE_X; ++sx) {
   for(int sy = 0; sy < LIGHTMAP_CACHE_Y; ++sy) {
    const ter_id terrain = g->m.ter(sx, sy);
    const std::vector<item> &items = g->m.i_at(sx, sy);
    field &current_field = g->m.field_at(sx, sy);
    // When underground natural_light is 0, if this changes we need to revisit
    if (natural_light > LIGHT_AMBIENT_LOW) {
     if (!g->m.is_outside(sx, sy)) {
      // Apply light sources for external/internal divide
      for(int i = 0; i < 4; ++i) {
       if (INBOUNDS(sx + dir_x[i], sy + dir_y[i]) &&
           g->m.is_outside(sx + dir_x[i], sy + dir_y[i])) {
        if (INBOUNDS(sx, sy) && g->m.is_outside(0, 0))
         lm[sx][sy] = natural_light;

        if (g->m.light_transparency(sx, sy) > LIGHT_TRANSPARENCY_SOLID)
         apply_light_arc(sx, sy, dir_d[i], natural_light);
       }
      }
     }
    }
    for( std::vector<item>::const_iterator itm = items.begin(); itm != items.end(); ++itm )
    {

        float ilum=0.0; // brightness
        int iwidth=0;   // 0-360 degrees. 0 is a circular light_source
        int idir=0;     // otherwise, it's a light_arc pointed in this direction
        if ( itm->getlight(ilum, iwidth, idir ) ) {
            if ( iwidth > 0 ) {
                apply_light_arc( sx, sy, idir, ilum, iwidth );
            } else {
                add_light_source(sx, sy, ilum);
            }
        }
    }
   if(terrain == t_lava) {
     add_light_source(sx, sy, 50 );
   }

   if(terrain == t_console)
    add_light_source(sx, sy, 3 );

   if(terrain == t_emergency_light)
    add_light_source(sx, sy, 3 );

   field_entry *cur = NULL;
   for(std::map<field_id, field_entry*>::iterator field_list_it = current_field.getFieldStart(); field_list_it != current_field.getFieldEnd(); ++field_list_it){
    cur = field_list_it->second;

    if(cur == NULL) continue;
    // TODO: [lightmap] Attach light brightness to fields
    switch(cur->getFieldType()) {
    case fd_fire:
     if (3 == cur->getFieldDensity())
      add_light_source(sx, sy, 160);
     else if (2 == cur->getFieldDensity())
      add_light_source(sx, sy, 60);
     else
      add_light_source(sx, sy, 16);
     break;
    case fd_fire_vent:
    case fd_flame_burst:
     add_light_source(sx, sy, 8);
     break;
    case fd_electricity:
    case fd_plasma:
     if (3 == cur->getFieldDensity())
      add_light_source(sx, sy, 8);
     else if (2 == cur->getFieldDensity())
      add_light_source(sx, sy, 1);
     else
      apply_light_source(sx, sy, LIGHT_SOURCE_LOCAL, trigdist);  // kinda a hack as the square will still get marked
     break;
    case fd_laser:
     apply_light_source(sx, sy, 1, trigdist);
     break;
    }
   }
  }
 }

 for (int i = 0; i < g->num_zombies(); ++i) {
  int mx = g->zombie(i).posx();
  int my = g->zombie(i).posy();
  if (INBOUNDS(mx, my)) {
   if (g->zombie(i).has_effect(ME_ONFIRE)) {
     apply_light_source(mx, my, 3, trigdist);
   }
   // TODO: [lightmap] Attach natural light brightness to creatures
   // TODO: [lightmap] Allow creatures to have light attacks (ie: eyebot)
   // TODO: [lightmap] Allow creatures to have facing and arc lights
   if (g->zombie(i).type->luminance > 0){
        apply_light_source(mx, my, g->zombie(i).type->luminance, trigdist);
   }
  }
 }

 // Apply any vehicle light sources
 VehicleList vehs = g->m.get_vehicles();
 for(int v = 0; v < vehs.size(); ++v) {
   if(vehs[v].v->lights_on) {
     int dir = vehs[v].v->face.dir();
     float veh_luminance=0.0;
     float iteration=1.0;
<<<<<<< HEAD
     std::vector<int> light_indices = vehs[v].v->all_parts_with_feature("LIGHT");
     for (std::vector<int>::iterator part = light_indices.begin();
          part != light_indices.end(); ++part) {
         veh_luminance += ( vehs[v].v->part_info(*part).power / iteration );
         iteration=iteration * 1.1;
=======
     for (std::vector<int>::iterator part = vehs[v].v->external_parts.begin();
          part != vehs[v].v->external_parts.end(); ++part) {
         int dpart = vehs[v].v->part_with_feature(*part , "LIGHT");
         if (dpart >= 0) {
             veh_luminance += ( vehs[v].v->part_info(dpart).par1 / iteration );
             iteration=iteration * 1.1;
         }
>>>>>>> 6ba2f5a1
     }
     if (veh_luminance > LL_LIT) {
       for (std::vector<int>::iterator part = light_indices.begin();
            part != light_indices.end(); ++part) {
         int px = vehs[v].x + vehs[v].v->parts[*part].precalc_dx[0];
         int py = vehs[v].y + vehs[v].v->parts[*part].precalc_dy[0];
         if(INBOUNDS(px, py)) {
           apply_light_arc(px, py, dir + vehs[v].v->parts[*part].direction, veh_luminance, 45);
         }
       }
     }
   }
 }

    /* Now that we have position and intensity of all bulk light sources, apply_ them
      This may seem like extra work, but take a 12x12 raging inferno:
        unbuffered: (12^2)*(160*4) = apply_light_ray x 92160
        buffered:   (12*4)*(160)   = apply_light_ray x 7680
    */
    for(int sx = 0; sx < LIGHTMAP_CACHE_X; ++sx) {
        for(int sy = 0; sy < LIGHTMAP_CACHE_Y; ++sy) {
            if ( light_source_buffer[sx][sy] > 0. ) {
                apply_light_source(sx, sy, light_source_buffer[sx][sy],
                                   ( trigdist && light_source_buffer[sx][sy] > 3. ) );
            }
         }
    }


if (g->u.has_active_bionic("bio_night") ) {
   for(int sx = 0; sx < LIGHTMAP_CACHE_X; ++sx)
   {
      for(int sy = 0; sy < LIGHTMAP_CACHE_Y; ++sy)
      {
          if (rl_dist(sx, sy, g->u.posx, g->u.posy) < 15)
          {
              lm[sx][sy] = 0;
          }
      }
   }
  }
}

void map::add_light_source(int x, int y, float luminance ) {
    light_source_buffer[x][y] = luminance;
}

lit_level map::light_at(int dx, int dy)
{
 if (!INBOUNDS(dx, dy))
  return LL_DARK; // Out of bounds

 if (sm[dx][dy] >= LIGHT_SOURCE_BRIGHT)
  return LL_BRIGHT;

 if (lm[dx][dy] >= LIGHT_AMBIENT_LIT)
  return LL_LIT;

 if (lm[dx][dy] >= LIGHT_AMBIENT_LOW)
  return LL_LOW;

 return LL_DARK;
}

float map::ambient_light_at(int dx, int dy)
{
 if (!INBOUNDS(dx, dy))
  return 0.0f;

 return lm[dx][dy];
}

bool map::pl_sees(int fx, int fy, int tx, int ty, int max_range)
{
  if (!INBOUNDS(tx, ty)) return false;

 if (max_range >= 0 && (abs(tx - fx) > max_range || abs(ty - fy) > max_range))
  return false; // Out of range!

 return seen_cache[tx][ty];
}



/**
 * Calculates the Field Of View for the provided map from the given x, y
 * coordinates. Returns a lightmap for a result where the values represent a
 * percentage of fully lit.
 *
 * A value equal to or below 0 means that cell is not in the
 * field of view, whereas a value equal to or above 1 means that cell is
 * in the field of view.
 *
 * @param startx the horizontal component of the starting location
 * @param starty the vertical component of the starting location
 * @param radius the maximum distance to draw the FOV
 */
void map::build_seen_cache( game *g ) {
    memset(seen_cache, false, sizeof(seen_cache));
    seen_cache[g->u.posx][g->u.posy] = true;

    castLight( g, 1, 1.0f, 0.0f, 0, 1, 1, 0 );
    castLight( g, 1, 1.0f, 0.0f, 1, 0, 0, 1 );

    castLight( g, 1, 1.0f, 0.0f, 0, -1, 1, 0 );
    castLight( g, 1, 1.0f, 0.0f, -1, 0, 0, 1 );

    castLight( g, 1, 1.0f, 0.0f, 0, 1, -1, 0 );
    castLight( g, 1, 1.0f, 0.0f, 1, 0, 0, -1 );

    castLight( g, 1, 1.0f, 0.0f, 0, -1, -1, 0 );
    castLight( g, 1, 1.0f, 0.0f, -1, 0, 0, -1 );
}

void map::castLight( game *g, int row, float start, float end, int xx, int xy, int yx, int yy ) {
    float newStart = 0.0f;
    float radius = 60.0f;
    if( start < end ) {
        return;
    }
    bool blocked = false;
    for( int distance = row; distance <= radius && !blocked; distance++ ) {
        int deltaY = -distance;
        for( int deltaX = -distance; deltaX <= 0; deltaX++ ) {
            int currentX = g->u.posx + deltaX * xx + deltaY * xy;
            int currentY = g->u.posy + deltaX * yx + deltaY * yy;
            float leftSlope = (deltaX - 0.5f) / (deltaY + 0.5f);
            float rightSlope = (deltaX + 0.5f) / (deltaY - 0.5f);

            if( !(currentX >= 0 && currentY >= 0 && currentX < SEEX * my_MAPSIZE &&
                  currentY < SEEY * my_MAPSIZE) || start < rightSlope ) {
                continue;
            } else if( end > leftSlope ) {
                break;
            }

            //check if it's within the visible area and mark visible if so
            if( rl_dist(0, 0, deltaX, deltaY) <= radius ) {
                /*
                float bright = (float) (1 - (rStrat.radius(deltaX, deltaY) / radius));
                lightMap[currentX][currentY] = bright;
                */
                seen_cache[currentX][currentY] = true;
            }

            if( blocked ) {
                //previous cell was a blocking one
                if( light_transparency(currentX, currentY) == LIGHT_TRANSPARENCY_SOLID ) {
                    //hit a wall
                    newStart = rightSlope;
                    continue;
                } else {
                    blocked = false;
                    start = newStart;
                }
            } else {
                if( light_transparency(currentX, currentY) == LIGHT_TRANSPARENCY_SOLID &&
                    distance < radius ) {
                    //hit a wall within sight line
                    blocked = true;
                    castLight(g, distance + 1, start, leftSlope, xx, xy, yx, yy);
                    newStart = rightSlope;
                }
            }
        }
    }
}

void map::apply_light_source(int x, int y, float luminance, bool trig_brightcalc )
{
 bool lit[LIGHTMAP_CACHE_X][LIGHTMAP_CACHE_Y];
 memset(lit, 0, sizeof(lit));

 if (INBOUNDS(x, y)) {
  lit[x][y] = true;
  lm[x][y] += std::max(luminance, static_cast<float>(LL_LOW));
  sm[x][y] += luminance;
 }
 if ( luminance <= 1 ) {
   return;
 } else if ( luminance <=2 ) {
   luminance = 1.49f;
 }
/* If we're a 5 luminance fire , we skip casting rays into ey && sx if we have
     neighboring fires to the north and west that were applied via light_source_buffer
   If there's a 1 luminance candle east in buffer, we still cast rays into ex since it's smaller
   If there's a 100 luminance magnesium flare south added via apply_light_source instead od
     add_light_source, it's unbuffered so we'll still cast rays into sy.

      ey
    nnnNnnn
    w     e
    w  5 +e
 sx W 5*1+E ex
    w ++++e
    w+++++e
    sssSsss
       sy
*/
  const int peer_inbounds = LIGHTMAP_CACHE_X-1;
  bool north=(y != 0 && light_source_buffer[x][y-1] < luminance );
  bool south=(y != peer_inbounds && light_source_buffer[x][y+1] < luminance );
  bool east=(x != peer_inbounds && light_source_buffer[x+1][y] < luminance );
  bool west=(x != 0 && light_source_buffer[x-1][y] < luminance );

 if (luminance > LIGHT_SOURCE_LOCAL) {
  int range = LIGHT_RANGE(luminance);
  int sx = x - range; int ex = x + range;
  int sy = y - range; int ey = y + range;

  for(int off = sx; off <= ex; ++off) {
   if ( south ) apply_light_ray(lit, x, y, off, sy, luminance, trig_brightcalc);
   if ( north ) apply_light_ray(lit, x, y, off, ey, luminance, trig_brightcalc);
  }

  // Skip corners with + 1 and < as they were done
  for(int off = sy + 1; off < ey; ++off) {
   if ( west ) apply_light_ray(lit, x, y, sx, off, luminance, trig_brightcalc);
   if ( east ) apply_light_ray(lit, x, y, ex, off, luminance, trig_brightcalc);
  }
 }
}


void map::apply_light_arc(int x, int y, int angle, float luminance, int wideangle )
{
 if (luminance <= LIGHT_SOURCE_LOCAL)
  return;

 bool lit[LIGHTMAP_CACHE_X][LIGHTMAP_CACHE_Y];
 memset(lit, 0, sizeof(lit));

 #define lum_mult 3.0

 luminance=luminance*lum_mult;

 int range = LIGHT_RANGE(luminance);
 apply_light_source(x, y, LIGHT_SOURCE_LOCAL, trigdist);

 // Normalise (should work with negative values too)

 const double PI = 3.14159265358979f;
 const double HALFPI = 1.570796326794895f;
 const double wangle=wideangle/2.0;

 int nangle = angle % 360;

 int endx, endy;
 double rad = PI * (double)nangle / 180;
 calc_ray_end(nangle, range, x, y, &endx, &endy);
 apply_light_ray(lit, x, y, endx, endy , luminance, trigdist);

 int testx, testy;
 calc_ray_end(wangle + nangle, range, x, y, &testx, &testy);

 double wdist=sqrt(double((endx - testx) * (endx - testx) + (endy - testy) * (endy - testy)));
 if(wdist > 0.5) {
   double wstep = ( wangle / ( wdist * 1.42 ) ); // attempt to determine beam density required to cover all squares

   for (double ao=wstep; ao <= wangle; ao+=wstep) {
     if ( trigdist ) {
       double fdist=(ao * HALFPI) / wangle;
       double orad = ( PI * ao / 180.0 );
       endx = int( x + ( (double)range - fdist * 2.0) * cos(rad+orad) );
       endy = int( y + ( (double)range - fdist * 2.0) * sin(rad+orad) );
       apply_light_ray(lit, x, y, endx, endy , luminance, true);

       endx = int( x + ( (double)range - fdist * 2.0) * cos(rad-orad) );
       endy = int( y + ( (double)range - fdist * 2.0) * sin(rad-orad) );
       apply_light_ray(lit, x, y, endx, endy , luminance, true);
     } else {
       calc_ray_end(nangle + ao, range, x, y, &endx, &endy);
       apply_light_ray(lit, x, y, endx, endy , luminance, false);
       calc_ray_end(nangle - ao, range, x, y, &endx, &endy);
       apply_light_ray(lit, x, y, endx, endy , luminance, false);
     }
   }
 }
}

void map::calc_ray_end(int angle, int range, int x, int y, int* outx, int* outy)
{
    const double PI = 3.14159265358979f;
    double rad = (PI * angle) / 180;
    if (trigdist)
    {
        *outx = x + range * cos(rad);
        *outy = y + range * sin(rad);
    } else {
        int mult = 0;
        if (angle >= 135 && angle <= 315)
        {
            mult = -1;
        } else {
            mult = 1;
        }

        if (angle <= 45 || (135 <= angle && angle <= 215) || 315 < angle)
        {
            *outx = x + range * mult;
            *outy = y + range * tan(rad) * mult;
        } else {
            *outx = x + range * 1/tan(rad) * mult;
            *outy = y + range * mult;
        }
    }
}

void map::apply_light_ray(bool lit[LIGHTMAP_CACHE_X][LIGHTMAP_CACHE_Y],
                          int sx, int sy, int ex, int ey, float luminance, bool trig_brightcalc)
{
 int ax = abs(ex - sx) << 1;
 int ay = abs(ey - sy) << 1;
 int dx = (sx < ex) ? 1 : -1;
 int dy = (sy < ey) ? 1 : -1;
 int x = sx;
 int y = sy;

 if( sx == ex && sy == ey ) { return; }


 float transparency = LIGHT_TRANSPARENCY_CLEAR;

 // TODO: [lightmap] Pull out the common code here rather than duplication
 if (ax > ay) {
  int t = ay - (ax >> 1);
  do {
   if(t >= 0) {
    y += dy;
    t -= ax;
   }

   x += dx;
   t += ay;

   if (INBOUNDS(x, y) && !lit[x][y]) {
    // Multiple rays will pass through the same squares so we need to record that
    lit[x][y] = true;

    // We know x is the longest angle here and squares can ignore the abs calculation
    float light=0.0;
    if ( trig_brightcalc ) {
      int td = trig_dist(sx, sy, x, y);
      light = luminance / ( td * td );
    } else {
      light = luminance / ((sx - x) * (sx - x));
    }
    lm[x][y] += light * transparency;
   }

   if (INBOUNDS(x, y))
     transparency *= light_transparency(x, y);

   if (transparency <= LIGHT_TRANSPARENCY_SOLID)
    break;

  } while(!(x == ex && y == ey));
 } else {
  int t = ax - (ay >> 1);
  do {
   if(t >= 0) {
    x += dx;
    t -= ay;
   }

   y += dy;
   t += ax;

   if (INBOUNDS(x, y) && !lit[x][y]) {
    // Multiple rays will pass through the same squares so we need to record that
    lit[x][y] = true;

    // We know y is the longest angle here and squares can ignore the abs calculation
    float light=0.0;
    if ( trig_brightcalc ) {
      int td = trig_dist(sx, sy, x, y);
      light = luminance / ( td * td );
    } else {
      light = luminance / ((sy - y) * (sy - y));
    }
    lm[x][y] += light * transparency;
   }

   if (INBOUNDS(x, y))
    transparency *= light_transparency(x, y);

   if (transparency <= LIGHT_TRANSPARENCY_SOLID)
    break;

  } while(!(x == ex && y == ey));
 }
}<|MERGE_RESOLUTION|>--- conflicted
+++ resolved
@@ -161,21 +161,14 @@
      int dir = vehs[v].v->face.dir();
      float veh_luminance=0.0;
      float iteration=1.0;
-<<<<<<< HEAD
      std::vector<int> light_indices = vehs[v].v->all_parts_with_feature("LIGHT");
      for (std::vector<int>::iterator part = light_indices.begin();
           part != light_indices.end(); ++part) {
-         veh_luminance += ( vehs[v].v->part_info(*part).power / iteration );
-         iteration=iteration * 1.1;
-=======
-     for (std::vector<int>::iterator part = vehs[v].v->external_parts.begin();
-          part != vehs[v].v->external_parts.end(); ++part) {
          int dpart = vehs[v].v->part_with_feature(*part , "LIGHT");
          if (dpart >= 0) {
-             veh_luminance += ( vehs[v].v->part_info(dpart).par1 / iteration );
+             veh_luminance += ( vehs[v].v->part_info(*part).power / iteration );
              iteration=iteration * 1.1;
          }
->>>>>>> 6ba2f5a1
      }
      if (veh_luminance > LL_LIT) {
        for (std::vector<int>::iterator part = light_indices.begin();
