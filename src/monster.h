#ifndef _MONSTER_H_
#define _MONSTER_H_

#include "creature.h"
#include "player.h"
#include "mtype.h"
#include "enums.h"
#include "bodypart.h"
#include <vector>

class map;
class player;
class game;
class item;

enum monster_effect_type {
ME_NULL = 0,
ME_BEARTRAP,        // Stuck in beartrap
ME_POISONED,        // Slowed, takes damage
ME_ONFIRE,          // Lit aflame
ME_STUNNED,         // Stumbling briefly
ME_DOWNED,          // Knocked down
ME_BLIND,           // Can't use sight
ME_DEAF,            // Can't use hearing
ME_TARGETED,        // Targeting locked on--for robots that shoot guns
ME_DOCILE,          // Don't attack other monsters--for tame monster
ME_HIT_BY_PLAYER,   // We shot or hit them
ME_RUN,             // For hit-and-run monsters; we're running for a bit;
ME_BOULDERING,      // Monster is moving over rubble
ME_BOUNCED,
NUM_MONSTER_EFFECTS
};

enum monster_attitude {
MATT_NULL = 0,
MATT_FRIEND,
MATT_FLEE,
MATT_IGNORE,
MATT_FOLLOW,
MATT_ATTACK,
NUM_MONSTER_ATTITUDES
};

struct monster_effect
{
 monster_effect_type type;
 int duration;
 monster_effect(monster_effect_type T, int D) : type (T), duration (D) {}
};

class monster : public Creature, public JsonSerializer, public JsonDeserializer
{
 friend class editmap;
 public:
 using Creature::hit;
 monster();
 monster(mtype *t);
 monster(mtype *t, int x, int y);
 ~monster();
 void poly(mtype *t);
 void spawn(int x, int y); // All this does is moves the monster to x,y

 bool keep; // Variable to track newly loaded monsters so they don't go kaput.
 bool getkeep();
 void setkeep(bool r);

// Access
 std::string name(); // Returns the monster's formal name
 std::string name_with_armor(); // Name, with whatever our armor is called
 // the creature-class versions of the above
 std::string disp_name();
 std::string skin_name();
 void get_HP_Bar(nc_color &color, std::string &text);
 void get_Attitude(game *g, nc_color &color, std::string &text);
 int print_info(game *g, WINDOW* w, int vStart = 6, int vLines = 5, int column = 1); // Prints information to w.

 // Information on how our symbol should appear
 nc_color basic_symbol_color();
 nc_color symbol_color();
 char symbol();
 bool is_symbol_inverted();
 bool is_symbol_highlighted();

 nc_color color_with_effects(); // Color with fire, beartrapped, etc.
                                // Inverts color if inv==true
 bool has_flag(const m_flag f) const; // Returns true if f is set (see mtype.h)
 bool can_see();      // MF_SEES and no ME_BLIND
 bool can_hear();     // MF_HEARS and no ME_DEAF
 bool can_submerge(); // MF_AQUATIC or MF_SWIMS or MF_NO_BREATH, and not MF_ELECTRONIC
 bool can_drown();    // MF_AQUATIC or MF_SWIMS or MF_NO_BREATHE or MF_FLIES
 bool digging();      // MF_DIGS or MF_CAN_DIG and diggable terrain
 int vision_range(const int x, const int y) const; // Returns monster vision range, x and y are the target spot
 bool sees_player(int & tc, player * p = NULL) const; // Sees player/npc
 bool made_of(std::string m); // Returns true if it's made of m
 bool made_of(phase_id p); // Returns true if its phase is p

 void load_legacy(std::stringstream & dump);
 void load_info(std::string data);

    using JsonSerializer::serialize;
    void serialize(JsonOut &jsout) const { serialize(jsout, true); }
    virtual void serialize(JsonOut &jsout, bool save_contents) const;
    using JsonDeserializer::deserialize;
    virtual void deserialize(JsonIn &jsin);

 std::string save_info();    // String of all data, for save files
 void debug(player &u);      // Gives debug info

 point move_target(); // Returns point at the end of the monster's current plans

// Movement
 void receive_moves();       // Gives us movement points
 void shift(int sx, int sy); // Shifts the monster to the appropriate submap
                             // Updates current pos AND our plans
 bool wander(); // Returns true if we have no plans

 /**
  * Checks whether we can move to/through (x, y).
  *
  * This is used in pathfinding and ONLY checks the terrain. It ignores players
  * and monsters, which might only block this tile temporarily.
  */
 bool can_move_to(game *g, int x, int y);

 bool will_reach(game *g, int x, int y); // Do we have plans to get to (x, y)?
 int  turns_to_reach(game *g, int x, int y); // How long will it take?

 void set_dest(int x, int y, int &t); // Go in a straight line to (x, y)
                                      // t determines WHICH Bresenham line

 /**
  * Set (x, y) as wander destination.
  *
  * This will cause the monster to slowly move towards the destination,
  * unless there is an overriding smell or plan.
  *
  * @param f The priority of the destination, as well as how long we should
  *          wander towards there.
  */
 void wander_to(int x, int y, int f); // Try to get to (x, y), we don't know
                                      // the route.  Give up after f steps.
 void plan(game *g, const std::vector<int> &friendlies);
 void move(game *g); // Actual movement
 void footsteps(game *g, int x, int y); // noise made by movement
 void friendly_move(game *g);

 point scent_move(game *g);
 point wander_next(game *g);
 int calc_movecost(game *g, int x1, int y1, int x2, int y2);

 /**
  * Attempt to move to (x,y).
  *
  * If there's something blocking the movement, such as infinite move
  * costs at the target, an existing NPC or monster, this function simply
  * aborts and does nothing.
  *
  * @param force If this is set to true, the movement will happen even if
  *              there's currently something blocking the destination.
  *
  * @return 1 if movement successful, 0 otherwise
  */
 int move_to(game *g, int x, int y, bool force=false);

 /**
  * Attack any enemies at the given location.
  *
  * Attacks only if there is a creature at the given location towards
  * we are hostile.
  *
  * @return 1 if something was attacked, 0 otherwise
  */
 int attack_at(int x, int y);

 /**
  * Try to smash/bash/destroy your way through the terrain at (x, y).
  *
  * @return 1 if we destroyed something, 0 otherwise.
  */
 int bash_at(int x, int y);

 void stumble(game *g, bool moved);
 void knock_back_from(game *g, int posx, int posy);

    // Combat
    bool is_fleeing(player &u); // True if we're fleeing
    monster_attitude attitude(player *u = NULL); // See the enum above
    int morale_level(player &u); // Looks at our HP etc.
    void process_triggers(game *g); // Process things that anger/scare us
    void process_trigger(monster_trigger trig, int amount); // Single trigger
    int trigger_sum(game *g, std::set<monster_trigger> *triggers);
<<<<<<< HEAD

    bool is_underwater() const;
    bool is_on_ground();
    bool is_warm();
    bool has_weapon();
    bool is_dead_state(); // check if we should be dead or not

    void absorb_hit(game *g, body_part bp, int side,
            damage_instance &dam);
    bool block_hit(game *g, body_part &bp_hit, int &side,
        damage_instance &d);
    void melee_attack(game *g, Creature &p, bool allow_special = true);
    virtual int deal_melee_attack(game* g, Creature* source, int hitroll, bool crit,
            const damage_instance& d, dealt_damage_instance &dealt_dam);
    virtual int deal_projectile_attack(game* g, Creature* source, double missed_by,
            const projectile& proj, dealt_damage_instance &dealt_dam);
    // TODO: this hit is not the same as the one from Creature, it hits other
    // things. Need to phase out
    int  hit(game *g, Creature &t, body_part &bp_hit); // Returns a damage
=======
    int  hit(player &p, body_part &bp_hit); // Returns a damage
>>>>>>> 97536ce8
    void hit_monster(game *g, int i);
    // TODO: fully replace hurt with apply/deal_damage
    virtual void deal_damage_handle_type(const damage_unit& du, body_part bp, int& damage, int& pain);
    void apply_damage(game* g, Creature* source, body_part bp, int side, int amount);
    // Deals this dam damage; returns true if we dead
    // If real_dam is provided, caps overkill at real_dam.
    bool hurt(int dam, int real_dam = 0);
    // TODO: make this not a shim (possibly need to redo prototype)
    void hurt(game*g, body_part bp, int side, int dam);
    int  get_armor_cut(body_part bp);   // Natural armor, plus any worn armor
    int  get_armor_bash(body_part bp);  // Natural armor, plus any worn armor
    int  get_dodge();       // Natural dodge, or 0 if we're occupied
    int  hit_roll();  // For the purposes of comparing to player::dodge_roll()
    int  dodge_roll();  // For the purposes of comparing to player::hit_roll()
    int  fall_damage(); // How much a fall hurts us

    void die(game*g, Creature* killer); //this is the die from Creature, it calls kill_mon
    void die(game *g); // this is the "original" die, called by kill_mon
    void drop_items_on_death(game *g);

    // Other
    void process_effects(game *g); // Process long-term effects
    bool make_fungus();  // Makes this monster into a fungus version
                                // Returns false if no such monster exists
    void make_friendly();
    void add_item(item it);     // Add an item to inventory

    bool is_hallucination();    // true if the monster isn't actually real

// TEMP VALUES
 int wandx, wandy; // Wander destination - Just try to move in that direction
 int wandf;        // Urge to wander - Increased by sound, decrements each move
 std::vector<item> inv; // Inventory

// If we were spawned by the map, store our origin for later use
 int spawnmapx, spawnmapy, spawnposx, spawnposy;

// DEFINING VALUES
 int speed;
 int hp;
 int sp_timeout;
 int friendly;
 int anger, morale;
 int faction_id; // If we belong to a faction
 int mission_id; // If we're related to a mission
 mtype *type;
 bool no_extra_death_drops; // if true, don't spawn loot items as part of death
 bool dead;
 bool made_footstep;
 std::string unique_name; // If we're unique
 bool hallucination;

 bool setpos(const int x, const int y, const bool level_change = false);
 bool setpos(const point &p, const bool level_change = false);
 point pos();
 // posx and posy are kept to retain backwards compatibility
 inline int posx() const { return _posx; }
 inline int posy() const { return _posy; }
 // the creature base class uses xpos/ypos to prevent conflict with
 // player.xpos and player.ypos which are public ints that are literally used
 // in every single file.
 int xpos() { return _posx; }
 int ypos() { return _posy; }

 short ignoring;

 // Stair data.
 bool onstairs;
 int staircount;

 // Ammunition if we use a gun.
 int ammo;

private:
 std::vector <point> plans;
 int _posx, _posy;
};

#endif<|MERGE_RESOLUTION|>--- conflicted
+++ resolved
@@ -71,8 +71,8 @@
  std::string disp_name();
  std::string skin_name();
  void get_HP_Bar(nc_color &color, std::string &text);
- void get_Attitude(game *g, nc_color &color, std::string &text);
- int print_info(game *g, WINDOW* w, int vStart = 6, int vLines = 5, int column = 1); // Prints information to w.
+ void get_Attitude(nc_color &color, std::string &text);
+ int print_info(WINDOW* w, int vStart = 6, int vLines = 5, int column = 1); // Prints information to w.
 
  // Information on how our symbol should appear
  nc_color basic_symbol_color();
@@ -120,10 +120,10 @@
   * This is used in pathfinding and ONLY checks the terrain. It ignores players
   * and monsters, which might only block this tile temporarily.
   */
- bool can_move_to(game *g, int x, int y);
-
- bool will_reach(game *g, int x, int y); // Do we have plans to get to (x, y)?
- int  turns_to_reach(game *g, int x, int y); // How long will it take?
+ bool can_move_to(int x, int y);
+
+ bool will_reach(int x, int y); // Do we have plans to get to (x, y)?
+ int  turns_to_reach(int x, int y); // How long will it take?
 
  void set_dest(int x, int y, int &t); // Go in a straight line to (x, y)
                                       // t determines WHICH Bresenham line
@@ -139,14 +139,14 @@
   */
  void wander_to(int x, int y, int f); // Try to get to (x, y), we don't know
                                       // the route.  Give up after f steps.
- void plan(game *g, const std::vector<int> &friendlies);
- void move(game *g); // Actual movement
- void footsteps(game *g, int x, int y); // noise made by movement
- void friendly_move(game *g);
-
- point scent_move(game *g);
- point wander_next(game *g);
- int calc_movecost(game *g, int x1, int y1, int x2, int y2);
+ void plan(const std::vector<int> &friendlies);
+ void move(); // Actual movement
+ void footsteps(int x, int y); // noise made by movement
+ void friendly_move();
+
+ point scent_move();
+ point wander_next();
+ int calc_movecost(int x1, int y1, int x2, int y2);
 
  /**
   * Attempt to move to (x,y).
@@ -160,7 +160,7 @@
   *
   * @return 1 if movement successful, 0 otherwise
   */
- int move_to(game *g, int x, int y, bool force=false);
+ int move_to(int x, int y, bool force=false);
 
  /**
   * Attack any enemies at the given location.
@@ -179,17 +179,16 @@
   */
  int bash_at(int x, int y);
 
- void stumble(game *g, bool moved);
- void knock_back_from(game *g, int posx, int posy);
+ void stumble(bool moved);
+ void knock_back_from(int posx, int posy);
 
     // Combat
     bool is_fleeing(player &u); // True if we're fleeing
     monster_attitude attitude(player *u = NULL); // See the enum above
     int morale_level(player &u); // Looks at our HP etc.
-    void process_triggers(game *g); // Process things that anger/scare us
+    void process_triggers(); // Process things that anger/scare us
     void process_trigger(monster_trigger trig, int amount); // Single trigger
-    int trigger_sum(game *g, std::set<monster_trigger> *triggers);
-<<<<<<< HEAD
+    int trigger_sum(std::set<monster_trigger> *triggers);
 
     bool is_underwater() const;
     bool is_on_ground();
@@ -197,30 +196,27 @@
     bool has_weapon();
     bool is_dead_state(); // check if we should be dead or not
 
-    void absorb_hit(game *g, body_part bp, int side,
+    void absorb_hit(body_part bp, int side,
             damage_instance &dam);
-    bool block_hit(game *g, body_part &bp_hit, int &side,
+    bool block_hit(body_part &bp_hit, int &side,
         damage_instance &d);
-    void melee_attack(game *g, Creature &p, bool allow_special = true);
-    virtual int deal_melee_attack(game* g, Creature* source, int hitroll, bool crit,
+    void melee_attack(Creature &p, bool allow_special = true);
+    virtual int deal_melee_attack(Creature* source, int hitroll, bool crit,
             const damage_instance& d, dealt_damage_instance &dealt_dam);
-    virtual int deal_projectile_attack(game* g, Creature* source, double missed_by,
+    virtual int deal_projectile_attack(Creature* source, double missed_by,
             const projectile& proj, dealt_damage_instance &dealt_dam);
     // TODO: this hit is not the same as the one from Creature, it hits other
     // things. Need to phase out
-    int  hit(game *g, Creature &t, body_part &bp_hit); // Returns a damage
-=======
-    int  hit(player &p, body_part &bp_hit); // Returns a damage
->>>>>>> 97536ce8
-    void hit_monster(game *g, int i);
+    int  hit(Creature &t, body_part &bp_hit); // Returns a damage
+    void hit_monster(int i);
     // TODO: fully replace hurt with apply/deal_damage
     virtual void deal_damage_handle_type(const damage_unit& du, body_part bp, int& damage, int& pain);
-    void apply_damage(game* g, Creature* source, body_part bp, int side, int amount);
+    void apply_damage(Creature* source, body_part bp, int side, int amount);
     // Deals this dam damage; returns true if we dead
     // If real_dam is provided, caps overkill at real_dam.
     bool hurt(int dam, int real_dam = 0);
     // TODO: make this not a shim (possibly need to redo prototype)
-    void hurt(game*g, body_part bp, int side, int dam);
+    void hurt(body_part bp, int side, int dam);
     int  get_armor_cut(body_part bp);   // Natural armor, plus any worn armor
     int  get_armor_bash(body_part bp);  // Natural armor, plus any worn armor
     int  get_dodge();       // Natural dodge, or 0 if we're occupied
@@ -228,12 +224,12 @@
     int  dodge_roll();  // For the purposes of comparing to player::hit_roll()
     int  fall_damage(); // How much a fall hurts us
 
-    void die(game*g, Creature* killer); //this is the die from Creature, it calls kill_mon
-    void die(game *g); // this is the "original" die, called by kill_mon
-    void drop_items_on_death(game *g);
+    void die(Creature* killer); //this is the die from Creature, it calls kill_mon
+    void die(); // this is the "original" die, called by kill_mon
+    void drop_items_on_death();
 
     // Other
-    void process_effects(game *g); // Process long-term effects
+    void process_effects(); // Process long-term effects
     bool make_fungus();  // Makes this monster into a fungus version
                                 // Returns false if no such monster exists
     void make_friendly();
