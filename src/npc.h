--- conflicted
+++ resolved
@@ -481,8 +481,7 @@
      * a spiral search for an empty square around it is performed.
      */
     void place_on_map();
-<<<<<<< HEAD
-    const Skill* best_skill();
+    const Skill* best_skill() const;
     void starting_weapon(npc_class type);
 
     // Display
@@ -616,20 +615,6 @@
     void reach_destination(); // We made it!
     tripoint get_destination() const;
     // The preceding are in npcmove.cpp
-=======
- const Skill* best_skill() const;
- void starting_weapon(npc_class type);
-
-// Save & load
- virtual void load_legacy(std::stringstream & dump);// Overloaded from player
- virtual void load_info(std::string data);// Overloaded from player
- virtual std::string save_info();
-
-    using player::deserialize;
-    virtual void deserialize(JsonIn &jsin);
-    using player::serialize;
-    virtual void serialize(JsonOut &jsout) const override;
->>>>>>> 31bdc811
 
     /**
      * Global position, expressed in map square coordinate system
