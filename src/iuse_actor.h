--- conflicted
+++ resolved
@@ -392,40 +392,6 @@
 };
 
 /**
-<<<<<<< HEAD
- * Plays music
- */
-class musical_instrument_actor : public iuse_actor
-{
-    public:
-        /**
-         * Speed penalty when playing the instrument
-         */
-        int speed_penalty;
-        /**
-         * Volume of the music played
-         */
-        int volume;
-        /**
-         * Base morale bonus/penalty
-         */
-        int fun;
-        /**
-         * Morale bonus scaling (off current perception)
-         */
-        int fun_bonus;
-        /**
-         * List of sound descriptions
-         */
-        std::vector< std::string > descriptions;
-        /**
-         * Display description once per this many turns
-         */
-        int description_frequency;
-
-        musical_instrument_actor() = default;
-        virtual ~musical_instrument_actor() = default;
-=======
  * Cuts stuff up into components
  */
 class salvage_actor : public iuse_actor
@@ -529,15 +495,12 @@
 
         fireweapon_off_actor() : iuse_actor(), noise(0), moves(0), success_chance(INT_MIN) { }
         virtual ~fireweapon_off_actor() { }
->>>>>>> b8d8778f
         virtual void load( JsonObject &jo );
         virtual long use( player*, item*, bool, point ) const;
         virtual bool can_use( const player*, const item*, bool, const point& ) const;
         virtual iuse_actor *clone() const;
 };
 
-<<<<<<< HEAD
-=======
 /**
  * Active burning melee weapon
  */
@@ -560,5 +523,43 @@
         virtual iuse_actor *clone() const;
 };
 
->>>>>>> b8d8778f
+/**
+ * Plays music
+ */
+class musical_instrument_actor : public iuse_actor
+{
+    public:
+        /**
+         * Speed penalty when playing the instrument
+         */
+        int speed_penalty;
+        /**
+         * Volume of the music played
+         */
+        int volume;
+        /**
+         * Base morale bonus/penalty
+         */
+        int fun;
+        /**
+         * Morale bonus scaling (off current perception)
+         */
+        int fun_bonus;
+        /**
+         * List of sound descriptions
+         */
+        std::vector< std::string > descriptions;
+        /**
+         * Display description once per this many turns
+         */
+        int description_frequency;
+
+        musical_instrument_actor() = default;
+        virtual ~musical_instrument_actor() = default;
+        virtual void load( JsonObject &jo );
+        virtual long use( player*, item*, bool, point ) const;
+        virtual bool can_use( const player*, const item*, bool, const point& ) const;
+        virtual iuse_actor *clone() const;
+};
+
 #endif