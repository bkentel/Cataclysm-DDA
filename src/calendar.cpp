--- conflicted
+++ resolved
@@ -328,15 +328,12 @@
 
 int calendar::sunlight() const
 {
-<<<<<<< HEAD
- //Recent lightning strike has lit the area
- if(g->lightning_active) {
-  return DAYLIGHT_LEVEL;
- }
- calendar sunrise_time = sunrise(), sunset_time = sunset();
-=======
-    calendar sunrise_time = sunrise(), sunset_time = sunset();
->>>>>>> 9a75b6b2
+    //Recent lightning strike has lit the area
+    if( g->lightning_active ) {
+        return DAYLIGHT_LEVEL;
+    }
+    calendar sunrise_time = sunrise();
+    calendar sunset_time = sunset();
 
     int mins = 0, sunrise_mins = 0, sunset_mins = 0;
     mins = minutes_past_midnight();
