#include "monster.h"
#include "map.h"
#include "mondeath.h"
#include "output.h"
#include "game.h"
#include "rng.h"
#include "item.h"
#include "translations.h"
#include "overmapbuffer.h"
#include <sstream>
#include <fstream>
#include <stdlib.h>
#include <algorithm>
#include "cursesdef.h"
#include "monstergenerator.h"
#include "json.h"
#include "messages.h"

#define SGN(a) (((a)<0) ? -1 : 1)
#define SQR(a) ((a)*(a))

monster::monster()
{
 _posx = 20;
 _posy = 10;
 wandx = -1;
 wandy = -1;
 wandf = 0;
 hp = 60;
 moves = 0;
 def_chance = 0;
 friendly = 0;
 anger = 0;
 morale = 2;
 faction_id = -1;
 mission_id = -1;
 no_extra_death_drops = false;
 dead = false;
 made_footstep = false;
 unique_name = "";
 hallucination = false;
 ignoring = 0;
}

monster::monster(mtype *t)
{
 _posx = 20;
 _posy = 10;
 wandx = -1;
 wandy = -1;
 wandf = 0;
 type = t;
 moves = type->speed;
 Creature::set_speed_base(type->speed);
 hp = type->hp;
 for( auto &elem : type->sp_freq ) {
     sp_timeout.push_back( rng( 0, elem ) );
 }
 def_chance = type->def_chance;
 friendly = 0;
 anger = t->agro;
 morale = t->morale;
 faction_id = -1;
 mission_id = -1;
 no_extra_death_drops = false;
 dead = false;
 made_footstep = false;
 unique_name = "";
 hallucination = false;
 ignoring = 0;
 ammo = t->starting_ammo;
}

monster::monster(mtype *t, int x, int y)
{
 _posx = x;
 _posy = y;
 wandx = -1;
 wandy = -1;
 wandf = 0;
 type = t;
 moves = type->speed;
 Creature::set_speed_base(type->speed);
 hp = type->hp;
 for( auto &elem : type->sp_freq ) {
     sp_timeout.push_back( elem );
 }
 def_chance = type->def_chance;
 friendly = 0;
 anger = type->agro;
 morale = type->morale;
 faction_id = -1;
 mission_id = -1;
 no_extra_death_drops = false;
 dead = false;
 made_footstep = false;
 unique_name = "";
 hallucination = false;
 ignoring = 0;
 ammo = t->starting_ammo;
}

monster::~monster()
{
}

bool monster::setpos(const int x, const int y, const bool level_change)
{
    if (!level_change && x == _posx && y == _posy) {
        return true;
    }
    bool ret = level_change ? true : g->update_zombie_pos(*this, x, y);
    _posx = x;
    _posy = y;
    return ret;
}

bool monster::setpos(const point &p, const bool level_change)
{
    return setpos(p.x, p.y, level_change);
}

point monster::pos() const
{
    return point(_posx, _posy);
}

void monster::poly(mtype *t)
{
 double hp_percentage = double(hp) / double(type->hp);
 type = t;
 moves = 0;
 Creature::set_speed_base(type->speed);
 anger = type->agro;
 morale = type->morale;
 hp = int(hp_percentage * type->hp);
 sp_timeout.clear();
 for( auto &elem : type->sp_freq ) {
     sp_timeout.push_back( elem );
 }
 def_chance = type->def_chance;
}

void monster::spawn(int x, int y)
{
    _posx = x;
    _posy = y;
}

std::string monster::name(unsigned int quantity) const
{
 if (!type) {
  debugmsg ("monster::name empty type!");
  return std::string();
 }
 if (unique_name != "")
  return string_format("%s: %s",
                       (type->nname(quantity).c_str()), unique_name.c_str());
 return type->nname(quantity);
}

// MATERIALS-TODO: put description in materials.json?
std::string monster::name_with_armor() const
{
 std::string ret;
 if (type->in_species("INSECT")) {
     ret = string_format(_("carapace"));
 }
 else {
     if (type->mat == "veggy") {
         ret = string_format(_("thick bark"));
     } else if (type->mat == "flesh" || type->mat == "hflesh" || type->mat == "iflesh") {
         ret = string_format(_("thick hide"));
     } else if (type->mat == "iron" || type->mat == "steel") {
         ret = string_format(_("armor plating"));
     } else if (type->mat == "protoplasmic") {
         ret = string_format(_("hard protoplasmic hide"));
     }
 }
 return ret;
}

std::string monster::disp_name(bool possessive) const {
    if (!possessive) {
        return string_format(_("the %s"), name().c_str());
    } else {
        return string_format(_("the %s's"), name().c_str());
    }
}

std::string monster::skin_name() const {
    return name_with_armor();
}

void monster::get_HP_Bar(nc_color &color, std::string &text) const
{
    ::get_HP_Bar(hp, type->hp, color, text, true);
}

void monster::get_Attitude(nc_color &color, std::string &text) const
{
    switch (attitude(&(g->u))) {
        case MATT_FRIEND:
            color = h_white;
            text = _("Friendly ");
            break;
        case MATT_FPASSIVE:
            color = h_white;
            text = _("Passive ");
            break;
        case MATT_FLEE:
            color = c_green;
            text = _("Fleeing! ");
            break;
        case MATT_IGNORE:
            color = c_ltgray;
            text = _("Ignoring ");
            break;
        case MATT_FOLLOW:
            color = c_yellow;
            text = _("Tracking ");
            break;
        case MATT_ATTACK:
            color = c_red;
            text = _("Hostile! ");
            break;
        case MATT_ZLAVE:
            color = c_green;
            text = _("Zombie slave ");
            break;
        default:
            color = h_red;
            text = "BUG: Behavior unnamed. (monster.cpp:get_Attitude)";
            break;
    }
}

int monster::print_info(WINDOW* w, int vStart, int vLines, int column) const
{
    const int vEnd = vStart + vLines;

    mvwprintz(w, vStart++, column, c_white, "%s ", name().c_str());
    nc_color color = c_white;
    std::string attitude = "";

    get_Attitude(color, attitude);
    wprintz(w, color, "%s", attitude.c_str());

    if (has_effect("downed")) {
        wprintz(w, h_white, _("On ground"));
    } else if (has_effect("stunned")) {
        wprintz(w, h_white, _("Stunned"));
    } else if (has_effect("lightsnare") || has_effect("heavysnare") || has_effect("beartrap")) {
        wprintz(w, h_white, _("Trapped"));
    } else if (has_effect("tied")) {
        wprintz(w, h_white, _("Tied"));
    }
    std::string damage_info;
    nc_color col;
    if (hp >= type->hp) {
        damage_info = _("It is uninjured");
        col = c_green;
    } else if (hp >= type->hp * .8) {
        damage_info = _("It is lightly injured");
        col = c_ltgreen;
    } else if (hp >= type->hp * .6) {
        damage_info = _("It is moderately injured");
        col = c_yellow;
    } else if (hp >= type->hp * .3) {
        damage_info = _("It is heavily injured");
        col = c_yellow;
    } else if (hp >= type->hp * .1) {
        damage_info = _("It is severely injured");
        col = c_ltred;
    } else {
        damage_info = _("it is nearly dead");
        col = c_red;
    }
    mvwprintz(w, vStart++, column, col, "%s", damage_info.c_str());

    std::vector<std::string> lines = foldstring(type->description, getmaxx(w) - 1 - column);
    int numlines = lines.size();
    for (int i = 0; i < numlines && vStart <= vEnd; i++) {
        mvwprintz(w, vStart++, column, c_white, "%s", lines[i].c_str());
    }

    return vStart;
}

const std::string &monster::symbol() const
{
    return type->sym;
}

nc_color monster::basic_symbol_color() const
{
    return type->color;
}

nc_color monster::symbol_color() const
{
    return color_with_effects();
}

bool monster::is_symbol_highlighted() const
{
    return (friendly != 0);
}

nc_color monster::color_with_effects() const
{
    nc_color ret = type->color;
    if (has_effect("beartrap") || has_effect("stunned") || has_effect("downed") || has_effect("tied") ||
          has_effect("lightsnare") || has_effect("heavysnare")) {
        ret = hilite(ret);
    }
    if (has_effect("pacified")) {
        ret = invert_color(ret);
    }
    if (has_effect("onfire")) {
        ret = red_background(ret);
    }
    return ret;
}

bool monster::has_flag(const m_flag f) const
{
 return type->has_flag(f);
}

bool monster::can_see() const
{
 return has_flag(MF_SEES) && !has_effect("blind");
}

bool monster::can_hear() const
{
 return has_flag(MF_HEARS) && !has_effect("deaf");
}

bool monster::can_submerge() const
{
  return (has_flag(MF_NO_BREATHE) || has_flag(MF_SWIMS) || has_flag(MF_AQUATIC))
          && !has_flag(MF_ELECTRONIC);
}

bool monster::can_drown() const
{
 return !has_flag(MF_SWIMS) && !has_flag(MF_AQUATIC)
         && !has_flag(MF_NO_BREATHE) && !has_flag(MF_FLIES);
}

bool monster::digging() const
{
    return has_flag(MF_DIGS) || (has_flag(MF_CAN_DIG) && g->m.has_flag("DIGGABLE", posx(), posy()));
}

int monster::sight_range( const int light_level ) const
{
    if( !can_see() ) {
        return 0;
    }
<<<<<<< HEAD

    int light = g->light_level();
    int range = ( light * type->vision_day ) + 
                ( ( DAYLIGHT_LEVEL - light ) * type->vision_night );
    range /= DAYLIGHT_LEVEL;
    // If the target is lit, extend range to full daylight range
    // But don't decrease it if our monster prefers darkness
    if( g->m.light_at(x, y) >= LL_LOW && type->vision_day > range ) {
        range = type->vision_day;
    }

    return range;
}

bool monster::sees(Creature *target, int &bresenham_slope) const
{
    player *foe = dynamic_cast< player* >( target );
    if( foe != nullptr ) {
        return sees_player( bresenham_slope, foe );
    }
    const int range = vision_range( target->xpos(), target->ypos() );
    return g->m.sees( _posx, _posy, target->xpos(), target->ypos(), range, bresenham_slope );
}

bool monster::sees_player(int & bresenham_slope, player * p) const {
    if ( p == NULL ) {
        p = &g->u;
    }
    const int range = vision_range(p->posx, p->posy);
    // * p->visibility() / 100;
    return (
        g->m.sees( _posx, _posy, p->posx, p->posy, range, bresenham_slope ) &&
        p->is_invisible() == false
    );
=======
    int range = light_level;
    if(has_flag(MF_VIS10)) {
        range -= 50;
    } else if(has_flag(MF_VIS20)) {
        range -= 40;
    } else if(has_flag(MF_VIS30)) {
        range -= 30;
    } else if(has_flag(MF_VIS40)) {
        range -= 20;
    } else if(has_flag(MF_VIS50)) {
        range -= 10;
    }
    return std::max( range, 1 );
>>>>>>> 2e9272e4
}

bool monster::made_of(std::string m) const
{
    return type->mat == m;
}

bool monster::made_of(phase_id p) const
{
    return type->phase == p;
}

void monster::load_info(std::string data)
{
    std::stringstream dump;
    dump << data;
    if ( dump.peek() == '{' ) {
        JsonIn jsin(dump);
        try {
            deserialize(jsin);
        } catch (std::string jsonerr) {
            debugmsg("monster:load_info: Bad monster json\n%s", jsonerr.c_str() );
        }
        return;
    } else {
        load_legacy(dump);
    }
}

void monster::debug(player &u)
{
    debugmsg("monster::debug %s has %d steps planned.", name().c_str(), plans.size());
    debugmsg("monster::debug %s Moves %d Speed %d HP %d",name().c_str(), moves, get_speed(), hp);
    for (size_t i = 0; i < plans.size(); i++) {
        const int digit = '0' + (i % 10);
        mvaddch(plans[i].y - SEEY + u.posy, plans[i].x - SEEX + u.posx, digit);
    }
    getch();
}

void monster::shift(int sx, int sy)
{
    _posx -= sx * SEEX;
    _posy -= sy * SEEY;
    for (auto &i : plans) {
        i.x -= sx * SEEX;
        i.y -= sy * SEEY;
    }
}

point monster::move_target()
{
    if (plans.empty()) {
        // if we have no plans, pretend it's intentional
        return point(_posx, _posy);
    }
    return point(plans.back().x, plans.back().y);
}

Creature *monster::attack_target()
{
    if( plans.empty() ) {
        return nullptr;
    }

    point target_point = move_target();
    Creature *target = g->critter_at( target_point.x, target_point.y );

    if( attitude_to( *target ) != Creature::A_HOSTILE ) {
        return nullptr;
    }
    return target;
}

bool monster::is_fleeing(player &u) const
{
 if (has_effect("run"))
  return true;
 monster_attitude att = attitude(&u);
 return (att == MATT_FLEE ||
         (att == MATT_FOLLOW && rl_dist( pos(), u.pos() ) <= 4));
}

Creature::Attitude monster::attitude_to( const Creature &other ) const
{
    const auto m = dynamic_cast<const monster *>( &other );
    const auto p = dynamic_cast<const player *>( &other );
    if( m != nullptr ) {
        if( ( friendly != 0 && m->friendly != 0 ) ||
            ( monfaction() == m->monfaction() ) ) {
            // Currently friendly means "friendly to the player" (on same side as player),
            // so if both monsters are friendly (towards the player), they are friendly towards
            // each other.
            // Monsters are also friendly to own species
            // Player-friendly monsters are a separate faction
            return A_FRIENDLY;
        } else if( morale < 0 || anger < 10 ) {
            // Stuff that won't attack is neutral to everything
            return A_NEUTRAL;
        } else {
            return A_HOSTILE;
        }
    } else if( p != nullptr ) {
        switch( attitude( const_cast<player *>( p ) ) ) {
            case MATT_FRIEND:
                return A_FRIENDLY;
            case MATT_FPASSIVE:
            case MATT_FLEE:
            case MATT_IGNORE:
            case MATT_FOLLOW:
            case MATT_ZLAVE:
                return A_NEUTRAL;
            case MATT_ATTACK:
                return A_HOSTILE;
            case MATT_NULL:
            case NUM_MONSTER_ATTITUDES:
                break;
        }
    }
    // Should not happen!, creature should be either player or monster
    return A_NEUTRAL;
}

monster_attitude monster::attitude(player *u) const
{
    if( friendly != 0 ) {
        if( has_effect( "docile" ) ) {
            return MATT_FPASSIVE;
        }
        if( u == &g->u ) {
            return MATT_FRIEND;
        }
        // Zombies don't understand not attacking NPCs, but dogs and bots should.
        npc *np = dynamic_cast< npc* >( u );
        if( np != nullptr && np->attitude != NPCATT_KILL && !type->in_species( "ZOMBIE" ) ) {
            return MATT_FRIEND;
        }
    }
    if (has_effect("run")) {
        return MATT_FLEE;
    }
    if (has_effect("pacified")) {
        return MATT_ZLAVE;
    }

    int effective_anger  = anger;
    int effective_morale = morale;

    if (u != NULL) {
        if (((type->in_species("MAMMAL") && u->has_trait("PHEROMONE_MAMMAL")) ||
             (type->in_species("INSECT") && u->has_trait("PHEROMONE_INSECT"))) &&
            effective_anger >= 10) {
            effective_anger -= 20;
        }

        if ( (type->id == "mon_bee") && (u->has_trait("FLOWERS"))) {
            effective_anger -= 10;
        }

        if (u->has_trait("TERRIFYING")) {
            effective_morale -= 10;
        }

        if (u->has_trait("ANIMALEMPATH") && has_flag(MF_ANIMAL)) {
            if (effective_anger >= 10) {
                effective_anger -= 10;
            }
            if (effective_anger < 10) {
                effective_morale += 5;
            }
        }
        if (u->has_trait("ANIMALDISCORD") && has_flag(MF_ANIMAL)) {
            if (effective_anger >= 10) {
                effective_anger += 10;
            }
            if (effective_anger < 10) {
                effective_morale -= 5;
            }
        }
    }

    if (effective_morale < 0) {
        if (effective_morale + effective_anger > 0) {
            return MATT_FOLLOW;
        }
        return MATT_FLEE;
    }

    if (effective_anger <= 0) {
        return MATT_IGNORE;
    }

    if (effective_anger < 10) {
        return MATT_FOLLOW;
    }

    return MATT_ATTACK;
}

int monster::monfaction() const
{
    if( friendly != 0 ) {
        return -1;
    } else if( !type->species_id.empty() ) {
        return *type->species_id.begin();
    } else {
        return 0;
    }
}

void monster::process_triggers()
{
 anger += trigger_sum(&(type->anger));
 anger -= trigger_sum(&(type->placate));
 if (morale < 0) {
  if (morale < type->morale && one_in(20))
  morale++;
 } else
  morale -= trigger_sum(&(type->fear));
}

// This Adjustes anger/morale levels given a single trigger.
void monster::process_trigger(monster_trigger trig, int amount)
{
    if (type->has_anger_trigger(trig)){
        anger += amount;
    }
    if (type->has_fear_trigger(trig)){
        morale -= amount;
    }
    if (type->has_placate_trigger(trig)){
        anger -= amount;
    }
}


int monster::trigger_sum(std::set<monster_trigger> *triggers) const
{
    int ret = 0;
    bool check_terrain = false, check_meat = false, check_fire = false;
    for( const auto &trigger : *triggers ) {
        switch( trigger ) {
            case MTRIG_STALK:
                if (anger > 0 && one_in(20)) {
                    ret++;
                }
                break;

            case MTRIG_MEAT:
                check_terrain = true;
                check_meat = true;
                break;

            case MTRIG_PLAYER_CLOSE:
                if (rl_dist( pos(), g->u.pos() ) <= 5) {
                    ret += 5;
                }
                for (auto &i : g->active_npc) {
                    if (rl_dist( pos(), i->pos() ) <= 5) {
                        ret += 5;
                    }
                }
                break;

            case MTRIG_FIRE:
                check_terrain = true;
                check_fire = true;
                break;

            case MTRIG_PLAYER_WEAK:
                if (g->u.hp_percentage() <= 70) {
                    ret += 10 - int(g->u.hp_percentage() / 10);
                }
                break;

            default:
                break; // The rest are handled when the impetus occurs
        }
    }

    if (check_terrain) {
        for (int x = _posx - 3; x <= _posx + 3; x++) {
            for (int y = _posy - 3; y <= _posy + 3; y++) {
                if (check_meat) {
                    auto items = g->m.i_at(x, y);
                    for( auto &item : items ) {
                        if( item.type->id == "corpse" || item.type->id == "meat" ||
                            item.type->id == "meat_cooked" || item.type->id == "human_flesh" ) {
                            ret += 3;
                            check_meat = false;
                        }
                    }
                }
                if (check_fire) {
                    ret += ( 5 * g->m.get_field_strength( point(x, y), fd_fire) );
                }
            }
        }
        if (check_fire) {
            if (g->u.has_amount("torch_lit", 1)) {
                ret += 49;
            }
        }
    }

    return ret;
}

bool monster::is_underwater() const {
    return can_submerge();
}

bool monster::is_on_ground() const {
    return false; //TODO: actually make this work
}

bool monster::has_weapon() const {
    return false; // monsters will never have weapons, silly
}

bool monster::is_warm() const {
    return has_flag(MF_WARM);
}

bool monster::is_dead_state() const {
    return hp <= 0;
}

void monster::dodge_hit(Creature *, int) {
}

bool monster::block_hit(Creature *, body_part &, damage_instance &) {
    return false;
}

void monster::absorb_hit(body_part, damage_instance &dam) {
    for( auto &elem : dam.damage_units ) {
        elem.amount -= std::min( resistances( *this ).get_effective_resist( elem ), elem.amount );
    }
}

void monster::melee_attack(Creature &target, bool, matec_id) {
    mod_moves(-100);
    if (type->melee_dice == 0) { // We don't attack, so just return
        return;
    }
    add_effect("hit_by_player", 3); // Make us a valid target for a few turns

    if (has_flag(MF_HIT_AND_RUN)) {
        add_effect("run", 4);
    }

    bool u_see_me = g->u.sees(*this);

    body_part bp_hit;
    //int highest_hit = 0;

    damage_instance damage;
    if(!is_hallucination()) {
        if (type->melee_dice > 0) {
            damage.add_damage(DT_BASH,
                    dice(type->melee_dice,type->melee_sides));
        }
        if (type->melee_cut > 0) {
            damage.add_damage(DT_CUT, type->melee_cut);
        }
    }

    dealt_damage_instance dealt_dam;
    int hitspread = target.deal_melee_attack(this, hit_roll());
    if (hitspread >= 0) {
        target.deal_melee_hit(this, hitspread, false, damage, dealt_dam);
    }
    bp_hit = dealt_dam.bp_hit;

    if (hitspread < 0) { // a miss
        // TODO: characters practice dodge when a hit misses 'em
        if (target.is_player()) {
            if (u_see_me) {
                add_msg(_("You dodge %s."), disp_name().c_str());
            } else {
                add_msg(_("You dodge an attack from an unseen source."));
            }
        } else {
            if (u_see_me) {
                add_msg(_("The %1$s dodges %2$s attack."), name().c_str(),
                            target.disp_name(true).c_str());
            }
        }
    //Hallucinations always produce messages but never actually deal damage
    } else if (is_hallucination() || dealt_dam.total_damage() > 0) {
        if (target.is_player()) {
            if (u_see_me) {
                //~ 1$s is attacker name, 2$s is bodypart name in accusative.
                add_msg(m_bad, _("The %1$s hits your %2$s."), name().c_str(),
                        body_part_name_accusative(bp_hit).c_str());
            } else {
                //~ %s is bodypart name in accusative.
                add_msg(m_bad, _("Something hits your %s."),
                        body_part_name_accusative(bp_hit).c_str());
            }
        } else {
            if (u_see_me) {
                //~ 1$s is attacker name, 2$s is target name, 3$s is bodypart name in accusative.
                add_msg(_("The %1$s hits %2$s %3$s."), name().c_str(),
                            target.disp_name(true).c_str(),
                            body_part_name_accusative(bp_hit).c_str());
            }
        }
    } else {
        if (target.is_player()) {
            if (u_see_me) {
                //~ 1$s is attacker name, 2$s is bodypart name in accusative, 3$s is armor name
                add_msg(_("The %1$s hits your %2$s, but your %3$s protects you."), name().c_str(),
                        body_part_name_accusative(bp_hit).c_str(), target.skin_name().c_str());
            } else {
                //~ 1$s is bodypart name in accusative, 2$s is armor name.
                add_msg(_("Something hits your %1$s, but your %2$s protects you."),
                        body_part_name_accusative(bp_hit).c_str(), target.skin_name().c_str());
            }
        } else {
            if (u_see_me) {
                //~ $1s is monster name, %2$s is that monster target name,
                //~ $3s is target bodypart name in accusative, $4s is the monster target name,
                //~ 5$s is target armor name.
                add_msg(_("The %1$s hits %2$s %3$s but is stopped by %4$s %5$s."), name().c_str(),
                            target.disp_name(true).c_str(),
                            body_part_name_accusative(bp_hit).c_str(),
                            target.disp_name(true).c_str(),
                            target.skin_name().c_str());
            }
        }
    }

    if (is_hallucination()) {
        if(one_in(7)) {
            die( nullptr );
        }
        return;
    }

    // Adjust anger/morale of same-species monsters, if appropriate
    int anger_adjust = 0, morale_adjust = 0;
    if (type->has_anger_trigger(MTRIG_FRIEND_ATTACKED)){
        anger_adjust += 15;
    }
    if (type->has_fear_trigger(MTRIG_FRIEND_ATTACKED)){
        morale_adjust -= 15;
    }
    if (type->has_placate_trigger(MTRIG_FRIEND_ATTACKED)){
        anger_adjust -= 15;
    }

    if (anger_adjust != 0 && morale_adjust != 0)
    {
        for (size_t i = 0; i < g->num_zombies(); i++)
        {
            g->zombie(i).morale += morale_adjust;
            g->zombie(i).anger += anger_adjust;
        }
    }
}

void monster::hit_monster(monster &other)
{
 monster* target = &other;
 moves -= 100;

 if (this == target) {
  return;
 }

 int numdice = type->melee_skill;
 int dodgedice = target->get_dodge() * 2;
 switch (target->type->size) {
  case MS_TINY:  dodgedice += 6; break;
  case MS_SMALL: dodgedice += 3; break;
  case MS_MEDIUM: break;
  case MS_LARGE: dodgedice -= 2; break;
  case MS_HUGE:  dodgedice -= 4; break;
 }

 if (dice(numdice, 10) <= dice(dodgedice, 10)) {
  if (g->u.sees(*this))
   add_msg(_("The %s misses the %s!"), name().c_str(), target->name().c_str());
  return;
 }
 if (g->u.sees(*this))
  add_msg(_("The %s hits the %s!"), name().c_str(), target->name().c_str());
 int damage = dice(type->melee_dice, type->melee_sides);
 target->apply_damage( this, bp_torso, damage );
    mdefense mdf;
    (mdf.*target->type->sp_defense)( target, this, nullptr );
}

int monster::deal_melee_attack(Creature *source, int hitroll)
{
    mdefense mdf;
    if(!is_hallucination() && source != NULL) {
        (mdf.*type->sp_defense)( this, source, nullptr );
    }
    return Creature::deal_melee_attack(source, hitroll);
}

int monster::deal_projectile_attack(Creature *source, double missed_by,
                                    const projectile& proj, dealt_damage_instance &dealt_dam) {
    bool u_see_mon = g->u.sees(*this);
    // Maxes out at 50% chance with perfect hit
    if (has_flag(MF_HARDTOSHOOT) && !one_in(10 - 10 * (.8 - missed_by)) && !proj.wide) {
        if (u_see_mon) {
            add_msg(_("The shot passes through %s without hitting."), disp_name().c_str());
        }
        return 1;
    }
    // Not HARDTOSHOOT
    // if it's a headshot with no head, make it not a headshot
    if (missed_by < 0.2 && has_flag(MF_NOHEAD)) {
        missed_by = 0.2;
    }
    mdefense mdf;
    if(!is_hallucination() && source != NULL) {
        (mdf.*type->sp_defense)( this, source, &proj);
    }

    // whip has a chance to scare wildlife
    if(proj.proj_effects.count("WHIP") && type->in_category("WILDLIFE") && one_in(3)) {
        add_effect("run", rng(3, 5));
    }

    return Creature::deal_projectile_attack(source, missed_by, proj, dealt_dam);
}

void monster::deal_damage_handle_type(const damage_unit& du, body_part bp, int& damage, int& pain) {
    switch (du.type) {
    case DT_ELECTRIC:
        if (has_flag(MF_ELECTRIC)) {
            damage += 0; // immunity
            pain += 0;
            return; // returns, since we don't want a fallthrough
        }
        break;
    case DT_COLD:
        if (!has_flag(MF_WARM)) {
            damage += 0; // immunity
            pain += 0;
            return;
        }
        break;
    case DT_BASH:
        if (has_flag(MF_PLASTIC)) {
            damage += du.amount / rng(2,4); // lessened effect
            pain += du.amount / 4;
            return;
        }
        break;
    case DT_NULL:
        debugmsg("monster::deal_damage_handle_type: illegal damage type DT_NULL");
        break;
    case DT_ACID:
        if( has_flag( MF_ACIDPROOF ) ) {
            damage += 0; // immunity
            pain += 0;
            return;
        }
    case DT_TRUE: // typeless damage, should always go through
    case DT_BIOLOGICAL: // internal damage, like from smoke or poison
    case DT_CUT:
    case DT_STAB:
    case DT_HEAT:
    default:
        break;
    }

    Creature::deal_damage_handle_type(du, bp, damage, pain);
}

void monster::apply_damage(Creature* source, body_part /*bp*/, int dam) {
    if( dead ) {
        return;
    }
    hp -= dam;
    if( hp < 1 ) {
        die( source );
    } else if( dam > 0 ) {
        process_trigger( MTRIG_HURT, 1 + int( dam / 3 ) );
    }
}

void monster::die_in_explosion(Creature* source)
{
    hp = -9999; // huge to trigger explosion and prevent corpse item
    die( source );
}

bool monster::move_effects()
{
    bool u_see_me = g->u.sees(*this);
    if (has_effect("tied")) {
        return false;
    }
    if (has_effect("downed")) {
        remove_effect("downed");
        if (u_see_me) {
            add_msg(_("The %s climbs to it's feet!"), name().c_str());
        }
        return false;
    }
    if (has_effect("webbed")) {
        if (x_in_y(type->melee_dice * type->melee_sides, 6 * get_effect_int("webbed"))) {
            if (u_see_me) {
                add_msg(_("The %s breaks free of the webs!"), name().c_str());
            }
            remove_effect("webbed");
        }
        return false;
    }
    if (has_effect("lightsnare")) {
        if(x_in_y(type->melee_dice * type->melee_sides, 12)) {
            remove_effect("lightsnare");
            g->m.spawn_item(xpos(), ypos(), "string_36");
            g->m.spawn_item(xpos(), ypos(), "snare_trigger");
            if (u_see_me) {
                add_msg(_("The %s escapes the light snare!"), name().c_str());
            }
        }
        return false;
    }
    if (has_effect("heavysnare")) {
        if (type->melee_dice * type->melee_sides >= 7) {
            if(x_in_y(type->melee_dice * type->melee_sides, 32)) {
                remove_effect("heavysnare");
                g->m.spawn_item(xpos(), ypos(), "rope_6");
                g->m.spawn_item(xpos(), ypos(), "snare_trigger");
                if (u_see_me) {
                    add_msg(_("The %s escapes the heavy snare!"), name().c_str());
                }
            }
        }
        return false;
    }
    if (has_effect("beartrap")) {
        if (type->melee_dice * type->melee_sides >= 18) {
            if(x_in_y(type->melee_dice * type->melee_sides, 200)) {
                remove_effect("beartrap");
                g->m.spawn_item(xpos(), ypos(), "beartrap");
                if (u_see_me) {
                    add_msg(_("The %s escapes the bear trap!"), name().c_str());
                }
            }
        }
        return false;
    }
    if (has_effect("crushed")) {
        // Strength helps in getting free, but dex also helps you worm your way out of the rubble
        if(x_in_y(type->melee_dice * type->melee_sides, 100)) {
            remove_effect("crushed");
            if (u_see_me) {
                add_msg(_("The %s frees itself from the rubble!"), name().c_str());
            }
        }
        return false;
    }

    // If we ever get more effects that force movement on success this will need to be reworked to
    // only trigger success effects if /all/ rolls succeed
    if (has_effect("in_pit")) {
        if (rng(0, 40) > type->melee_dice * type->melee_sides) {
            return false;
        } else {
            if (u_see_me) {
                add_msg(_("The %s escapes the pit!"), name().c_str());
            }
            remove_effect("in_pit");
        }
    }
    return Creature::move_effects();
}

void monster::add_eff_effects(effect e, bool reduced)
{
    int val = e.get_amount("HURT", reduced);
    if (val > 0) {
        if(e.activated(calendar::turn, "HURT", val, reduced)) {
            apply_damage(nullptr, bp_torso, val);
        }
    }
    Creature::add_eff_effects(e, reduced);
}
void monster::add_effect(efftype_id eff_id, int dur, body_part bp, bool permanent, int intensity)
{
    bp = num_bp;
    Creature::add_effect(eff_id, dur, bp, permanent, intensity);
}

int monster::get_armor_cut(body_part bp) const
{
    (void) bp;
    // TODO: Add support for worn armor?
    return int(type->armor_cut) + armor_bash_bonus;
}

int monster::get_armor_bash(body_part bp) const
{
    (void) bp;
    return int(type->armor_bash) + armor_cut_bonus;
}

int monster::hit_roll() const {
    //Unstable ground chance of failure
    if (has_effect("bouldering")) {
        if(one_in(type->melee_skill)) {
            return 0;
        }
    }

    return dice(type->melee_skill, 10);
}

int monster::get_dodge() const
{
    if (has_effect("downed")) {
        return 0;
    }
    int ret = type->sk_dodge;
    if (has_effect("lightsnare") || has_effect("heavysnare") || has_effect("beartrap") || has_effect("tied")) {
        ret /= 2;
    }
    if (moves <= 0 - 100 - get_speed()) {
        ret = rng(0, ret);
    }
    return ret + get_dodge_bonus();
}

int monster::get_melee() const
{
    return type->melee_skill;
}

int monster::dodge_roll()
{
    if (has_effect("bouldering")) {
        if(one_in(type->sk_dodge)) {
            return 0;
        }
    }

    int numdice = get_dodge();

    switch (type->size) {
        case MS_TINY:
            numdice += 6;
            break;
        case MS_SMALL:
            numdice += 3;
            break;
        case MS_LARGE:
            numdice -= 2;
            break;
        case MS_HUGE:
            numdice -= 4;
            break;
        case MS_MEDIUM:
            break; // keep default
    }

    numdice += get_speed() / 80;
    return dice(numdice, 10);
}

int monster::fall_damage() const
{
 if (has_flag(MF_FLIES))
  return 0;
 switch (type->size) {
  case MS_TINY:   return rng(0, 4);  break;
  case MS_SMALL:  return rng(0, 6);  break;
  case MS_MEDIUM: return dice(2, 4); break;
  case MS_LARGE:  return dice(2, 6); break;
  case MS_HUGE:   return dice(3, 5); break;
 }

 return 0;
}

void monster::reset_special(int index)
{
    if (index < 0) {
        return;
    }

    sp_timeout[index] = type->sp_freq[index];
}

void monster::reset_special_rng(int index)
{
    if (index < 0) {
        return;
    }

    sp_timeout[index] = rng(0, type->sp_freq[index]);
}

void monster::set_special(int index, int time)
{
    if (index < 0) {
        return;
    }

    if (time < 0) {
        time = 0;
    }
    sp_timeout[index] = time;
}

void monster::normalize_ammo( const int old_ammo )
{
    int total_ammo = 0;
    // Sum up the ammo entries to get a ratio.
    for( const auto &ammo_entry : type->starting_ammo ) {
        total_ammo += ammo_entry.second;
    }
    if( total_ammo == 0 ) {
        // Should never happen, but protect us from a div/0 if it does.
        return;
    }
    // Previous code gave robots 100 rounds of ammo.
    // This reassigns whatever is left from that in the appropriate proportions.
    for( const auto &ammo_entry : type->starting_ammo ) {
        ammo[ammo_entry.first] = (old_ammo * ammo_entry.second) / (100 * total_ammo);
    }
}

void monster::explode()
{
    if( is_hallucination() ) {
        //Can't gib hallucinations
        return;
    }
    if( type->has_flag( MF_NOGIB ) || type->has_flag( MF_VERMIN ) ) {
        return;
    }
    // Send body parts and blood all over!
    const itype_id meat = type->get_meat_itype();
    const field_id type_blood = bloodType();
    const field_id type_gib = gibType();
    if( meat != "null" || type_blood != fd_null || type_gib != fd_null ) {
        // Only create chunks if we know what kind to make.
        int num_chunks = 0;
        switch( type->size ) {
            case MS_TINY:
                num_chunks = 1;
                break;
            case MS_SMALL:
                num_chunks = 2;
                break;
            case MS_MEDIUM:
                num_chunks = 4;
                break;
            case MS_LARGE:
                num_chunks = 8;
                break;
            case MS_HUGE:
                num_chunks = 16;
                break;
        }

        for( int i = 0; i < num_chunks; i++ ) {
            int tarx = _posx + rng( -3, 3 ), tary = _posy + rng( -3, 3 );
            std::vector<point> traj = line_to( _posx, _posy, tarx, tary, 0 );

            for( size_t j = 0; j < traj.size(); j++ ) {
                tarx = traj[j].x;
                tary = traj[j].y;
                if( one_in( 2 ) && type_blood != fd_null ) {
                    g->m.add_field( tarx, tary, type_blood, 1 );
                } else if( type_gib != fd_null ) {
                    g->m.add_field( tarx, tary, type_gib, rng( 1, j + 1 ) );
                }
                if( g->m.move_cost( tarx, tary ) == 0 ) {
                    if( !g->m.bash( tarx, tary, 3 ).second ) {
                        // Target is obstacle, not destroyed by bashing,
                        // stop trajectory in front of it, if this is the first
                        // point (e.g. wall adjacent to monster) , make it invalid.
                        if( j > 0 ) {
                            tarx = traj[j - 1].x;
                            tary = traj[j - 1].y;
                        } else {
                            tarx = -1;
                        }
                        break;
                    }
                }
            }
            if( meat != "null" && tarx != -1 ) {
                g->m.spawn_item( tarx, tary, meat, 1, 0, calendar::turn );
            }
        }
    }
}

void monster::die(Creature* nkiller) {
    if( dead ) {
        // We are already dead, don't die again, note that monster::dead is
        // *only* set to true in this function!
        return;
    }
    dead = true;
    if( nkiller != NULL && !nkiller->is_fake() ) {
        killer = nkiller;
    }
    if( hp < -( type->size < MS_MEDIUM ? 1.5 : 3 ) * type->hp ) {
        explode(); // Explode them if it was big overkill
    }
    if (!no_extra_death_drops) {
        drop_items_on_death();
    }
    // TODO: should actually be class Character
    player *ch = dynamic_cast<player*>( get_killer() );
    if( !is_hallucination() && ch != nullptr ) {
        if( has_flag( MF_GUILT ) || ( ch->has_trait( "PACIFIST" ) && has_flag( MF_HUMAN ) ) ) {
            // has guilt flag or player is pacifist && monster is humanoid
            mdeath tmpdeath;
            tmpdeath.guilt( this );
        }
        // TODO: add a kill counter to npcs?
        if( ch->is_player() ) {
            g->increase_kill_count( type->id );
        }
        if( type->difficulty >= 30 ) {
            ch->add_memorial_log( pgettext( "memorial_male", "Killed a %s." ),
                                  pgettext( "memorial_female", "Killed a %s." ),
                                  name().c_str() );
        }
    }
    if( !is_hallucination() ) {
        for( const auto &it : inv ) {
            g->m.add_item_or_charges( posx(), posy(), it );
        }
    }

    // If we're a queen, make nearby groups of our type start to die out
    if( !is_hallucination() && has_flag( MF_QUEEN ) ) {
        // The submap coordinates of this monster, monster groups coordinates are
        // submap coordinates.
        const point abssub = overmapbuffer::ms_to_sm_copy( g->m.getabs( _posx, _posy ) );
        // Do it for overmap above/below too
        for( int z = 1; z >= -1; --z ) {
            for( int x = -MAPSIZE / 2; x <= MAPSIZE / 2; x++ ) {
                for( int y = -MAPSIZE / 2; y <= MAPSIZE / 2; y++ ) {
                    std::vector<mongroup*> groups = overmap_buffer.groups_at( abssub.x + x, abssub.y + y, g->levz + z );
                    for( auto &mgp : groups ) {
                        if( MonsterGroupManager::IsMonsterInGroup( mgp->type, type->id ) ) {
                            mgp->dying = true;
                        }
                    }
                }
            }
        }
    }
    // If we're a mission monster, update the mission
    if (!is_hallucination() && mission_id != -1) {
        mission_type *misstype = g->find_mission_type(mission_id);
        if (misstype->goal == MGOAL_FIND_MONSTER) {
            g->fail_mission(mission_id);
        }
        if (misstype->goal == MGOAL_KILL_MONSTER) {
            g->mission_step_complete(mission_id, 1);
        }
    }
    // Also, perform our death function
    mdeath md;
    if(is_hallucination()) {
        //Hallucinations always just disappear
        md.disappear(this);
        return;
    }
    //Not a hallucination, go process the death effects.
    std::vector<void (mdeath::*)(monster *)> deathfunctions = type->dies;
    void (mdeath::*func)(monster *);
    for( auto &deathfunction : deathfunctions ) {
        func = deathfunction;
        (md.*func)(this);
    }
    // If our species fears seeing one of our own die, process that
    int anger_adjust = 0, morale_adjust = 0;
    if (type->has_anger_trigger(MTRIG_FRIEND_DIED)){
        anger_adjust += 15;
    }
    if (type->has_fear_trigger(MTRIG_FRIEND_DIED)){
        morale_adjust -= 15;
    }
    if (type->has_placate_trigger(MTRIG_FRIEND_DIED)){
        anger_adjust -= 15;
    }

    if (anger_adjust != 0 || morale_adjust != 0) {
        int light = g->light_level();
        for (size_t i = 0; i < g->num_zombies(); i++) {
            monster &critter = g->zombie( i );
            if( !critter.type->same_species( *type ) ) {
                continue;
            }
            int t = 0;
            if( g->m.sees( critter.pos(), pos(), light, t ) ) {
                critter.morale += morale_adjust;
                critter.anger += anger_adjust;
            }
        }
    }
}

void monster::drop_items_on_death()
{
    if(is_hallucination()) {
        return;
    }
    if (type->death_drops.empty()) {
        return;
    }
    g->m.put_items_from_loc( type->death_drops, _posx, _posy, calendar::turn );
}

void monster::process_effects()
{
    // Monster only effects
    int mod = 1;
    for( auto &elem : effects ) {
        for( auto &_effect_it : elem.second ) {
            auto &it = _effect_it.second;
            // Monsters don't get trait-based reduction, but they do get effect based reduction
            bool reduced = has_effect(it.get_resist_effect());

            mod_speed_bonus(it.get_mod("SPEED", reduced));

            int val = it.get_mod("HURT", reduced);
            if (val > 0) {
                if(it.activated(calendar::turn, "HURT", val, reduced, mod)) {
                    apply_damage(nullptr, bp_torso, val);
                }
            }

            std::string id = _effect_it.second.get_id();
            // MATERIALS-TODO: use fire resistance
            if (id == "onfire") {
                if (made_of("flesh") || made_of("iflesh"))
                    apply_damage( nullptr, bp_torso, rng( 3, 8 ) );
                if (made_of("veggy"))
                    apply_damage( nullptr, bp_torso, rng( 10, 20 ) );
                if (made_of("paper") || made_of("powder") || made_of("wood") || made_of("cotton") ||
                    made_of("wool"))
                    apply_damage( nullptr, bp_torso, rng( 15, 40 ) );
            }
        }
    }

    //If this monster has the ability to heal in combat, do it now.
    if( has_flag( MF_REGENERATES_50 ) ) {
        if( hp < type->hp ) {
            if( one_in( 2 ) && g->u.sees( *this ) ) {
                add_msg( m_warning, _( "The %s is visibly regenerating!" ), name().c_str() );
            }
            hp += 50;
            if( hp > type->hp ) {
                hp = type->hp;
            }
        }
    }
    if( has_flag( MF_REGENERATES_10 ) ) {
        if( hp < type->hp ) {
            if( one_in( 2 ) && g->u.sees( *this ) ) {
                add_msg( m_warning, _( "The %s seems a little healthier." ), name().c_str() );
            }
            hp += 10;
            if( hp > type->hp ) {
                hp = type->hp;
            }
        }
    }

    //Monster will regen morale and aggression if it is on max HP
    //It regens more morale and aggression if is currently fleeing.
    if( has_flag( MF_REGENMORALE ) && hp >= type->hp ) {
        if( is_fleeing( g->u ) ) {
            morale = type->morale;
            anger = type->agro;
        }
        if( morale <= type->morale ) {
            morale += 1;
        }
        if( anger <= type->agro ) {
            anger += 1;
        }
        if( morale < 0 ) {
            morale += 5;
        }
        if( anger < 0 ) {
            anger += 5;
        }
    }

    // If this critter dies in sunlight, check & assess damage.
    if( has_flag( MF_SUNDEATH ) && g->is_in_sunlight( posx(), posy() ) ) {
        if( g->u.sees( *this ) ) {
            add_msg( m_good, _( "The %s burns horribly in the sunlight!" ), name().c_str() );
        }
        hp -= 100;
        if( hp < 0 ) {
            hp = 0;
        }
    }

    Creature::process_effects();
}

bool monster::make_fungus()
{
    if( is_hallucination() ) {
        return true;
    }
    char polypick = 0;
    std::string tid = type->id;
    if (type->in_species("FUNGUS")) { // No friendly-fungalizing ;-)
        return true;
    }
    if (tid == "mon_ant" || tid == "mon_ant_soldier" || tid == "mon_ant_queen" || tid == "mon_fly" ||
      tid == "mon_bee" || tid == "mon_dermatik") {
        polypick = 1;
    } else if (tid == "mon_zombie" || tid == "mon_zombie_shrieker" || tid == "mon_zombie_electric" ||
      tid == "mon_zombie_spitter" || tid == "mon_zombie_dog" || tid == "mon_zombie_brute" ||
      tid == "mon_zombie_hulk" || tid == "mon_zombie_soldier" || tid == "mon_zombie_tough" ||
      tid == "mon_zombie_scientist" || tid == "mon_zombie_hunter" || tid == "mon_zombie_child"||
      tid == "mon_zombie_bio_op" || tid == "mon_zombie_survivor" || tid == "mon_zombie_fireman" ||
      tid == "mon_zombie_cop" || tid == "mon_zombie_fat" || tid == "mon_zombie_rot" ||
      tid == "mon_zombie_swimmer" || tid == "mon_zombie_grabber" || tid == "mon_zombie_technician" ||
      tid == "mon_zombie_brute_shocker") {
        polypick = 2; // Necro and Master have enough Goo to resist conversion.
        // Firefighter, hazmat, and scarred/beekeeper have the PPG on.
    } else if (tid == "mon_zombie_necro" || tid == "mon_zombie_master" || tid == "mon_zombie_fireman" ||
      tid == "mon_zombie_hazmat" || tid == "mon_beekeeper") {
        return true;
    } else if (tid == "mon_boomer" || tid == "mon_zombie_gasbag" || tid == "mon_zombie_smoker") {
        polypick = 3;
    } else if (tid == "mon_triffid" || tid == "mon_triffid_young" || tid == "mon_triffid_queen") {
        polypick = 4;
    }
    switch (polypick) {
        case 1: // bugs, why do they all turn into fungal ants?
            poly(GetMType("mon_ant_fungus"));
            return true;
        case 2: // zombies, non-boomer
            poly(GetMType("mon_zombie_fungus"));
            return true;
        case 3:
            poly(GetMType("mon_boomer_fungus"));
            return true;
        case 4:
            poly(GetMType("mon_fungaloid"));
            return true;
        default:
            return false;
    }
}

void monster::make_friendly()
{
 plans.clear();
 friendly = rng(5, 30) + rng(0, 20);
}

void monster::add_item(item it)
{
 inv.push_back(it);
}

bool monster::is_hallucination() const
{
  return hallucination;
}

field_id monster::bloodType() const {
    return type->bloodType();
}
field_id monster::gibType() const {
    return type->gibType();
}

m_size monster::get_size() const {
    return type->size;
}


void monster::add_msg_if_npc(const char *msg, ...) const
{
    va_list ap;
    va_start(ap, msg);
    std::string processed_npc_string = vstring_format(msg, ap);
    processed_npc_string = replace_with_npc_name(processed_npc_string, disp_name());
    add_msg(processed_npc_string.c_str());
    va_end(ap);
}

void monster::add_msg_player_or_npc(const char *, const char* npc_str, ...) const
{
    va_list ap;
    va_start(ap, npc_str);
    if (g->u.sees(*this)) {
        std::string processed_npc_string = vstring_format(npc_str, ap);
        processed_npc_string = replace_with_npc_name(processed_npc_string, disp_name());
        add_msg(processed_npc_string.c_str());
    }
    va_end(ap);
}

void monster::add_msg_if_npc(game_message_type type, const char *msg, ...) const
{
    va_list ap;
    va_start(ap, msg);
    std::string processed_npc_string = vstring_format(msg, ap);
    processed_npc_string = replace_with_npc_name(processed_npc_string, disp_name());
    add_msg(type, processed_npc_string.c_str());
    va_end(ap);
}

void monster::add_msg_player_or_npc(game_message_type type, const char *, const char* npc_str, ...) const
{
    va_list ap;
    va_start(ap, npc_str);
    if (g->u.sees(*this)) {
        std::string processed_npc_string = vstring_format(npc_str, ap);
        processed_npc_string = replace_with_npc_name(processed_npc_string, disp_name());
        add_msg(type, processed_npc_string.c_str());
    }
    va_end(ap);
}

bool monster::is_dead() const
{
    return dead || is_dead_state();
}

item monster::to_item() const
{
    if( type->revert_to_itype.empty() ) {
        return item();
    }
    // Birthday is wrong, but the item created here does not use it anyway (I hope).
    item result( type->revert_to_itype, calendar::turn );
    const int damfac = std::max( 1, 5 * hp / type->hp ); // 1 ... 5 (or more for some monsters with hp > type->hp)
    result.damage = std::max( 0, 5 - damfac ); // 4 ... 0
    return result;
}

float monster::power_rating() const
{
    float ret = get_size() - 1; // Zed gets 1, cat -1, hulk 3
    ret += has_flag( MF_ELECTRONIC ) ? 2 : 0; // Robots tend to have guns
    // Hostile stuff gets a big boost
    // Neutral moose will still get burned if it comes close
    return ret;
}<|MERGE_RESOLUTION|>--- conflicted
+++ resolved
@@ -360,56 +360,12 @@
     if( !can_see() ) {
         return 0;
     }
-<<<<<<< HEAD
-
-    int light = g->light_level();
-    int range = ( light * type->vision_day ) + 
-                ( ( DAYLIGHT_LEVEL - light ) * type->vision_night );
+
+    int range = ( light_level * type->vision_day ) + 
+                ( ( DAYLIGHT_LEVEL - light_level ) * type->vision_night );
     range /= DAYLIGHT_LEVEL;
-    // If the target is lit, extend range to full daylight range
-    // But don't decrease it if our monster prefers darkness
-    if( g->m.light_at(x, y) >= LL_LOW && type->vision_day > range ) {
-        range = type->vision_day;
-    }
 
     return range;
-}
-
-bool monster::sees(Creature *target, int &bresenham_slope) const
-{
-    player *foe = dynamic_cast< player* >( target );
-    if( foe != nullptr ) {
-        return sees_player( bresenham_slope, foe );
-    }
-    const int range = vision_range( target->xpos(), target->ypos() );
-    return g->m.sees( _posx, _posy, target->xpos(), target->ypos(), range, bresenham_slope );
-}
-
-bool monster::sees_player(int & bresenham_slope, player * p) const {
-    if ( p == NULL ) {
-        p = &g->u;
-    }
-    const int range = vision_range(p->posx, p->posy);
-    // * p->visibility() / 100;
-    return (
-        g->m.sees( _posx, _posy, p->posx, p->posy, range, bresenham_slope ) &&
-        p->is_invisible() == false
-    );
-=======
-    int range = light_level;
-    if(has_flag(MF_VIS10)) {
-        range -= 50;
-    } else if(has_flag(MF_VIS20)) {
-        range -= 40;
-    } else if(has_flag(MF_VIS30)) {
-        range -= 30;
-    } else if(has_flag(MF_VIS40)) {
-        range -= 20;
-    } else if(has_flag(MF_VIS50)) {
-        range -= 10;
-    }
-    return std::max( range, 1 );
->>>>>>> 2e9272e4
 }
 
 bool monster::made_of(std::string m) const
