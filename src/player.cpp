--- conflicted
+++ resolved
@@ -6747,10 +6747,6 @@
                 // The existing bonus is above the new cap.  Reduce it.
                 i.bonus = max_bonus;
             }
-<<<<<<< HEAD
-
-=======
->>>>>>> 05cd2907
             //Found a match, so no need to check further
             break;
         }
