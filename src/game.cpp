--- conflicted
+++ resolved
@@ -8629,22 +8629,6 @@
             return;
         }
     }
-<<<<<<< HEAD
-    update = true;
-   }
-
-   if ( selected != last_selected ) {
-       last_selected = selected;
-       werase(w_item_info);
-       if ( selected >= 0 && selected <= here.size()-1 ) {
-           fold_and_print(w_item_info,1,2,48-3, c_ltgray, "%s",  here[selected].info().c_str());
-       }
-       draw_border(w_item_info);
-       mvwprintw(w_item_info, 0, 2, "< %s >", here[selected].tname(this).c_str() );
-       wrefresh(w_item_info);
-   }
-=======
->>>>>>> 47e0b21c
 
     // At this point we've selected our items, now we add them to our inventory
     int curmit = 0;
