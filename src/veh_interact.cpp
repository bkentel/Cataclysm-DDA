--- conflicted
+++ resolved
@@ -602,8 +602,6 @@
     mvwprintz(w_mode, 0, 1, c_ltgray, _("Choose new part to install here:"));
     wrefresh (w_mode);
 
-<<<<<<< HEAD
-=======
     std::array<std::string,7> tab_list = { { pgettext("Vehicle Parts|","All"),
                                              pgettext("Vehicle Parts|","Cargo"),
                                              pgettext("Vehicle Parts|","Light"),
@@ -671,7 +669,6 @@
 
     std::vector<vpart_info> tab_vparts = can_mount; // full list of mountable parts, to be filtered according to tab
 
->>>>>>> d177b335
     int pos = 0;
     size_t tab = 0;
     while (true) {
