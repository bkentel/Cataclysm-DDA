--- conflicted
+++ resolved
@@ -5242,13 +5242,8 @@
 {
     int x = global_x() + parts[p].precalc_dx[0];
     int y = global_y() + parts[p].precalc_dy[0];
-<<<<<<< HEAD
     int range = part_info( p ).range;
-=======
-    // code copied form mattack::smg, mattack::flamethrower
-    int range = ammo.type == fuel_type_gasoline ? 5 : 12;
     bool burst = abs( parts[p].mode ) > 1;
->>>>>>> fd457cb6
 
     npc tmp;
     tmp.set_fake( true );
@@ -5267,24 +5262,12 @@
     tmp.weapon.set_curammo( ammo.id );
     tmp.weapon.charges = charges;
 
-<<<<<<< HEAD
     int area = std::max( aoe_size( tmp.weapon.get_curammo()->ammo_effects ),
                          aoe_size( tmp.weapon.type->gun->ammo_effects ) );
     if( area > 0 ) {
         area += area == 1 ? 1 : 2; // Pad a bit for less friendly fire
     }
-    
-    const bool u_see = g->u_see(x, y);
-
-    int boo_hoo;
-    Creature *target = tmp.auto_find_hostile_target( range, boo_hoo, area );
-    if (target == NULL) {
-        if (u_see && boo_hoo) {
-            add_msg(m_warning, ngettext("%s points in your direction and emits an IFF warning beep.",
-                                        "%s points in your direction and emits %d annoyed sounding beeps.",
-                                         boo_hoo),
-                       tmp.name.c_str(), boo_hoo);
-=======
+
     int xtarg;
     int ytarg;
     std::pair< point, point > &target = parts[p].target;
@@ -5292,7 +5275,7 @@
         // Manual target not set, find one automatically
         const bool u_see = g->u_see(x, y);
         int fire_t, boo_hoo;
-        Creature *auto_target = tmp.auto_find_hostile_target(range, boo_hoo, fire_t);
+        Creature *auto_target = tmp.auto_find_hostile_target( range, boo_hoo, area );
         if( auto_target == nullptr ) {
             if (u_see && boo_hoo) {
                 add_msg(m_warning, ngettext("%s points in your direction and emits an IFF warning beep.",
@@ -5301,9 +5284,7 @@
                            tmp.name.c_str(), boo_hoo);
             }
             return false;
->>>>>>> fd457cb6
-        }
-        
+        }
         xtarg = auto_target->xpos();
         ytarg = auto_target->ypos();
     } else {
