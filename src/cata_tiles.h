--- conflicted
+++ resolved
@@ -156,14 +156,6 @@
         /** Reload tileset, with the given scale. Scale is divided by 16 to allow for scales < 1 without risking
          *  float inaccuracies. */
         void set_draw_scale(int scale);
-<<<<<<< HEAD
-
-        /** Load tileset, throws std::string on errors */
-        void load_tileset(std::string path);
-        /** Load tileset config file, throws std::string on errors  */
-        void load_tilejson(std::string path);
-        void load_tilejson_from_file(std::ifstream &f);
-=======
     protected:
         /** Load tileset, R,G,B, are the color components of the transparent color */
         int load_tileset(std::string path, int R, int G, int B);
@@ -198,7 +190,6 @@
         void load_ascii_set(JsonObject &entry, int offset, int size);
         void add_ascii_subtile(tile_type *curr_tile, const std::string &t_id, int fg, const std::string &s_id);
     public:
->>>>>>> 4bb1db9e
         /** Draw to screen */
         void draw(int destx, int desty, int centerx, int centery, int width, int height);
     protected:
@@ -216,7 +207,7 @@
 
         /** Surface/Sprite rotation specifics */
         SDL_Surface *create_tile_surface();
-        
+
         /* Tile Picking */
         void get_tile_values(const int t, const int *tn, int &subtile, int &rotation);
         void get_wall_values(const int x, const int y, const long vertical_wall_symbol, const long horizontal_wall_symbol, int &subtile, int &rotation);
@@ -266,14 +257,8 @@
         /** Overmap Layer : Not used for now, do later*/
         bool draw_omap();
 
-<<<<<<< HEAD
-        /** Used to properly initialize everything for display, throws std::string on errors  */
-        void init(std::string json_path, std::string tileset_path);
-        /* initialize from an outside file, throws std::string on errors  */
-=======
     public:
         /* initialize from an outside file */
->>>>>>> 4bb1db9e
         void init(std::string load_file_path);
         /* Reinitializes the tile context using the original screen information, throws std::string on errors  */
         void reinit(std::string load_file_path);
