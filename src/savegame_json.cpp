--- conflicted
+++ resolved
@@ -947,11 +947,7 @@
     if ( save_contents ) {
         json.member("inv");
         json.start_array();
-<<<<<<< HEAD
         for(size_t i=0; i < inv.size(); i++) {
-=======
-        for(size_t i=0;i<inv.size();i++) {
->>>>>>> d8385765
             inv[i].serialize(json, true);
         }
         json.end_array();
