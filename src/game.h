#ifndef _GAME_H_
#define _GAME_H_

#include "mtype.h"
#include "monster.h"
#include "map.h"
#include "lightmap.h"
#include "player.h"
#include "overmap.h"
#include "omdata.h"
#include "mapitems.h"
#include "crafting.h"
#include "trap.h"
#include "npc.h"
#include "faction.h"
#include "event.h"
#include "mission.h"
#include "weather.h"
#include "construction.h"
#include "calendar.h"
#include "posix_time.h"
#include "artifact.h"
#include "mutation.h"
#include "gamemode.h"
#include "live_view.h"
#include "worldfactory.h"
#include <vector>
#include <map>
#include <queue>
#include <list>
#include <stdarg.h>

// Fixed window sizes
#define HP_HEIGHT 14
#define HP_WIDTH 7
#define MINIMAP_HEIGHT 7
#define MINIMAP_WIDTH 7
#define MONINFO_HEIGHT 12
#define MONINFO_WIDTH 48
#define MESSAGES_HEIGHT 8
#define MESSAGES_WIDTH 48
#define LOCATION_HEIGHT 1
#define LOCATION_WIDTH 48
#define STATUS_HEIGHT 4
#define STATUS_WIDTH 55

#define LONG_RANGE 10
#define BLINK_SPEED 300
#define BULLET_SPEED 10000000
#define EXPLOSION_SPEED 70000000

#define MAX_ITEM_IN_SQUARE 4096 // really just a sanity check for functions not tested beyond this. in theory 4096 works (`InvletInvlet)
#define MAX_VOLUME_IN_SQUARE 4000 // 6.25 dead bears is enough for everybody!
#define MAX_ITEM_IN_VEHICLE_STORAGE MAX_ITEM_IN_SQUARE // no reason to differ
#define MAX_VOLUME_IN_VEHICLE_STORAGE 2000 // todo: variation. semi trailer square could hold more. the real limit would be weight

extern const int savegame_version;
extern int save_loading_version;

// The reference to the one and only game instance.
extern game *g;

#define PICKUP_RANGE 2
extern bool trigdist;
extern bool use_tiles;

extern const int savegame_version;
extern int savegame_loading_version;

enum tut_type {
 TUT_NULL,
 TUT_BASIC, TUT_COMBAT,
 TUT_MAX
};

enum input_ret {
 IR_GOOD,
 IR_BAD,
 IR_TIMEOUT
};

enum quit_status {
 QUIT_NO = 0,  // Still playing
 QUIT_MENU,    // Quit at the menu
 QUIT_SUICIDE, // Quit with 'Q'
 QUIT_SAVED,   // Saved and quit
 QUIT_DIED,     // Actual death
 QUIT_ERROR
};

// Refactoring into base monster class.

struct monster_and_count
{
 monster critter;
 int count;
 monster_and_count(monster M, int C) : critter (M), count (C) {};
};

struct game_message
{
 calendar turn;
 int count;
 std::string message;
 game_message() { turn = 0; count = 1; message = ""; };
 game_message(calendar T, std::string M) : turn (T), message (M) { count = 1; };
};

struct mtype;
struct mission_type;
class map;
class player;
class calendar;

class game
{
 friend class editmap;
 friend class advanced_inventory;
 public:
  game();
  ~game();
  void init_data();
  void init_ui();
  void setup();
  bool game_quit(); // True if we actually quit the game - used in main.cpp
  bool game_error();
  quit_status uquit;    // used in main.cpp to determine what type of quit
  void serialize(std::ofstream & fout); // for save
  void unserialize(std::ifstream & fin); // for load
  bool unserialize_legacy(std::ifstream & fin); // for old load
  void unserialize_master(std::ifstream & fin); // for load
  bool unserialize_master_legacy(std::ifstream & fin); // for old load

  void save();
  void delete_world(std::string worldname, bool delete_folder);
  std::vector<std::string> list_active_characters();
  void write_memorial_file();
  void cleanup_at_end();
  bool do_turn();
  void draw();
  void draw_ter(int posx = -999, int posy = -999);
  void advance_nextinv(); // Increment the next inventory letter
  void decrease_nextinv(); // Decrement the next inventory letter
  void vadd_msg(const char* msg, va_list ap );
  void add_msg_string(const std::string &s);
    void add_msg(const char* msg, ...);
  void add_msg_if_player(player *p, const char* msg, ...);
  void add_msg_if_npc(player* p, const char* msg, ...);
  void add_msg_player_or_npc(player *p, const char* player_str, const char* npc_str, ...);
  std::vector<game_message> recent_messages(const int count); //Retrieves the last X messages
  void add_event(event_type type, int on_turn, int faction_id = -1,
                 int x = -1, int y = -1);
  bool event_queued(event_type type);
// Sound at (x, y) of intensity (vol), described to the player is (description)
  bool sound(int x, int y, int vol, std::string description); //returns true if you heard the sound
// creates a list of coordinates to draw footsteps
  void add_footstep(int x, int y, int volume, int distance, monster* source);
  std::vector<std::vector<point> > footsteps;
  std::vector<monster*> footsteps_source;
// visual cue to monsters moving out of the players sight
  void draw_footsteps();
// Explosion at (x, y) of intensity (power), with (shrapnel) chunks of shrapnel
  void explosion(int x, int y, int power, int shrapnel, bool fire);
// Draws an explosion with set radius and color at the given location
  /* Defined later in this file */
  //void draw_explosion(int x, int y, int radius, nc_color col);
// Flashback at (x, y)
  void flashbang(int x, int y, bool player_immune = false);
// Move the player vertically, if (force) then they fell
  void vertical_move(int z, bool force);
  void use_computer(int x, int y);
  bool refill_vehicle_part (vehicle &veh, vehicle_part *part, bool test=false);
  bool pl_refill_vehicle (vehicle &veh, int part, bool test=false);
  void resonance_cascade(int x, int y);
  void scrambler_blast(int x, int y);
  void emp_blast(int x, int y);
  int  npc_at(const int x, const int y) const; // Index of the npc at (x, y); -1 for none
  int  npc_by_id(const int id) const; // Index of the npc at (x, y); -1 for none
 // void build_monmap();  // Caches data for mon_at()

  bool add_zombie(monster& critter);
  size_t num_zombies() const;
  monster& zombie(const int idx);
  bool update_zombie_pos(const monster &critter, const int newx, const int newy);
  void remove_zombie(const int idx);
  void clear_zombies();
  bool spawn_hallucination(); //Spawns a hallucination close to the player

  int  mon_at(const int x, const int y) const; // Index of the monster at (x, y); -1 for none
  int  mon_at(point p) const;
  bool is_empty(const int x, const int y); // True if no PC, no monster, move cost > 0
  bool isBetween(int test, int down, int up);
  bool is_in_sunlight(int x, int y); // Checks outdoors + sunny
  bool is_in_ice_lab(point location);
// Kill that monster; fixes any pointers etc
  void kill_mon(int index, bool player_did_it = false);
  void explode_mon(int index); // Explode a monster; like kill_mon but messier
  void revive_corpse(int x, int y, int n); // revives a corpse from an item pile
  void revive_corpse(int x, int y, item *it); // revives a corpse by item pointer, caller handles item deletion
// hit_monster_with_flags processes ammo flags (e.g. incendiary, etc)
  void hit_monster_with_flags(monster &z, const std::set<std::string> &effects);
  void plfire(bool burst, int default_target_x = -1, int default_target_y = -1); // Player fires a gun (target selection)...
// ... a gun is fired, maybe by an NPC (actual damage, etc.).
  void fire(player &p, int tarx, int tary, std::vector<point> &trajectory,
            bool burst);
  void throw_item(player &p, int tarx, int tary, item &thrown,
                  std::vector<point> &trajectory);
  void cancel_activity();
  bool cancel_activity_query(const char* message, ...);
  bool cancel_activity_or_ignore_query(const char* reason, ...);
  void moving_vehicle_dismount(int tox, int toy);
  // Get input from the player to choose an adjacent tile (for examine() etc)
  bool choose_adjacent(std::string message, int &x, int&y);

  int assign_mission_id(); // Just returns the next available one
  void give_mission(mission_id type); // Create the mission and assign it
  void assign_mission(int id); // Just assign an existing mission
// reserve_mission() creates a new mission of the given type and pushes it to
// active_missions.  The function returns the UID of the new mission, which can
// then be passed to a MacGuffin or something else that needs to track a mission
  int reserve_mission(mission_id type, int npc_id = -1);
  int reserve_random_mission(mission_origin origin, point p = point(-1, -1),
                             int npc_id = -1);
  npc* find_npc(int id);
  int kill_count(std::string mon);       // Return the number of kills of a given mon_id
  mission* find_mission(int id); // Mission with UID=id; NULL if non-existant
  mission_type* find_mission_type(int id); // Same, but returns its type
  bool mission_complete(int id, int npc_id); // True if we made it
  bool mission_failed(int id); // True if we failed it
  void wrap_up_mission(int id); // Perform required actions
  void fail_mission(int id); // Perform required actions, move to failed list
  void mission_step_complete(int id, int step); // Parial completion
  void process_missions(); // Process missions, see if time's run out

  void teleport(player *p = NULL, bool add_teleglow = true);
  void plswim(int x, int y); // Called by plmove.  Handles swimming
  // when player is thrown (by impact or something)
  void fling_player_or_monster(player *p, monster *zz, const int& dir, float flvel, bool controlled = false);

  void nuke(int x, int y);
  bool spread_fungus(int x, int y);
  std::vector<faction *> factions_at(int x, int y);
  int& scent(int x, int y);
  float natural_light_level() const;
  unsigned char light_level();
  void reset_light_level();
  int assign_npc_id();
  int assign_faction_id();
  faction* faction_by_id(int it);
  bool sees_u(int x, int y, int &t);
  bool u_see (int x, int y);
  bool u_see (monster *critter);
  bool u_see (player *p);
  bool pl_sees(player *p, monster *critter, int &t);
  bool is_hostile_nearby();
  bool is_hostile_very_close();
  void refresh_all();
  void update_map(int &x, int &y);  // Called by plmove when the map updates
  void update_overmap_seen(); // Update which overmap tiles we can see
  point om_location(); // levx and levy converted to overmap coordinates

  faction* random_good_faction();
  faction* random_evil_faction();

  void process_artifact(item *it, player *p, bool wielded = false);
  void add_artifact_messages(std::vector<art_effect_passive> effects);

  void peek();
  point look_debug();
  point look_around();// Look at nearby terrain ';'
  int list_items(); //List all items around the player
  int list_monsters(); //List all monsters around the player
  // Shared method to print "look around" info
  void print_all_tile_info(int lx, int ly, WINDOW* w_look, int column, int &line, bool mouse_hover);

  bool list_items_match(std::string sText, std::string sPattern);
  int list_filter_high_priority(std::vector<map_item_stack> &stack, std::string prorities);
  int list_filter_low_priority(std::vector<map_item_stack> &stack,int start, std::string prorities);
  std::vector<map_item_stack> filter_item_stacks(std::vector<map_item_stack> stack, std::string filter);
  std::vector<map_item_stack> find_nearby_items(int iRadius);
  std::vector<int> find_nearby_monsters(int iRadius);
  std::string ask_item_filter(WINDOW* window, int rows);
  void draw_trail_to_square(int x, int y, bool bDrawX);
  void reset_item_list_state(WINDOW* window, int height);
  std::string sFilter; // this is a member so that it's remembered over time
  std::string list_item_upvote;
  std::string list_item_downvote;
<<<<<<< HEAD
  char inv(std::string title);
  char inv(inventory&,std::string);
  char inv_activatable(std::string title);
  char inv_type(std::string title, item_cat inv_item_type = IC_NULL);
  char inv_for_liquid(const item &liquid, const std::string title, bool auto_choose_single);
  int inventory_item_menu(char chItem, int startx = 0, int width = 50, int position = 0);
=======
  int inv(const std::string& title);
  int inv_activatable(std::string title);
  int inv_type(std::string title, item_cat inv_item_type = IC_NULL);
  int inv_for_liquid(const item &liquid, const std::string title, bool auto_choose_single);
  int display_slice(indexed_invslice&, const std::string&);
  int inventory_item_menu(int position, int startx = 0, int width = 50);
>>>>>>> fe741645
  std::vector<item> multidrop();
  faction* list_factions(std::string title = "FACTIONS:");
  point find_item(item *it);
  void remove_item(item *it);

  inventory crafting_inventory(player *p);  // inv_from_map, inv, & 'weapon'
  std::list<item> consume_items(player *p, std::vector<component> components);
  void consume_tools(player *p, std::vector<component> tools, bool force_available);

  bool has_gametype() const { return gamemode && gamemode->id() != SGAME_NULL; }
  special_game_id gametype() const { return (gamemode) ? gamemode->id() : SGAME_NULL; }

  std::map<std::string, vehicle*> vtypes;
  std::vector <trap*> traps;
  void load_trap(JsonObject &jo);

  std::map<std::string, std::vector <items_location_and_chance> > monitems;
  std::vector <mission_type> mission_types; // The list of mission templates

  calendar turn;
  signed char temperature;              // The air temperature
  int get_temperature();    // Returns outdoor or indoor temperature of current location
  weather_type weather;   // Weather pattern--SEE weather.h

  std::map<int, weather_segment> weather_log;
  char nextinv; // Determines which letter the next inv item will have
  overmap *cur_om;
  map m;
  int levx, levy, levz; // Placement inside the overmap
  player u;
  std::vector<monster> coming_to_stairs;
  int monstairx, monstairy, monstairz;
  std::vector<npc *> active_npc;
  std::vector<faction> factions;
  std::vector<mission> active_missions; // Missions which may be assigned
// NEW: Dragging a piece of furniture, with a list of items contained
  ter_id dragging;
  std::vector<item> items_dragged;
  int weight_dragged; // Computed once, when you start dragging
  bool debugmon;

  std::map<int, std::map<int, bool> > mapRain;

  int ter_view_x, ter_view_y;
  WINDOW *w_terrain;
  WINDOW *w_minimap;
  WINDOW *w_HP;
  WINDOW *w_messages;
  WINDOW *w_location;
  WINDOW *w_status;
  WINDOW *w_status2;
  overmap *om_hori, *om_vert, *om_diag; // Adjacent overmaps
  live_view liveview;

  bool handle_liquid(item &liquid, bool from_ground, bool infinite, item *source = NULL, item *cont = NULL);

 //Move_liquid returns the amount of liquid left if we didn't move all the liquid,
 //otherwise returns sentinel -1, signifies transaction fail.
 int move_liquid(item &liquid);

 void open_gate( game *g, const int examx, const int examy, const ter_id handle_type );

 bionic_id random_good_bionic() const; // returns a non-faulty, valid bionic

 // Knockback functions: knock target at (tx,ty) along a line, either calculated
 // from source position (sx,sy) using force parameter or passed as an argument;
 // force determines how far target is knocked, if trajectory is calculated
 // force also determines damage along with dam_mult;
 // stun determines base number of turns target is stunned regardless of impact
 // stun == 0 means no stun, stun == -1 indicates only impact stun (wall or npc/monster)
 void knockback(int sx, int sy, int tx, int ty, int force, int stun, int dam_mult);
 void knockback(std::vector<point>& traj, int force, int stun, int dam_mult);

 // shockwave applies knockback to all targets within radius of (x,y)
 // parameters force, stun, and dam_mult are passed to knockback()
 // ignore_player determines if player is affected, useful for bionic, etc.
 void shockwave(int x, int y, int radius, int force, int stun, int dam_mult, bool ignore_player);


// Animation related functions
  void draw_explosion(int x, int y, int radius, nc_color col);
  void draw_bullet(player &p, int tx, int ty, int i, std::vector<point> trajectory, char bullet, timespec &ts);
  void draw_hit_mon(int x, int y, monster critter, bool dead = false);
  void draw_hit_player(player *p, bool dead = false);
  void draw_line(const int x, const int y, const point center_point, std::vector<point> ret);
  void draw_line(const int x, const int y, std::vector<point> ret);
  void draw_weather(weather_printable wPrint);

// Vehicle related JSON loaders and variables
  void load_vehiclepart(JsonObject &jo);
  void load_vehicle(JsonObject &jo);
  void finalize_vehicles();

  void load_monitem(JsonObject &jo);     // Load monster inventory selection entry

  std::queue<vehicle_prototype*> vehprototypes;

  nc_color limb_color(player *p, body_part bp, int side, bool bleed = true,
                       bool bite = true, bool infect = true);

  bool opening_screen();// Warn about screen size, then present the main menu

  const int dangerous_proximity;

 private:
// Game-start procedures
  void print_menu(WINDOW* w_open, int iSel, const int iMenuOffsetX, int iMenuOffsetY, bool bShowDDA = true);
  void print_menu_items(WINDOW* w_in, std::vector<std::string> vItems, int iSel, int iOffsetY, int iOffsetX);
  bool load_master(std::string worldname); // Load the master data file, with factions &c
  void load_weather(std::ifstream &fin);
  void load(std::string worldname, std::string name); // Load a player-specific save file
  void start_game(std::string worldname); // Starts a new game in a world
  void start_special_game(special_game_id gametype); // See gamemode.cpp

  //private save functions.
  void save_factions_missions_npcs();
  void serialize_master(std::ofstream &fout);
  void save_artifacts();
  void save_maps();
  void save_weather(std::ofstream &fout);
  void load_legacy_future_weather(std::string data);
  void load_legacy_future_weather(std::istream &fin);
  void save_uistate();
  void load_uistate(std::string worldname);
// Data Initialization
  void init_npctalk();
  void init_fields();
  void init_weather();
  void init_morale();
  void init_itypes();       // Initializes item types
  void init_skills() throw (std::string);
  void init_professions();
  void init_faction_data();
  void init_mongroups() throw (std::string);    // Initualizes monster groups
  void release_traps();     // Release trap types memory
  void init_construction(); // Initializes construction "recipes"
  void init_missions();     // Initializes mission templates
  void init_autosave();     // Initializes autosave parameters
  void init_diseases();     // Initializes disease lookup table.
  void init_savedata_translation_tables();
  void init_lua();          // Initializes lua interpreter.
  void create_factions(); // Creates new factions (for a new game world)
  void load_npcs(); //Make any nearby NPCs from the overmap active.
  void create_starting_npcs(); // Creates NPCs that start near you

// Player actions
  void wishitem( player * p=NULL, int x=-1, int y=-1 );
  void wishmonster( int x=-1, int y=-1 );
  void wishmutate( player * p );
  void wishskill( player * p );
  void mutation_wish(); // Mutate

  void pldrive(int x, int y); // drive vehicle
  // Standard movement; handles attacks, traps, &c. Returns false if auto move
  // should be canceled
  bool plmove(int dx, int dy);
  void wait(); // Long wait (player action)  '^'
  void open(); // Open a door  'o'
  void close(int closex = -1, int closey = -1); // Close a door  'c'
  void smash(); // Smash terrain
  void craft();                        // See crafting.cpp
  void recraft();                      // See crafting.cpp
  void long_craft();                   // See crafting.cpp
  bool crafting_allowed();             // See crafting.cpp
  recipe* select_crafting_recipe();    // See crafting.cpp
  bool making_would_work(recipe *r);   // See crafting.cpp
  bool can_make(recipe *r);            // See crafting.cpp
  bool can_make_with_inventory(recipe *r, const inventory& crafting_inv);            // See crafting.cpp
    bool check_enough_materials(recipe *r, const inventory& crafting_inv);
  void make_craft(recipe *making);     // See crafting.cpp
  void make_all_craft(recipe *making); // See crafting.cpp
  void complete_craft();               // See crafting.cpp
  void pick_recipes(const inventory& crafting_inv, std::vector<recipe*> &current,
                    std::vector<bool> &available, craft_cat tab, craft_subcat subtab, std::string filter);// crafting.cpp
  craft_cat next_craft_cat(craft_cat cat); // crafting.cpp
  craft_cat prev_craft_cat(craft_cat cat); // crafting.cpp
<<<<<<< HEAD
  craft_subcat next_craft_subcat(craft_subcat subcat); // crafting.cpp
  craft_subcat prev_craft_subcat(craft_subcat subcat); // crafting.cpp
  void disassemble(char ch = 0);       // See crafting.cpp
=======
  void disassemble(int pos = 0);       // See crafting.cpp
>>>>>>> fe741645
  void complete_disassemble();         // See crafting.cpp
  recipe* recipe_by_index(int index);  // See crafting.cpp

  bool vehicle_near ();
  void handbrake ();
  void control_vehicle(); // Use vehicle controls  '^'
  void examine(int examx = -1, int examy = -1);// Examine nearby terrain  'e'
  void advanced_inv();
  // open vehicle interaction screen
  void exam_vehicle(vehicle &veh, int examx, int examy, int cx=0, int cy=0);
  void pickup(int posx, int posy, int min);// Pickup items; ',' or via examine()
  // Establish a grab on something.
  void grab();
// Pick where to put liquid; false if it's left where it was

  void compare(int iCompareX = -999, int iCompareY = -999); // Compare two Items 'I'
  void drop(int pos = INT_MIN); // Drop an item  'd'
  void drop_in_direction(); // Drop w/ direction  'D'
  void reassign_item(int pos = INT_MIN); // Reassign the letter of an item  '='
  void butcher(); // Butcher a corpse  'B'
  void complete_butcher(int index); // Finish the butchering process
  void forage(); // Foraging ('a' on underbrush)
  void eat(int pos = INT_MIN); // Eat food or fuel  'E' (or 'a')
  void use_item(int pos = INT_MIN); // Use item; also tries E,R,W  'a'
  void use_wielded_item();
  void wear(int pos = INT_MIN); // Wear armor  'W' (or 'a')
  void takeoff(int pos = INT_MIN); // Remove armor  'T'
  void reload(); // Reload a wielded gun/tool  'r'
  void reload(int pos);
  void unload(item& it); // Unload a gun/tool  'U'
  void unload(int pos = INT_MIN);
  void wield(int pos = INT_MIN); // Wield a weapon  'w'
  void read(); // Read a book  'R' (or 'a')
  void chat(); // Talk to a nearby NPC  'C'
  void plthrow(int pos = INT_MIN); // Throw an item  't'

  // Internal methods to show "look around" info
  void print_fields_info(int lx, int ly, WINDOW* w_look, int column, int &line);
  void print_terrain_info(int lx, int ly, WINDOW* w_look, int column, int &line);
  void print_trap_info(int lx, int ly, WINDOW* w_look, const int column, int &line);
  void print_object_info(int lx, int ly, WINDOW* w_look, const int column, int &line, bool mouse_hover);
  void handle_multi_item_info(int lx, int ly, WINDOW* w_look, const int column, int &line, bool mouse_hover);
  void get_lookaround_dimensions(int &lookWidth, int &begin_y, int &begin_x) const;

  input_context get_player_input(std::string &action);
// Target is an interactive function which allows the player to choose a nearby
// square.  It display information on any monster/NPC on that square, and also
// returns a Bresenham line to that square.  It is called by plfire() and
// throw().
  std::vector<point> target(int &x, int &y, int lowx, int lowy, int hix,
                            int hiy, std::vector <monster> t, int &target,
                            item *relevent);

// Map updating and monster spawning
  void replace_stair_monsters();
  void update_stair_monsters();
  void despawn_monsters(const int shiftx = 0, const int shifty = 0);
  void force_save_monster(monster &z);
  void spawn_mon(int shift, int shifty); // Called by update_map, sometimes
  int valid_group(std::string type, int x, int y, int z);// Picks a group from cur_om
  void set_adjacent_overmaps(bool from_scratch = false);
  void rebuild_mon_at_cache();

// Routine loop functions, approximately in order of execution
  void cleanup_dead();     // Delete any dead NPCs/monsters
  void monmove();          // Monster movement
  void rustCheck();        // Degrades practice levels
  void process_events();   // Processes and enacts long-term events
  void process_activity(); // Processes and enacts the player's activity
  void update_weather();   // Updates the temperature and weather patten
  void hallucinate(const int x, const int y); // Prints hallucination junk to the screen
  int  mon_info(WINDOW *); // Prints a list of nearby monsters
  void handle_key_blocking_activity(); // Abort reading etc.
  bool handle_action();
  void update_scent();     // Updates the scent map
  bool is_game_over();     // Returns true if the player quit or died
  void place_corpse();     // Place player corpse
  void death_screen();     // Display our stats, "GAME OVER BOO HOO"
  void gameover();         // Ends the game
  void write_msg();        // Prints the messages in the messages list
  void msg_buffer();       // Opens a window with old messages in it
  void draw_minimap();     // Draw the 5x5 minimap
  void draw_HP();          // Draws the player's HP and Power level

//  int autosave_timeout();  // If autosave enabled, how long we should wait for user inaction before saving.
  void autosave();         // automatic quicksaves - Performs some checks before calling quicksave()
  void quicksave();        // Saves the game without quitting

// Input related
  bool handle_mouseview(input_context &ctxt, std::string &action); // Handles box showing items under mouse
  void hide_mouseview(); // Hides the mouse hover box and redraws what was under it

// On-request draw functions
  void draw_overmap();     // Draws the overmap, allows note-taking etc.
  void disp_kills();       // Display the player's kill counts
  void disp_NPCs();        // Currently UNUSED.  Lists global NPCs.
  void list_missions();    // Listed current, completed and failed missions.

// Debug functions
  void debug();           // All-encompassing debug screen.  TODO: This.
  void display_scent();   // Displays the scent map
  void mondebug();        // Debug monster behavior directly
  void groupdebug();      // Get into on monster groups

  WORLDPTR pick_world_to_play();


// ########################## DATA ################################

  std::vector<monster> _active_monsters;
  std::map<point, int> z_at;

  signed char last_target; // The last monster targeted
  int run_mode; // 0 - Normal run always; 1 - Running allowed, but if a new
                //  monsters spawns, go to 2 - No movement allowed
  std::vector<int> new_seen_mon;
  int mostseen;  // # of mons seen last turn; if this increases, run_mode++
  bool autosafemode; // is autosafemode enabled?
  bool safemodeveh; // safemode while driving?
  int turnssincelastmon; // needed for auto run mode
//  quit_status uquit;    // Set to true if the player quits ('Q')

  calendar nextspawn; // The turn on which monsters will spawn next.
  calendar nextweather; // The turn on which weather will shift next.
  int next_npc_id, next_faction_id, next_mission_id; // Keep track of UIDs
  std::vector <game_message> messages;   // Messages to be printed
  int curmes;   // The last-seen message.
  int grscent[SEEX * MAPSIZE][SEEY * MAPSIZE]; // The scent map
  //int monmap[SEEX * MAPSIZE][SEEY * MAPSIZE]; // Temp monster map, for mon_at()
  int nulscent;    // Returned for OOB scent checks
  std::vector<event> events;         // Game events to be processed
  std::map<std::string, int> kills;         // Player's kill count
  int moves_since_last_save;
  int item_exchanges_since_save;
  time_t last_save_timestamp;
  unsigned char latest_lightlevel;
  calendar latest_lightlevel_turn;

  special_game *gamemode;

  int moveCount; //Times the player has moved (not pause, sleep, etc)
  const int lookHeight; // Look Around window height

  // Preview for auto move route
  std::vector<point> destination_preview;

  bool is_hostile_within(int distance);
};

#endif<|MERGE_RESOLUTION|>--- conflicted
+++ resolved
@@ -285,21 +285,12 @@
   std::string sFilter; // this is a member so that it's remembered over time
   std::string list_item_upvote;
   std::string list_item_downvote;
-<<<<<<< HEAD
-  char inv(std::string title);
-  char inv(inventory&,std::string);
-  char inv_activatable(std::string title);
-  char inv_type(std::string title, item_cat inv_item_type = IC_NULL);
-  char inv_for_liquid(const item &liquid, const std::string title, bool auto_choose_single);
-  int inventory_item_menu(char chItem, int startx = 0, int width = 50, int position = 0);
-=======
   int inv(const std::string& title);
   int inv_activatable(std::string title);
   int inv_type(std::string title, item_cat inv_item_type = IC_NULL);
   int inv_for_liquid(const item &liquid, const std::string title, bool auto_choose_single);
   int display_slice(indexed_invslice&, const std::string&);
-  int inventory_item_menu(int position, int startx = 0, int width = 50);
->>>>>>> fe741645
+  int inventory_item_menu(int pos, int startx = 0, int width = 50, int position = 0);
   std::vector<item> multidrop();
   faction* list_factions(std::string title = "FACTIONS:");
   point find_item(item *it);
@@ -476,13 +467,9 @@
                     std::vector<bool> &available, craft_cat tab, craft_subcat subtab, std::string filter);// crafting.cpp
   craft_cat next_craft_cat(craft_cat cat); // crafting.cpp
   craft_cat prev_craft_cat(craft_cat cat); // crafting.cpp
-<<<<<<< HEAD
   craft_subcat next_craft_subcat(craft_subcat subcat); // crafting.cpp
   craft_subcat prev_craft_subcat(craft_subcat subcat); // crafting.cpp
-  void disassemble(char ch = 0);       // See crafting.cpp
-=======
   void disassemble(int pos = 0);       // See crafting.cpp
->>>>>>> fe741645
   void complete_disassemble();         // See crafting.cpp
   recipe* recipe_by_index(int index);  // See crafting.cpp
 
