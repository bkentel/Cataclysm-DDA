--- conflicted
+++ resolved
@@ -976,10 +976,7 @@
     return it->type->charges_to_use();
 }
 
-<<<<<<< HEAD
-int iuse::purifier(player *p, item *it, bool)
-=======
-int iuse::mut_iv(player *p, item *it, bool t) {
+int iuse::mut_iv(player *p, item *it, bool) {
     if(!p->is_npc()) {
       p->add_memorial_log(_("Injected mutagen."));
     }
@@ -1189,8 +1186,7 @@
     return it->type->charges_to_use();
 }
 
-int iuse::purifier(player *p, item *it, bool t)
->>>>>>> 4f126b29
+int iuse::purifier(player *p, item *it, bool)
 {
     if(!p->is_npc()) {
         p->add_memorial_log(_("Consumed purifier."));
@@ -1218,7 +1214,7 @@
     return it->type->charges_to_use();
 }
 
-int iuse::purify_iv(player *p, item *it, bool t)
+int iuse::purify_iv(player *p, item *it, bool)
 {
     if(!p->is_npc()) {
         p->add_memorial_log(_("Injected purifier."));
@@ -6636,7 +6632,7 @@
     return it->type->charges_to_use();
 }
 
-int iuse::bell(player *p, item *it, bool t)
+int iuse::bell(player *p, item *it, bool)
 {
     if( it->type->id == "cow_bell" ) {
         g->sound(p->posx, p->posy, 6, _("Clank! Clank!"));   
