<<<<<<< HEAD
#include "iuse.h"
#include "game.h"
#include "mapdata.h"
#include "output.h"
#include "options.h"
#include "rng.h"
#include "line.h"
#include "mutation.h"
#include "player.h"
#include "disease.h"
#include "vehicle.h"
#include "uistate.h"
#include "action.h"
#include "monstergenerator.h"
#include "speech.h"
#include "overmapbuffer.h"
#include "json.h"
#include "messages.h"
#include <sstream>
#include <algorithm>

#define RADIO_PER_TURN 25 // how many characters per turn of radio

// mfb(n) converts a flag to its appropriate position in covers's bitfield
#ifndef mfb
#define mfb(n) static_cast <unsigned long> (1 << (n))
#endif

#include "iuse_software.h"


static bool item_inscription( player *p, item *cut, std::string verb, std::string gerund,
                              bool carveable)
{
    (void)p; //unused
    if (!cut->made_of(SOLID)) {
        std::string lower_verb = verb;
        std::transform(lower_verb.begin(), lower_verb.end(), lower_verb.begin(), ::tolower);
        add_msg(m_info, _("You can't %s an item that's not solid!"), lower_verb.c_str());
        return false;
    }
    if(carveable && !(cut->made_of("wood") || cut->made_of("plastic") || cut->made_of("glass") ||
                      cut->made_of("chitin") || cut->made_of("iron") || cut->made_of("steel") ||
                      cut->made_of("silver"))) {
        std::string lower_verb = verb;
        std::transform(lower_verb.begin(), lower_verb.end(), lower_verb.begin(), ::tolower);
        std::string mtname = cut->get_material(1)->name();
        std::transform(mtname.begin(), mtname.end(), mtname.begin(), ::tolower);
        add_msg(m_info, _("You can't %1$s an item made of %2$s!"),
                   lower_verb.c_str(), mtname.c_str());
        return false;
    }

    std::map<std::string, std::string>::const_iterator ent = cut->item_vars.find("item_note");

    bool hasnote = (ent != cut->item_vars.end());
    std::string message = "";
    std::string messageprefix = string_format( hasnote ? _("(To delete, input one '.')\n") : "" ) +
                                string_format(_("%1$s on the %2$s is: "),
                                              gerund.c_str(), cut->type->nname(1).c_str() );
    message = string_input_popup(string_format(_("%s what?"), verb.c_str()), 64,
                                 (hasnote ? cut->item_vars["item_note"] : message ),
                                 messageprefix, "inscribe_item", 128 );

    if( !message.empty() ) {
        if ( hasnote && message == "." ) {
            cut->item_vars.erase("item_note");
            cut->item_vars.erase("item_note_type");
            cut->item_vars.erase("item_note_typez");
        } else {
            cut->item_vars["item_note"] = message;
            cut->item_vars["item_note_type"] = gerund;
        }
    }
    return true;
}

// Returns false if the inscription failed or if the player canceled the action. Otherwise, returns true.

static bool inscribe_item( player *p, std::string verb, std::string gerund, bool carveable )
{
    //Note: this part still strongly relies on English grammar.
    //Although it can be easily worked around in language like Chinese,
    //but might need to be reworked for some European languages that have more verb forms
    int pos = g->inv(string_format(_("%s on what?"), verb.c_str()));
    item* cut = &(p->i_at(pos));
    if (cut->type->id == "null") {
        add_msg(m_info, _("You do not have that item!"));
        return false;
    }
    return item_inscription( p, cut, verb, gerund, carveable );
}

// For an exxplosion (which releases some kind of gas), this functions
// calculates the points around that explosin where to create those
// gas fields.
// Those points must have a clear line of sight and a clear path to
// the center of the explosion.
// They must also be passable (move_cost > 0).
std::vector<point> points_for_gas_cloud(const point &center, int radius)
{
    const std::vector<point> gas_sources = closest_points_first(radius, center.x, center.y);
    std::vector<point> result;
    int junk;
    for(std::vector<point>::const_iterator a = gas_sources.begin(); a != gas_sources.end(); ++a) {
        const point &p = *a;
        if (g->m.move_cost(p.x, p.y) <= 0) {
            // A wall
            continue;
        }
        if (p.x != center.x || p.y != center.y) {
            if (!g->m.sees(center.x, center.y, p.x, p.y, radius, junk)) {
                // No clear line of sight
                continue;
            }
            if (!g->m.clear_path(center.x, center.y, p.x, p.y, radius, 1, 100, junk)) {
                // Can not splatter gas from center to that point, something is in the way
                continue;
            }
        }
        result.push_back(p);
    }
    return result;
}

/* iuse methods return the number of charges expended, which is usually it->charges_to_use().
 * Some items that don't normally use charges return 1 to indicate they're used up.
 * Regardless, returning 0 indicates the item has not been used up,
 * though it may have been successfully activated.
 */
int iuse::sewage(player *p, item *it, bool)
{
  if(!p->is_npc()) {
    p->add_memorial_log(pgettext("memorial_male", "Ate a sewage sample."),
                        pgettext("memorial_female", "Ate a sewage sample."));
  }
  p->vomit();
  if (one_in(4)) {
    p->mutate();
  }
  return it->type->charges_to_use();
}

int iuse::honeycomb(player *p, item *it, bool)
{
  g->m.spawn_item(p->posx, p->posy, "wax", 2);
  return it->type->charges_to_use();
}

int iuse::royal_jelly(player *p, item *it, bool)
{
// TODO: Add other diseases here; royal jelly is a cure-all!
 p->pkill += 5;
 std::string message;
 if (p->has_disease("fungus")) {
  message = _("You feel cleansed inside!");
  p->rem_disease("fungus");
 }
 if (p->has_disease("dermatik") || p->has_disease("bloodworms") ||
     p->has_disease("paincysts") || p->has_disease("brainworm") ||
     p->has_disease("tapeworm")) {
  message = _("You feel cleansed inside!");
  p->rem_disease("dermatik");
  p->rem_disease("bloodworms");
  p->rem_disease("paincysts");
  p->rem_disease("brainworm");
  p->rem_disease("tapeworm");
 }
 if (p->has_effect("blind")) {
  message = _("Your sight returns!");
  p->remove_effect("blind");
 }
 if (p->has_effect("poison") || p->has_disease("foodpoison") ||
     p->has_disease("badpoison") || p->has_disease("paralyzepoison") ||
     p->has_disease("tetanus") || p->has_effect("stung") ) {
  message = _("You feel much better!");
  p->remove_effect("poison");
  p->remove_effect("stung");
  p->rem_disease("badpoison");
  p->rem_disease("foodpoison");
  p->rem_disease("paralyzepoison");
  p->rem_disease("tetanus");
 }
 if (p->has_disease("asthma")) {
  message = _("Your breathing clears up!");
  p->rem_disease("asthma");
 }
 if (p->has_disease("common_cold") || p->has_disease("flu")) {
  message = _("You feel healthier!");
  p->rem_disease("common_cold");
  p->rem_disease("flu");
 }
 p->add_msg_if_player(m_good, message.c_str());
 return it->type->charges_to_use();
}

static hp_part body_window(player *p, item *, std::string item_name,
                           int normal_bonus, int head_bonus, int torso_bonus,
                           int bleed, int bite, int infect, bool force)
{
    WINDOW* hp_window = newwin(10, 31, (TERMY-10)/2, (TERMX-31)/2);
    draw_border(hp_window);

    mvwprintz(hp_window, 1, 1, c_ltred, _("Use %s:"), item_name.c_str());
    nc_color color = c_ltgray;
    bool allowed_result[num_hp_parts] = { false };
    if(p->hp_cur[hp_head] < p->hp_max[hp_head] ||
      (p->has_disease("infected", bp_head)) ||
      (p->has_disease("bite", bp_head)) ||
      // By rights "bleed" ought to enable itself via HP loss, but...
      (p->has_disease("bleed", bp_head)) || force ) {
        color = g->limb_color(p, bp_head, -1, bleed, bite, infect);
        if (color != c_ltgray || head_bonus != 0 ) {
            mvwprintz(hp_window, 2, 1, color, _("1: Head"));
            allowed_result[hp_head] = true;
        }
    }
    if(p->hp_cur[hp_torso] < p->hp_max[hp_torso] ||
      (p->has_disease("infected", bp_torso)) ||
      (p->has_disease("bite", bp_torso)) ||
      (p->has_disease("bleed", bp_torso)) || force) {
        color = g->limb_color(p, bp_torso, -1, bleed, bite, infect);
        if (color != c_ltgray || torso_bonus != 0) {
            mvwprintz(hp_window, 3, 1, color, _("2: Torso"));
            allowed_result[hp_torso] = true;
        }
    }
    if(p->hp_cur[hp_arm_l] < p->hp_max[hp_arm_l] ||
      (p->has_disease("infected", bp_arms, 0)) ||
      (p->has_disease("bite", bp_arms, 0)) ||
      (p->has_disease("bleed", bp_arms, 0)) || force) {
        color = g->limb_color(p, bp_arms, 0, bleed, bite, infect);
        if (color != c_ltgray || normal_bonus != 0) {
            mvwprintz(hp_window, 4, 1, color, _("3: Left Arm"));
            allowed_result[hp_arm_l] = true;
        }
    }
    if(p->hp_cur[hp_arm_r] < p->hp_max[hp_arm_r] ||
      (p->has_disease("infected", bp_arms, 1)) ||
      (p->has_disease("bite", bp_arms, 1)) ||
      (p->has_disease("bleed", bp_arms, 1)) || force) {
        color = g->limb_color(p, bp_arms, 1, bleed, bite, infect);
        if (color != c_ltgray || normal_bonus != 0) {
            mvwprintz(hp_window, 5, 1, color, _("4: Right Arm"));
            allowed_result[hp_arm_r] = true;
        }
    }
    if(p->hp_cur[hp_leg_l] < p->hp_max[hp_leg_l] ||
      (p->has_disease("infected", bp_legs, 0)) ||
      (p->has_disease("bite", bp_legs, 0)) ||
      (p->has_disease("bleed", bp_legs, 0)) || force) {
        color = g->limb_color(p, bp_legs, 0, bleed, bite, infect);
        if (color != c_ltgray || normal_bonus != 0) {
            mvwprintz(hp_window, 6, 1, color, _("5: Left Leg"));
            allowed_result[hp_leg_l] = true;
        }
    }
    if(p->hp_cur[hp_leg_r] < p->hp_max[hp_leg_r] ||
      (p->has_disease("infected", bp_legs, 1)) ||
      (p->has_disease("bite", bp_legs, 1)) ||
      (p->has_disease("bleed", bp_legs, 1)) || force) {
        color = g->limb_color(p, bp_legs, 1, bleed, bite, infect);
        if (color != c_ltgray || normal_bonus != 0) {
            mvwprintz(hp_window, 7, 1, color, _("6: Right Leg"));
            allowed_result[hp_leg_r] = true;
        }
    }
    mvwprintz(hp_window, 8, 1, c_ltgray, _("7: Exit"));
    std::string health_bar = "";
    for (int i = 0; i < num_hp_parts; i++) {
        if (allowed_result[i]) {
            // have printed the name of the body part, can select it
            int current_hp = p->hp_cur[i];
            if (current_hp != 0) {
                get_HP_Bar(current_hp, p->hp_max[i], color, health_bar, false);
                if (p->has_trait("SELFAWARE")) {
                    mvwprintz(hp_window, i + 2, 15, color, "%5d", current_hp);
                } else {
                    mvwprintz(hp_window, i + 2, 15, color, health_bar.c_str());
                }
            } else {
                // curhp is 0; requires surgical attention
                mvwprintz(hp_window, i + 2, 15, c_dkgray, "-----");
            }
            mvwprintz(hp_window, i + 2, 20, c_dkgray, " -> ");
            if (current_hp != 0) {
                switch (hp_part(i)) {
                    case hp_head:
                        current_hp += head_bonus;
                        break;
                    case hp_torso:
                        current_hp += torso_bonus;
                        break;
                    default:
                        current_hp += normal_bonus;
                        break;
                }
                if (current_hp > p->hp_max[i]) {
                    current_hp = p->hp_max[i];
                } else if (current_hp < 0) {
                    current_hp = 0;
                }
                get_HP_Bar(current_hp, p->hp_max[i], color, health_bar, false);
                if (p->has_trait("SELFAWARE")) {
                    mvwprintz(hp_window, i + 2, 24, color, "%5d", current_hp);
                } else {
                    mvwprintz(hp_window, i + 2, 24, color, health_bar.c_str());
                }
            } else {
                // curhp is 0; requires surgical attention
                mvwprintz(hp_window, i + 2, 24, c_dkgray, "-----");
            }
        }
    }
    wrefresh(hp_window);
    char ch;
    hp_part healed_part = num_hp_parts;
    do {
        ch = getch();
        if (ch == '1'){
            healed_part = hp_head;
        } else if (ch == '2'){
            healed_part = hp_torso;
        } else if (ch == '3') {
            if ( (p->hp_cur[hp_arm_l] == 0) &&
            (!((p->has_disease("infected", bp_arms, 0)) ||
              (p->has_disease("bite", bp_arms, 0)) ||
              (p->has_disease("bleed", bp_arms, 0)))) ) {
                p->add_msg_if_player(m_info, _("That arm is broken.  It needs surgical attention."));
                healed_part = num_hp_parts;
            } else {
                healed_part = hp_arm_l;
            }
        } else if (ch == '4') {
            if ( (p->hp_cur[hp_arm_r] == 0) &&
              (!((p->has_disease("infected", bp_arms, 1)) ||
              (p->has_disease("bite", bp_arms, 1)) ||
              (p->has_disease("bleed", bp_arms, 1)))) ) {
                p->add_msg_if_player(m_info, _("That arm is broken.  It needs surgical attention."));
                healed_part = num_hp_parts;
            } else {
                healed_part = hp_arm_r;
            }
        } else if (ch == '5') {
            if ( (p->hp_cur[hp_leg_l] == 0) &&
              (!((p->has_disease("infected", bp_legs, 0)) ||
              (p->has_disease("bite", bp_legs, 0)) ||
              (p->has_disease("bleed", bp_legs, 0)))) ) {
                p->add_msg_if_player(m_info, _("That leg is broken.  It needs surgical attention."));
                healed_part = num_hp_parts;
            } else {
                healed_part = hp_leg_l;
            }
        } else if (ch == '6') {
            if ( (p->hp_cur[hp_leg_r] == 0) &&
              (!((p->has_disease("infected", bp_legs, 1)) ||
              (p->has_disease("bite", bp_legs, 1)) ||
              (p->has_disease("bleed", bp_legs, 1)))) ) {
                p->add_msg_if_player(m_info, _("That leg is broken.  It needs surgical attention."));
                healed_part = num_hp_parts;
            } else {
                healed_part = hp_leg_r;
            }
        } else if (ch == '7' || ch == KEY_ESCAPE) {
            p->add_msg_if_player(_("Never mind."));
            healed_part = num_hp_parts;
            break;
        }
        if (healed_part < num_hp_parts && !allowed_result[healed_part]) {
            p->add_msg_if_player(_("Never mind."));
            healed_part = num_hp_parts;
            break;
        }
    } while (ch < '1' || ch > '7');
    werase(hp_window);
    wrefresh(hp_window);
    delwin(hp_window);
    refresh();

    return healed_part;
}

// returns true if we want to use the special action
static hp_part use_healing_item(player *p, item *it, int normal_power, int head_power,
                                int torso_power, int bleed,
                                int bite, int infect, bool force)
{
    hp_part healed = num_hp_parts;
    int bonus = p->skillLevel("firstaid");
    int head_bonus = 0;
    int normal_bonus = 0;
    int torso_bonus = 0;
    if (head_power > 0) {
        head_bonus = bonus * .8 + head_power;
    } else {
        head_bonus = head_power;
    }
    if (normal_power > 0) {
        normal_bonus = bonus + normal_power;
    } else {
        normal_bonus = normal_power;
    }
    if (torso_power > 0) {
        torso_bonus = bonus * 1.5 + torso_power;
    } else {
        torso_bonus = torso_power;
    }

    if (p->is_npc()) { // NPCs heal whichever has sustained the most damage
        int highest_damage = 0;
        for (int i = 0; i < num_hp_parts; i++) {
            int damage = p->hp_max[i] - p->hp_cur[i];
            if (i == hp_head)
                damage *= 1.5;
            if (i == hp_torso)
                damage *= 1.2;
            if (damage > highest_damage) {
                highest_damage = damage;
                healed = hp_part(i);
            }
        }
    } else { // Player--present a menu
      if(p->activity.type != ACT_FIRSTAID) {
        healed = body_window(p, it, it->tname(), normal_bonus, head_bonus,
                             torso_bonus, bleed, bite, infect, force);
        if (healed == num_hp_parts) {
            return num_hp_parts; // canceled
        }
      }
      // Brick healing if using a first aid kit for the first time.
      // TODO: Base check on something other than the name.
      if (it->type->id == "1st_aid" && p->activity.type != ACT_FIRSTAID) {
          // Cancel and wait for activity completion.
          return healed;
      }
      else if (p->activity.type == ACT_FIRSTAID) {
        // Completed activity, extract body part from it.
        healed = (hp_part)p->activity.values[0];
      }
    }
    p->practice( "firstaid", 8 );
    int dam = 0;
    if (healed == hp_head){
        dam = head_bonus;
    } else if (healed == hp_torso){
        dam = torso_bonus;
    } else {
        dam = normal_bonus;
    }
    if ( (p->hp_cur[healed] >= 1) && (dam > 0) ) { // Prevent first-aid from mending limbs
        p->heal(healed, dam);
    } else if ( (p->hp_cur[healed] >= 1) && (dam < 0) ) {
        p->hurt(healed, -dam); //hurt takes + damage
    }

    body_part bp_healed = bp_torso;
    int side = -1;
    p->hp_convert(healed, bp_healed, side);

    if (p->has_disease("bleed", bp_healed, side)) {
        if (x_in_y(bleed, 100)) {
            p->rem_disease("bleed", bp_healed, side);
            p->add_msg_if_player(m_good, _("You stop the bleeding."));
        } else {
            p->add_msg_if_player(_("You fail to stop the bleeding."));
        }
    }
    if (p->has_disease("bite", bp_healed, side)) {
        if (x_in_y(bite, 100)) {
            int bite_dur = p->disease_duration("bite", false, bp_healed, side);
            p->rem_disease("bite", bp_healed, side);
            p->add_disease("recover", 2 * (3601 - bite_dur) - 4800);
            p->add_msg_if_player(m_good, _("You clean the wound."));
        } else {
            p->add_msg_if_player(m_warning, _("Your wound still aches."));
        }
    }
    if (p->has_disease("infected", bp_healed, side)) {
        if (x_in_y(infect, 100)) {
            int infected_dur = p->disease_duration("infected", false, bp_healed, side);
            p->rem_disease("infected", bp_healed, side);
            if (infected_dur > 8401) {
                p->add_disease("recover", 3 * (14401 - infected_dur + 3600) - 4800);
            } else {
                p->add_disease("recover", 4 * (14401 - infected_dur + 3600) - 4800);
            }
            p->add_msg_if_player(m_good, _("You disinfect the wound."));
        } else {
            p->add_msg_if_player(m_warning, _("Your wound still hurts."));
        }
    }
    return healed;
}

int iuse::bandage(player *p, item *it, bool)
{
    if (p->is_underwater()) {
        p->add_msg_if_player( m_info, _("You can't do that while underwater."));
        return false;
    }
    if( num_hp_parts != use_healing_item(p, it, 3, 1, 4, 90, 0, 0, false) ) {
        if (it->type->id != "quikclot") {
          // Make bandages and rags take arbitrarily longer than hemostatic powder.
          p->moves -= 100;
        }
        return it->type->charges_to_use();
    }
    return 0;
}

int iuse::firstaid(player *p, item *it, bool)
{
    if (p->is_underwater()) {
        p->add_msg_if_player( m_info, _("You can't do that while underwater."));
        return false;
    }
    // Assign first aid long action.
    int healed = use_healing_item(p, it, 14, 10, 18, 95, 99, 95, false);
    if (healed != num_hp_parts) {
      p->assign_activity(ACT_FIRSTAID, 6000 / (p->skillLevel("firstaid") + 1), 0,
                          p->get_item_position(it), it->tname());
      p->activity.values.push_back(healed);
      p->moves = 0;
    }

    return 0;
}

// Used when finishing the first aid long action.
int iuse::completefirstaid(player *p, item *it, bool)
{
    if( num_hp_parts != use_healing_item(p, it, 14, 10, 18, 95, 99, 95, false) ) {
        p->add_msg_if_player(_("You finish using the %s."), it->tname().c_str());
        p->add_disease("pkill1", 120);
    }
    return 0;
}

int iuse::disinfectant(player *p, item *it, bool)
{
    if (p->is_underwater()) {
        p->add_msg_if_player( m_info, _("You can't do that while underwater."));
        return false;
    }
    if( num_hp_parts != use_healing_item(p, it, 6, 5, 9, 0, 95, 0, false) ) {
        return it->type->charges_to_use();
    }
    return 0;
}

int iuse::xanax(player *p, item *it, bool)
{
    p->add_msg_if_player(_("You take some %s."), it->tname().c_str());

    if (!p->has_disease("took_xanax")) {
        p->add_disease("took_xanax", 900);
    } else {
        p->add_disease("took_xanax", 200);
    }
    return it->type->charges_to_use();
}

int iuse::caff(player *p, item *it, bool)
{
    it_comest *food = dynamic_cast<it_comest*> (it->type);
    p->fatigue -= food->stim * 3;
    return it->type->charges_to_use();
}

int iuse::atomic_caff(player *p, item *it, bool)
{
    p->add_msg_if_player(m_good, _("Wow! This %s has a kick."), it->tname().c_str());
    it_comest *food = dynamic_cast<it_comest*> (it->type);
    p->fatigue -= food->stim * 12;
    p->radiation += 8;
    return it->type->charges_to_use();
}

int iuse::raw_meat(player *p, item *it, bool)
{
    if ((one_in(32)) && !(p->has_disease("tapeworm") || p->has_bionic("bio_digestion") || p->has_trait("PARAIMMUNE") ||
    // Hyper-Metabolism digests the thing before it can set up shop.
    p->has_trait("EATHEALTH"))) {
        p->add_disease("tapeworm", 1, true);
    } if ((one_in(64)) && !(p->has_disease("bloodworms") || p->has_bionic("bio_digestion") || p->has_trait("PARAIMMUNE"))) {
        p->add_disease("bloodworms", 1, true);
    } if ((one_in(128)) && !(p->has_disease("brainworm") || p->has_bionic("bio_digestion") || p->has_trait("PARAIMMUNE"))) {
        p->add_disease("brainworm", 1, true);
    } if ((one_in(64)) && !(p->has_disease("paincysts") || p->has_bionic("bio_digestion") || p->has_trait("PARAIMMUNE"))) {
        p->add_disease("paincysts", 1, true);
    }
    return it->type->charges_to_use();
}

int iuse::raw_fat(player *p, item *it, bool)
{
    if ((one_in(64)) && !(p->has_disease("tapeworm") || p->has_bionic("bio_digestion") || p->has_trait("PARAIMMUNE") ||
    p->has_trait("EATHEALTH"))) {
        p->add_disease("tapeworm", 1, true);
    } if ((one_in(128)) && !(p->has_disease("bloodworms") || p->has_bionic("bio_digestion") || p->has_trait("PARAIMMUNE"))) {
        p->add_disease("bloodworms", 1, true);
    } if ((one_in(128)) && !(p->has_disease("brainworm") || p->has_bionic("bio_digestion") || p->has_trait("PARAIMMUNE"))) {
        p->add_disease("brainworm", 1, true);
    }
    return it->type->charges_to_use();
}

int iuse::raw_bone(player *p, item *it, bool)
{
    if ((one_in(128)) && !(p->has_disease("bloodworms") || p->has_bionic("bio_digestion") || p->has_trait("PARAIMMUNE"))) {
        p->add_disease("bloodworms", 1, true);
    }
    return it->type->charges_to_use();
}

int iuse::raw_fish(player *p, item *it, bool)
{
    if ((one_in(256)) && !(p->has_disease("tapeworm") || p->has_bionic("bio_digestion") || p->has_trait("PARAIMMUNE") ||
    p->has_trait("EATHEALTH"))) {
        p->add_disease("tapeworm", 1, true);
    } if ((one_in(256)) && !(p->has_disease("bloodworms") || p->has_bionic("bio_digestion") || p->has_trait("PARAIMMUNE"))) {
        p->add_disease("bloodworms", 1, true);
    } if ((one_in(256)) && !(p->has_disease("brainworm") || p->has_bionic("bio_digestion") || p->has_trait("PARAIMMUNE"))) {
        p->add_disease("brainworm", 1, true);
    } if ((one_in(256)) && !(p->has_disease("paincysts") || p->has_bionic("bio_digestion") || p->has_trait("PARAIMMUNE"))) {
        p->add_disease("paincysts", 1, true);
    }
    return it->type->charges_to_use();
}

int iuse::raw_wildveg(player *p, item *it, bool)
{
    if ((one_in(512)) && !(p->has_disease("tapeworm") || p->has_bionic("bio_digestion") || p->has_trait("PARAIMMUNE") ||
    p->has_trait("EATHEALTH"))) {
        p->add_disease("tapeworm", 1, true);
    } if ((one_in(256)) && !(p->has_disease("bloodworms") || p->has_bionic("bio_digestion") || p->has_trait("PARAIMMUNE"))) {
        p->add_disease("bloodworms", 1, true);
    } if ((one_in(512)) && !(p->has_disease("brainworm") || p->has_bionic("bio_digestion") || p->has_trait("PARAIMMUNE"))) {
        p->add_disease("brainworm", 1, true);
    } if ((one_in(128)) && !(p->has_disease("paincysts") || p->has_bionic("bio_digestion") || p->has_trait("PARAIMMUNE"))) {
        p->add_disease("paincysts", 1, true);
    }
    return it->type->charges_to_use();
}

int iuse::alcohol(player *p, item *it, bool)
{
    int duration = 680 - (10 * p->str_max); // Weaker characters are cheap drunks
    it_comest *food = dynamic_cast<it_comest*> (it->type);
    if (p->has_trait("ALCMET")) {
        duration = 180 - (10 * p->str_max);
        // Metabolizing the booze improves the nutritional
        // value; might not be healthy, and still
        // causes Thirst problems, though
        p->hunger -= (abs(food->stim));
        // Metabolizing it cancels out depressant
        // effects, but doesn't make it any more
        // stimulating
        if ((food->stim) < 0) {
            p->stim += (abs(food->stim));
        }
    }
    else if (p->has_trait("TOLERANCE")) {
        duration -= 300;
    }
    else if (p->has_trait("LIGHTWEIGHT")) {
        duration += 300;
    }
    if (!(p->has_trait("ALCMET"))) {
        p->pkill += 8;
    }
    p->add_disease("drunk", duration);
    return it->type->charges_to_use();
}

int iuse::alcohol_weak(player *p, item *it, bool)
{
    int duration = 340 - (6 * p->str_max);
    it_comest *food = dynamic_cast<it_comest*> (it->type);
    if (p->has_trait("ALCMET")) {
        duration = 90 - (6 * p->str_max);
        // Metabolizing the booze improves the nutritional
        // value; might not be healthy, and still
        // cuses Thirst problems, though
        p->hunger -= (abs(food->stim));
        // Metabolizing it cancels out the depressant
        p->stim += (abs(food->stim));
    }
    else if (p->has_trait("TOLERANCE")) {
        duration -= 120;
    }
    else if (p->has_trait("LIGHTWEIGHT")) {
        duration += 120;
    }
    if (!(p->has_trait("ALCMET"))) {
        p->pkill += 4;
    }
    p->add_disease("drunk", duration);
    return it->type->charges_to_use();
}

int iuse::alcohol_strong(player *p, item *it, bool)
{
    int duration = 900 - (12 * p->str_max);
    it_comest *food = dynamic_cast<it_comest*> (it->type);
    if (p->has_trait("ALCMET")) {
        duration = 250 - (10 * p->str_max);
        // Metabolizing the booze improves the nutritional
        // value; might not be healthy, and still
        // causes Thirst problems, though
        p->hunger -= (abs(food->stim));
        // Metabolizing it cancels out depressant
        // effects, but doesn't make it any more
        // stimulating
        if ((food->stim) < 0) {
            p->stim += (abs(food->stim));
        }
    }
    else if (p->has_trait("TOLERANCE")) {
        duration -= 450;
    }
    else if (p->has_trait("LIGHTWEIGHT")) {
        duration += 450;
    }
    if (!(p->has_trait("ALCMET"))) {
        p->pkill += 12;
    }
    p->add_disease("drunk", duration);
    return it->type->charges_to_use();
}

/**
 * Entry point for intentional bodily intake of smoke via paraphernalia: pipe,
 * crack pipe, etc.
 *
 * @param p
 * @param it the apparatus with which to do the smoking.
 * @param
 * @return
 */
int iuse::smoking_pipe(player *p, item *it, bool)
{
    bool hasFire = (p->has_charges("fire", 1));
    // Hardcoded for now, would like to get away from this.
    std::vector<std::string> smokable_ids;
    smokable_ids.push_back("tobacco");
    smokable_ids.push_back("weed");
    // What is available in our area (inventory right now) to smoke.
    std::vector<std::string> smokable_choices;

    // Fail fast(er) if we can't/shouldn't smoke.
    std::vector<item *> active_items = p->inv.active_items();
    for(item *i : active_items) {
        if (i->has_flag("LITCIG")) {
            p->add_msg_if_player(m_info, _("You're already smoking a %s!"), i->tname().c_str());
            return 0;
        }
    }
    if (!hasFire) {
        p->add_msg_if_player(m_info, _("You don't have anything to light it with!"));
        return 0;
    }

    // Figure out what we can smoke, if anything.
    for (auto s_id : smokable_ids) {
        if (p->has_amount(s_id, 1)) {
            smokable_choices.push_back(s_id);
        }
    }
    if (smokable_choices.size() == 0) {
        p->add_msg_if_player(m_info, _("You need to find something to smoke."));
        return 0;
    }
    const size_t choice = uimenu(true, _("What would you like to smoke?"), smokable_choices) - 1;
    if (choice >= smokable_choices.size()) {
        // Chose not to smoke.
        return 0;
    }
    // Finally we can smoke.
    std::string id_to_smoke = smokable_choices[choice];
    // We trust from this point on that we've checked for the existence of
    // consumables and as such will now consume.
    p->use_charges("fire", 1);
    /// \todo More content goes into a single toke than a cig/cigar. Should pipe effects be stronger?
    if ("tobacco" == id_to_smoke) {
        p->add_msg_if_player(_("You smoke some tobacco out of your %s."), it->tname().c_str());
        p->use_charges("tobacco", 1);
        p->thirst += 1;
        p->hunger -= 2;
        p->add_disease("cig", 200);
        for(int i = 0; i < 3; i++) {
            g->m.add_field(p->posx + int(rng(-2, 2)), p->posy + int(rng(-2, 2)), fd_cigsmoke, 2);
        }
        if (p->disease_duration("cig") > (100 * (p->addiction_level(ADD_CIG)))) {
            p->add_msg_if_player( m_bad, _("Ugh, too much smoke... you cough heavily."));
            g->sound(p->posx, p->posy, 10, "");
        }
        p->moves -= 250;
    } else if("weed" == id_to_smoke) {
        if (!(p->has_disease("weed_high"))) {
            p->add_msg_if_player(m_good, _("You smoke some weed.  Good stuff, man!"));
        } else {
            p->add_msg_if_player(m_info, _("You smoke some more weed."));
        }
        p->use_charges("weed", 1);
        p->hunger += 4;
        p->thirst += 6;
        if (p->pkill < 5) {
            p->pkill += 3;
            p->pkill *= 2;
        }
        int duration = 90;
        if (p->has_trait("TOLERANCE")) {
            duration = 60;
        } else if (p->has_trait("LIGHTWEIGHT")) {
            duration = 120;
        }
        p->add_disease("weed_high", duration);
        p->moves -= 40;
        // breathe out some smoke
        for(int i = 0; i < 3; i++) {
            g->m.add_field(p->posx + int(rng(-2, 2)), p->posy + int(rng(-2, 2)), fd_weedsmoke, 2);
        }
        if(one_in(5)) {
            weed_msg(p);
        }
    }

    return 0;
}

/**
 * Entry point for intentional bodily intake of smoke via paper wrapped one
 * time use items: cigars, cigarettes, etc.
 *
 * @param p
 * @param it the item to be smoked.
 * @param
 * @return
 */
int iuse::smoking(player *p, item *it, bool)
{
    bool hasFire = (p->has_charges("fire", 1));

    // make sure we're not already smoking something
    std::vector<item *> active_items = p->inv.active_items();
    for(std::vector<item *>::iterator iter = active_items.begin(); iter != active_items.end(); iter++) {
        item *i = *iter;
        if(i->has_flag("LITCIG")) {
            p->add_msg_if_player(m_info, _("You're already smoking a %s!"), i->tname().c_str());
            return 0;
        }
    }

    if (!hasFire) {
        p->add_msg_if_player(m_info, _("You don't have anything to light it with!"));
        return 0;
    }

    item cig;
    if (it->type->id == "cig") {
        cig = item("cig_lit", int(calendar::turn));
        cig.item_counter = 40;
        p->thirst += 2;
        p->hunger -= 3;
    } else if(it->type->id == "handrolled_cig") {
        // This transforms the hand-rolled into a normal cig, which isn't exactly
        // what I want, but leaving it for now.
        cig = item("cig_lit", int(calendar::turn));
        cig.item_counter = 40;
        p->thirst += 2;
        p->hunger -= 3;
    } else if(it->type->id == "cigar") {
        cig = item("cigar_lit", int(calendar::turn));
        cig.item_counter = 120;
        p->thirst += 3;
        p->hunger -= 4;
    } else if(it->type->id == "joint") {
        cig = item("joint_lit", int(calendar::turn));
        cig.item_counter = 40;
        p->hunger += 4;
        p->thirst += 6;
        if (p->pkill < 5) {
            p->pkill += 3;
            p->pkill *= 2;
        }
    } else {
        p->add_msg_if_player( m_bad,
                              _("Please let the devs know you should be able to smoke a %s but the smoking code does not know how."),
                              it->tname().c_str());
        return 0;
    }
    // If we're here, we better have a cig to light.
    p->use_charges_if_avail("fire", 1);
    cig.active = true;
    p->inv.add_item(cig, false, true);
    p->add_msg_if_player(m_info, _("You light a %s."), cig.tname().c_str());

    // Parting messages
    if (it->type->id == "joint") {
        // Would group with the joint, but awkward to mutter before lighting up.
        if(one_in(5)) {
            weed_msg(p);
        }
    }
    if (p->disease_duration("cig") > (100 * (p->addiction_level(ADD_CIG) + 1))) {
        p->add_msg_if_player(m_bad, _("Ugh, too much smoke... you feel nasty."));
    }

    return it->type->charges_to_use();
}


int iuse::ecig(player *p, item *it, bool)
{
    if (it->type->id == "ecig") {
        p->add_msg_if_player(_("You take a puff from your electronic cigarette."));
    } else if(it->type->id == "advanced_ecig") {
        if(p->inv.has_components("nicotine_liquid", 1)) {
            p->add_msg_if_player(_("You inhale some vapor from your advanced electronic cigarette."));
            p->inv.use_charges("nicotine_liquid", 1);
        } else {
            p->add_msg_if_player(m_info, _("You don't have any nicotine liquid!"));
            return 0;
        }
    }

    p->thirst += 1;
    p->hunger -= 1;
    p->add_disease("cig", 100);
    if (p->disease_duration("cig") > (100 * (p->addiction_level(ADD_CIG) + 1))) {
        p->add_msg_if_player(m_bad, _("Ugh, too much nicotine... you feel nasty."));
    }
    return it->type->charges_to_use();
}

int iuse::antibiotic(player *p, item *it, bool)
{
    p->add_msg_if_player(_("You take some antibiotics."));
    if (p->has_disease("infected")) {
        // cheap model of antibiotic resistance, but it's something.
        if (x_in_y(95, 100)) {
            int infected_dur = p->disease_duration("infected", true);
            p->rem_disease("infected");
            p->add_disease("recover", std::max((14401 - infected_dur + 3600) - 4800, 0) );
        }
    }
    if (p->has_disease("tetanus")) {
        if (one_in(3)) {
        p->rem_disease("tetanus");
        p->add_msg_if_player(m_good, _("The muscle spasms start to go away."));
        }
        else {
        p->add_msg_if_player(m_warning, _("The medication does nothing to help the spasms."));
        }
    }
    return it->type->charges_to_use();
}

int iuse::eyedrops(player *p, item *it, bool) {
    if (p->is_underwater()) {
        p->add_msg_if_player(m_info, _("You can't do that while underwater."));
        return false;
    }
    p->add_msg_if_player(_("You use your %s."), it->tname().c_str());
    p->moves -= 150;
    if (p->has_disease("boomered")) {
        p->rem_disease("boomered");
        p->add_msg_if_player(m_good, _("You wash the slime from your eyes."));
    }
    return it->type->charges_to_use();
}

int iuse::fungicide(player *p, item *it, bool) {
    if (p->is_underwater()) {
        p->add_msg_if_player(m_info, _("You can't do that while underwater."));
        return false;
    }
    p->add_msg_if_player(_("You use your fungicide."));
    if (p->has_disease("fungus") && (one_in(3))) {
        p->rem_disease("fungus");
        p->add_msg_if_player(m_warning, _("You feel a burning sensation under your skin that quickly fades away."));
    }
    if (p->has_disease("spores")&& (one_in(2))) {
        if (!p->has_disease("fungus")) {
            p->add_msg_if_player(m_warning, _("Your skin grows warm for a moment."));
        }
        int fungus_int = p->disease_intensity("spores", true);
        p->rem_disease("spores");
        int spore_count = rng(fungus_int / 5, fungus_int);
        if (spore_count > 0) {
            monster spore(GetMType("mon_spore"));
            for (int i = p->posx - 1; i <= p->posx + 1; i++) {
                for (int j = p->posy - 1; j <= p->posy + 1; j++) {
                    if (spore_count == 0) {
                        break;
                    }
                    if (i == p->posx && j == p->posy) {
                        continue;
                    }
                    if (g->m.move_cost(i, j) > 0 && x_in_y(spore_count, 8)) {
                        const int zid = g->mon_at(i, j);
                        if (zid >= 0) {  // Spores hit a monster
                            if (g->u_see(i, j) &&
                                  !g->zombie(zid).type->in_species("FUNGUS")) {
                                add_msg(m_warning, _("The %s is covered in tiny spores!"),
                                           g->zombie(zid).name().c_str());
                            }
                            if (!g->zombie(zid).make_fungus()) {
                                g->kill_mon(zid);
                            }
                        } else {
                            spore.spawn(i, j);
                            g->add_zombie(spore);
                        }
                        spore_count--;
                    }
                }
                if (spore_count == 0) {
                    break;
                }
            }
        }
    }
    return it->type->charges_to_use();
}

int iuse::antifungal(player *p, item *it, bool) {
    if (p->is_underwater()) {
        p->add_msg_if_player( m_info, _("You can't do that while underwater."));
        return false;
    }
    p->add_msg_if_player(_("You take some antifungal medication."));
    if (p->has_disease("fungus")) {
        p->rem_disease("fungus");
        p->add_msg_if_player(m_warning, _("You feel a burning sensation under your skin that quickly fades away."));
    }
    if (p->has_disease("spores")) {
        if (!p->has_disease("fungus")) {
            p->add_msg_if_player(m_warning, _("Your skin grows warm for a moment."));
        }
    }
    return it->type->charges_to_use();
}

int iuse::antiparasitic(player *p, item *it, bool) {
    if (p->is_underwater()) {
        p->add_msg_if_player(m_info, _("You can't do that while underwater."));
        return false;
    }
    p->add_msg_if_player(_("You take some antiparasitic medication."));
    if (p->has_disease("dermatik")) {
        p->rem_disease("dermatik");
        p->add_msg_if_player(m_good,_("The itching sensation under your skin fades away."));
    } if (p->has_disease("tapeworm")) {
        p->rem_disease("tapeworm");
        p->hunger--;  // You just digested the tapeworm.
        if (p->has_trait("NOPAIN")) {
        p->add_msg_if_player(m_good, _("Your bowels clench as something inside them dies."));
        } else {
        p->add_msg_if_player(m_mixed, _("Your bowels spasm painfully as something inside them dies."));
        p->mod_pain( rng(8, 24) );
        }
    } if (p->has_disease("bloodworms")) {
        p->rem_disease("bloodworms");
        p->add_msg_if_player(_("Your skin prickles and your veins itch for a few moments."));
    } if (p->has_disease("brainworm")) {
        p->rem_disease("brainworm");
        if (p->has_trait("NOPAIN")) {
        p->add_msg_if_player(m_good, _("The pressure inside your head feels better already."));
        } else {
        p->add_msg_if_player(m_mixed, _("Your head pounds like a sore tooth as something inside of it dies."));
        p->mod_pain( rng(8, 24) );
        }
    } if (p->has_disease("paincysts")) {
        p->rem_disease("paincysts");
        if (p->has_trait("NOPAIN")) {
        p->add_msg_if_player(m_good, _("The stiffness in your joints goes away."));
        } else {
        p->add_msg_if_player(m_good, _("The pain in your joints goes away."));
    }
  }
    return it->type->charges_to_use();
}

int iuse::anticonvulsant(player *p, item *it, bool) {
    p->add_msg_if_player(_("You take some anticonvulsant medication."));
    int duration = 4800 - p->str_cur * rng(0,100);
    if (p->has_trait("TOLERANCE")) {
            duration -= 600;
        }
    if (p->has_trait("LIGHTWEIGHT")) {
        duration += 1200;
    }
    p->add_disease("valium", duration);
    p->add_disease("high", duration);
    if (p->has_disease("shakes")) {
            p->rem_disease("shakes");
            p->add_msg_if_player(m_good, _("You stop shaking."));
        }
    return it->type->charges_to_use();
}

int iuse::weed_brownie(player *p, item *it, bool)
{
    p->add_msg_if_player(_("You scarf down the delicious brownie. It tastes a little funny though..."));
    int duration = 120;
    if (p->has_trait("TOLERANCE")) {
        duration = 90;
    }
    if (p->has_trait("LIGHTWEIGHT")) {
        duration = 150;
    }
    p->hunger += 2;
    p->thirst += 6;
    if (p->pkill < 5) {
        p->pkill += 3;
        p->pkill *= 2;
    }
    p->add_disease("weed_high", duration);
    p->moves -= 100;
    if(one_in(5)) {
        weed_msg(p);
    }
    return it->type->charges_to_use();
}

int iuse::coke(player *p, item *it, bool) {
    p->add_msg_if_player(_("You snort a bump of coke."));
    int duration = 21 - p->str_cur + rng(0,10);
    if (p->has_trait("TOLERANCE")) {
            duration -= 10; // Symmetry would cause problems :-/
        }
    if (p->has_trait("LIGHTWEIGHT")) {
        duration += 20;
    }
    p->hunger -= 8;
    p->add_disease("high", duration);
    return it->type->charges_to_use();
}

int iuse::grack(player *p, item *it, bool) {
    // Grack requires a fire source AND a pipe.
    if (p->has_amount("apparatus", 1) && p->use_charges_if_avail("fire", 1)) {
        p->add_msg_if_player(m_neutral, _("You smoke some Grack Cocaine."));
        p->add_msg_if_player(m_good, _("Time seems to stop."));
        int duration = 1000;
        if (p->has_trait("TOLERANCE")) {
            duration -= 10;
        }
        else if (p->has_trait("LIGHTWEIGHT")) {
            duration += 10;
        }
        p->hunger -= 10;
        p->add_disease("grack", duration);
        return it->type->charges_to_use();
    }
    return 0;
}

int iuse::meth(player *p, item *it, bool) {
    int duration = 10 * (60 - p->str_cur);
    if (p->has_amount("apparatus", 1) && p->use_charges_if_avail("fire", 1)) {
        p->add_msg_if_player(m_neutral, _("You smoke your meth."));
        p->add_msg_if_player(m_good, ("The world seems to sharpen."));
        if (p->has_trait("TOLERANCE")) {
            duration *= 1.2;
        }
        else {
            duration *= (p->has_trait("LIGHTWEIGHT") ? 1.8 : 1.5);
        }
        // breathe out some smoke
        for(int i = 0; i < 3; i++) {
            g->m.add_field(p->posx + int(rng(-2, 2)), p->posy + int(rng(-2, 2)), fd_methsmoke, 2);
        }
    } else {
        p->add_msg_if_player(_("You snort some crystal meth."));
    }
    if (!p->has_disease("meth")) {
        duration += 600;
    }
    if (duration > 0) {
        int hungerpen = (p->str_cur < 10 ? 20 : 40 - p->str_cur);
        p->hunger -= hungerpen;
        p->add_disease("meth", duration);
    }
    return it->type->charges_to_use();
}

int iuse::vitamins(player *p, item *it, bool) {
    p->add_msg_if_player(_("You take some vitamins."));
    if (p->health >= 10) {
        return it->type->charges_to_use();
    } else if (p->health >= 0) {
        p->health = 10;
    } else {
        p->health += 10;
    }
    return it->type->charges_to_use();
}

int iuse::vaccine(player *p, item *it, bool) {
    p->add_msg_if_player( _("You inject the vaccine."));
    p->add_msg_if_player( m_good, _("You feel tough."));
    if (p->health >= 100) {
        return it->type->charges_to_use();
    } else if (p->health >= 0) {
        p->health = 100;
    } else {
        p->health += 100;
    }
    p->mod_pain( 3 );
    return it->type->charges_to_use();
}

int iuse::poison(player *p, item *it, bool) {
    if ((p->has_trait("EATDEAD"))) {
        return it->type->charges_to_use();
    }
    else if ((p->has_trait("EATPOISON")) && (!(one_in(p->str_cur / 2)))) {
        return it->type->charges_to_use();
    }
    p->add_effect("poison", 600);
    p->add_disease("foodpoison", 1800);
    return it->type->charges_to_use();
}

/**
 * Hallucinogenic with a fun effect. Specifically used to have a comestible
 * give a morale boost without it being noticeable by examining the item (ie,
 * for magic mushrooms).
 */
int iuse::fun_hallu(player *p, item *it, bool) {
    it_comest *comest = dynamic_cast<it_comest *>(it->type);

    //Fake a normal food morale effect
    p->add_morale(MORALE_FOOD_GOOD, 18, 36, 60, 30, false, comest);
    if (!p->has_disease("hallu")) {
        p->add_disease("hallu", 3600);
    }
    return it->type->charges_to_use();
}

int iuse::thorazine(player *p, item *it, bool) {
    p->fatigue += 5;
    p->rem_disease("hallu");
    p->rem_disease("visuals");
    p->rem_disease("high");
    if (!p->has_disease("dermatik")) {
        p->rem_disease("formication");
    }
    if (one_in(50)) {  // adverse reaction
        p->add_msg_if_player(m_bad, _("You feel completely exhausted."));
        p->fatigue += 15;
    } else {
        p->add_msg_if_player(m_warning, _("You feel a bit wobbly."));
    }
    return it->type->charges_to_use();
}

int iuse::prozac(player *p, item *it, bool) {
    if (!p->has_disease("took_prozac") && p->morale_level() < 0) {
        p->add_disease("took_prozac", 7200);
    } else {
        p->stim += 3;
    }
    if (one_in(150)) {  // adverse reaction
        p->add_msg_if_player(m_warning, _("You suddenly feel hollow inside."));
    }
    return it->type->charges_to_use();
}

int iuse::sleep(player *p, item *it, bool) {
    p->fatigue += 40;
    p->add_msg_if_player(m_warning, _("You feel very sleepy..."));
    return it->type->charges_to_use();
}

int iuse::iodine(player *p, item *it, bool) {
    p->add_disease("iodine", 1200);
    p->add_msg_if_player(_("You take an iodine tablet."));
    return it->type->charges_to_use();
}

int iuse::flumed(player *p, item *it, bool) {
    p->add_disease("took_flumed", 6000);
    p->add_msg_if_player(_("You take some %s"), it->tname().c_str());
    return it->type->charges_to_use();
}

int iuse::flusleep(player *p, item *it, bool) {
    p->add_disease("took_flumed", 7200);
    p->fatigue += 30;
    p->add_msg_if_player(_("You take some %s"), it->tname().c_str());
    p->add_msg_if_player(m_warning, _("You feel very sleepy..."));
    return it->type->charges_to_use();
}

int iuse::inhaler(player *p, item *it, bool) {
    p->rem_disease("asthma");
    p->add_msg_if_player(_("You take a puff from your inhaler."));
    if (one_in(50)) {  // adverse reaction
        p->add_msg_if_player(m_bad, _("Your heart begins to race."));
        p->fatigue -= 10;
    }
    return it->type->charges_to_use();
}

int iuse::oxygen_bottle(player *p, item *it, bool) {
    p->moves -= 500;
    p->add_msg_if_player(_("You breathe deeply from the %s"), it->tname().c_str());
    if (p->has_effect("smoke")) {
          p->remove_effect("smoke");
        }
        else if (p->has_disease("asthma")) {
          p->rem_disease("asthma");
        }
        else if (p->stim < 16) {
          p->stim += 8;
          p->pkill += 2;
        }
    p->pkill += 2;
    return it->type->charges_to_use();
}

int iuse::blech(player *p, item *it, bool) {
    // TODO: Add more effects?
    if (it->is_drink()) {
        if ( !query_yn(_("This looks unhealthy, sure you want to drink it?"))) {
            return 0;
        }
    } else { //Assume that if a blech consumable isn't a drink, it will be eaten.
        if ( !query_yn(_("This looks unhealthy, sure you want to eat it?"))) {
            return 0;
        }
    }
    p->add_msg_if_player(m_bad, _("Blech, that burns your throat!"));
    if(it->type->id != "soap") // soap burns but doesn't make you throw up
        p->vomit();
    return it->type->charges_to_use();
}

int iuse::chew(player *p, item *it, bool) {
    // TODO: Add more effects?
    p->add_msg_if_player(_("You chew your %s."), it->tname().c_str());
    return it->type->charges_to_use();
}

int iuse::mutagen(player *p, item *it, bool) {
    if(!p->is_npc()) {
      p->add_memorial_log(pgettext("memorial_male", "Consumed mutagen."),
                          pgettext("memorial_female", "Consumed mutagen."));
    }
    if(p->has_trait("MUT_JUNKIE")) {
      p->add_msg_if_player( m_good, _("You quiver with anticipation..."));
      p->add_morale(MORALE_MUTAGEN, 5, 50);
    }
    std::string mutation_category;
    // Generic "mutagen".
    if( it->has_flag("MUTAGEN_STRONG") ) {
        mutation_category = "";
        p->mutate();
        p->mod_pain( 2 * rng(1, 5) );
        p->hunger += 10;
        p->fatigue += 5;
        p->thirst += 10;
        if (!one_in(3)) {
            p->mutate();
            p->mod_pain( 2 * rng(1, 5) );
            p->hunger += 10;
            p->fatigue += 5;
            p->thirst += 10;
            if (one_in(4)) {
                p->add_msg_if_player( m_bad, _("You suddenly feel dizzy, and collapse to the ground."));
                p->add_disease("downed", 1);
            }
        }
        if (one_in(2)) {
            p->mutate();
            p->mod_pain( 2 * rng(1, 5) );
            p->hunger += 10;
            p->fatigue += 5;
            p->thirst += 10;
            p->add_msg_if_player( m_bad, _("Oops.  You must've blacked out for a minute there."));
            //Should be about 3 min, less 6 sec/IN point.
            p->fall_asleep((30 - p->int_cur ));
        }
    }
    if( it->has_flag("MUTAGEN_WEAK")) {
        mutation_category = "";
        // Stuff like the limbs, the tainted tornado, etc.
        if ( !one_in(3)) {
            p->mutate();
            p->mod_pain( 2 * rng(1, 5) );
            p->hunger += 10;
            p->fatigue += 5;
            p->thirst += 10;
            if (one_in(4)) {
              p->add_msg_if_player( m_bad, _("You suddenly feel dizzy, and collapse to the ground."));
              p->add_disease("downed", 1);
            }
        }
    } else {
    // Categorized/targeted mutagens go here.
        if( it->has_flag("MUTAGEN_PLANT") ) {
        p->add_msg_if_player( _("You feel much closer to nature."));
        mutation_category = "MUTCAT_PLANT";
    } else if( it->has_flag("MUTAGEN_INSECT") ) {
        p->add_msg_if_player( _("You hear buzzing, and feel your body harden."));
        mutation_category = "MUTCAT_INSECT";
    } else if( it->has_flag("MUTAGEN_SPIDER") ) {
        p->add_msg_if_player( _("You feel insidious."));
        mutation_category = "MUTCAT_SPIDER";
    } else if( it->has_flag("MUTAGEN_SLIME") ) {
        p->add_msg_if_player( _("Your body loses all rigidity for a moment."));
        mutation_category = "MUTCAT_SLIME";
    } else if( it->has_flag("MUTAGEN_FISH") ) {
        p->add_msg_if_player( _("You are overcome by an overwhelming longing for the ocean."));
        mutation_category = "MUTCAT_FISH";
    } else if( it->has_flag("MUTAGEN_RAT") ) {
        p->add_msg_if_player( _("You feel a momentary nausea."));
        mutation_category = "MUTCAT_RAT";
    } else if( it->has_flag("MUTAGEN_BEAST") ) {
        p->add_msg_if_player( _("Your heart races and you see blood for a moment."));
        mutation_category = "MUTCAT_BEAST";
    } else if( it->has_flag("MUTAGEN_URSINE") ) {
        p->add_msg_if_player( _("You feel an urge to...patrol? the forests?"));
        mutation_category = "MUTCAT_URSINE";
    } else if( it->has_flag("MUTAGEN_FELINE") ) {
        p->add_msg_if_player( _("As you lap up the last of the mutagen, you wonder why..."));
        mutation_category = "MUTCAT_FELINE";
    } else if( it->has_flag("MUTAGEN_LUPINE") ) {
        p->add_msg_if_player( _("You feel an urge to mark your territory. But then it passes."));
        mutation_category = "MUTCAT_LUPINE";
    } else if( it->has_flag("MUTAGEN_CATTLE") ) {
        p->add_msg_if_player( _("Your mind and body slow down. You feel peaceful."));
        mutation_category = "MUTCAT_CATTLE";
    } else if( it->has_flag("MUTAGEN_CEPHALOPOD") ) {
        p->add_msg_if_player( _("Your mind is overcome by images of eldritch horrors...and then they pass."));
        mutation_category = "MUTCAT_CEPHALOPOD";
    } else if( it->has_flag("MUTAGEN_BIRD") ) {
        p->add_msg_if_player( _("Your body lightens and you long for the sky."));
        mutation_category = "MUTCAT_BIRD";
    } else if( it->has_flag("MUTAGEN_LIZARD") ) {
        p->add_msg_if_player( _("For a heartbeat, your body cools down."));
        mutation_category = "MUTCAT_LIZARD";
    } else if( it->has_flag("MUTAGEN_TROGLOBITE") ) {
        p->add_msg_if_player( _("You yearn for a cool, dark place to hide."));
        mutation_category = "MUTCAT_TROGLOBITE";
    } else if( it->has_flag("MUTAGEN_ALPHA") ) {
        p->add_msg_if_player( _("You feel...better. Somehow."));
        mutation_category = "MUTCAT_ALPHA";
    } else if( it->has_flag("MUTAGEN_MEDICAL") ) {
        p->add_msg_if_player( _("You can feel the blood rushing through your veins and a strange, medicated feeling washes over your senses."));
        mutation_category = "MUTCAT_MEDICAL";
    } else if( it->has_flag("MUTAGEN_CHIMERA") ) {
        p->add_msg_if_player( _("You need to roar, bask, bite, and flap.  NOW."));
        mutation_category = "MUTCAT_CHIMERA";
    } else if( it->has_flag("MUTAGEN_ELFA") ) {
        p->add_msg_if_player( _("Nature is becoming one with you..."));
        mutation_category = "MUTCAT_ELFA";
    } else if( it->has_flag("MUTAGEN_RAPTOR") ) {
        p->add_msg_if_player( _("Mmm...sweet, bloody flavor...tastes like victory."));
        mutation_category = "MUTCAT_RAPTOR";
    }  // Yep, orals take a bit out of you too
        p->mutate_category(mutation_category);
        p->mod_pain( 2 * rng(1, 5) );
        p->hunger += 10;
        p->fatigue += 5;
        p->thirst += 10;
        if (one_in(4)) {
            p->add_msg_if_player( m_bad, _("You suddenly feel dizzy, and collapse to the ground."));
            p->add_disease("downed", 1);
        }
    }
    return it->type->charges_to_use();
}

int iuse::mut_iv(player *p, item *it, bool) {
    if(!p->is_npc()) {
        p->add_memorial_log(pgettext("memorial_male", "Injected mutagen."),
                            pgettext("memorial_female", "Injected mutagen."));
    }
    if(p->has_trait("MUT_JUNKIE")) {
      p->add_msg_if_player( m_good, _("You quiver with anticipation..."));
      p->add_morale(MORALE_MUTAGEN, 10, 100);
    }
    std::string mutation_category;
    if( it->has_flag("MUTAGEN_STRONG") ) {
        // 3 guaranteed mutations, 75%/66%/66% for the 4th/5th/6th,
        // 6-16 Pain per shot and potential knockdown/KO.
        mutation_category = "";
        if (p->has_trait("MUT_JUNKIE")) {
            p->add_msg_if_player( m_good, _("Oh, yeah! That's the stuff!"));
            g->sound(p->posx, p->posy, 15 + 3 * p->str_cur, _("YES! YES! YESSS!!!"));
        }
        else if (p->has_trait("NOPAIN")) {
            p->add_msg_if_player( _("You inject yourself."));
        }
        else {
            p->add_msg_if_player( m_bad, _("You inject yoursel-arRGH!"));
            g->sound(p->posx, p->posy, 15 + 3 * p->str_cur, _("You scream in agony!!"));
        }
        p->mutate();
        p->mod_pain( 1 * rng(1, 4) );
        //Standard IV-mutagen effect: 10 hunger/thirst & 5 Fatigue *per mutation*.
        // Numbers may vary based on mutagen.
        p->hunger += 10;
        p->fatigue += 5;
        p->thirst += 10;
        p->mutate();
        p->mod_pain( 2 * rng(1, 3) );
        p->hunger += 10;
        p->fatigue += 5;
        p->thirst += 10;
        p->mutate();
        p->hunger += 10;
        p->fatigue += 5;
        p->thirst += 10;
        p->mod_pain( 3 * rng(1, 2) );
        if (!one_in(4)) {
            p->mutate();
            p->hunger += 10;
            p->fatigue += 5;
            p->thirst += 10;
        }
        if (!one_in(3)) {
            p->mutate();
            p->hunger += 10;
            p->fatigue += 5;
            p->thirst += 10;
            p->add_msg_if_player( m_bad, _("You writhe and collapse to the ground."));
            p->add_disease("downed", rng(1, 4));
        }
        if (!one_in(3)) {
            //Jackpot! ...kinda, don't wanna go unconscious in dangerous territory
            p->mutate();
            p->hunger += 10;
            p->fatigue += 5;
            p->thirst += 10;
            p->add_msg_if_player( m_bad, _("It all goes dark..."));
            //Should be about 40 min, less 30 sec/IN point.
            p->fall_asleep((400 - p->int_cur * 5));
        }
    }  else if( it->has_flag("MUTAGEN_ALPHA") ) {
        //5-15 pain, 66% for each of the followups, so slightly better odds (designed for injection).
        mutation_category = "MUTCAT_ALPHA";
        p->add_msg_if_player( _("You took that shot like a champ!"));
        p->mutate_category("MUTCAT_ALPHA");
        p->mod_pain( 3 * rng(1, 5));
        //Alpha doesn't make a lot of massive morphologial changes, so less nutrients needed.
        p->hunger += 3;
        p->fatigue += 5;
        p->thirst += 3;
        if(!one_in(3)) {
            p->mutate_category("MUTCAT_ALPHA");
            p->hunger += 3;
            p->fatigue += 5;
            p->thirst += 3;
        }
        if(!one_in(3)) {
            p->mutate_category("MUTCAT_ALPHA");
            p->hunger += 3;
            p->fatigue += 5;
            p->thirst += 3;
        }
    } else if( it->has_flag("MUTAGEN_MEDICAL") ) {
        // 2-6 pain, same as Alpha--since specifically intended for medical applications.
        mutation_category = "MUTCAT_MEDICAL";
        if(p->has_trait("MUT_JUNKIE")) {
            p->add_msg_if_player( _("Ahh, there it is. You can feel the mutagen again."));
        }
        else if(!(p->has_trait("MUT_JUNKIE"))) {
            p->add_msg_if_player( _("You can feel the blood in your medication stream. It's a strange feeling."));
        }
        p->mutate_category("MUTCAT_MEDICAL");
        p->mod_pain( 2 * rng(1, 3) );
        //Medical's are pretty much all physiology, IIRC
        p->hunger += 3;
        p->fatigue += 5;
        p->thirst += 3;
        if(!one_in(3)) {
            p->mutate_category("MUTCAT_MEDICAL");
            p->hunger += 3;
            p->fatigue += 5;
            p->thirst += 3;
        }
        if(!one_in(3)) {
            p->mutate_category("MUTCAT_MEDICAL");
            p->hunger += 3;
            p->fatigue += 5;
            p->thirst += 3;
        }
    } else if( it->has_flag("MUTAGEN_CHIMERA") ) {
        // 24-36 pain, Scream,, -40 Morale,
        // but two guaranteed mutations and 75% each for third and fourth.
        mutation_category = "MUTCAT_CHIMERA";
        p->add_msg_if_player( m_bad, _("everyanimalthateverlived..bursting.from.YOU!"));
        p->mutate_category("MUTCAT_CHIMERA");
        p->mod_pain( 4 * rng(1, 4) );
        //Chimera's all about the massive morphological changes Done Quick, so lotsa nutrition needed.
        p->hunger += 20;
        p->fatigue += 20;
        p->thirst += 20;
        p->mutate_category("MUTCAT_CHIMERA");
        if (!(g->u.has_trait("NOPAIN"))) {
            p->mod_pain( 20 );
            g->sound(p->posx, p->posy, 25 + 3 * p->str_cur, _("You roar in agony!!"));
            p->add_morale(MORALE_MUTAGEN_CHIMERA, -40, -200);
        }
        p->hunger += 20;
        p->fatigue += 20;
        p->thirst += 20;
        if(!one_in(4)) {
            p->mutate_category("MUTCAT_CHIMERA");
            p->hunger += 20;
            p->fatigue += 10;
            p->thirst += 20;
        }
        if(!one_in(4)) {
            p->mutate_category("MUTCAT_CHIMERA");
            p->hunger += 20;
            p->thirst += 10;
            p->mod_pain( 5 );
            // Out for a while--long enough to receive another two injections
            // and wake up in hostile territory.
            p->add_msg_if_player( m_bad, _("With a final *pop*, you go out like a light."));
            p->fall_asleep(800 - p->int_cur * 5);
        }
    } else {
        // These categories for the most part share their effects,
        // so print their messages and any special effects,
        // then handle the mutation at the end in combined code.
        if( it->has_flag("MUTAGEN_PLANT") ) {
            p->add_msg_if_player( _("You inject some nutrients into your phloem."));
            mutation_category = "MUTCAT_PLANT";
        } else if( it->has_flag("MUTAGEN_INSECT") ) {
            p->add_msg_if_player( _("You sting yourself...for the Queen."));
            mutation_category = "MUTCAT_INSECT";
        } else if( it->has_flag("MUTAGEN_SPIDER") ) {
            p->add_msg_if_player( _("Mmm...the *special* venom."));
            mutation_category = "MUTCAT_SPIDER";
        } else if( it->has_flag("MUTAGEN_SLIME") ) {
            if(p->has_trait("MUT_JUNKIE")) {
                p->add_msg_if_player( _("Maybe if you drank enough, you'd become mutagen..."));
            }
            else if(!(p->has_trait("MUT_JUNKIE"))) {
                p->add_msg_if_player( _("This stuff takes you back. Downright primordial!"));
            }
            mutation_category = "MUTCAT_SLIME";
        } else if( it->has_flag("MUTAGEN_FISH") ) {
            p->add_msg_if_player( _("Your pulse pounds as the waves."));
            mutation_category = "MUTCAT_FISH";
        } else if( it->has_flag("MUTAGEN_URSINE") ) {
            p->add_msg_if_player( _("You feel yourself quite equipped for wilderness survival."));
            mutation_category = "MUTCAT_URSINE";
        } else if( it->has_flag("MUTAGEN_LUPINE") ) {
            p->add_msg_if_player( _("As the mutagen hits you, your ears twitch and you stifle a yipe."));
            mutation_category = "MUTCAT_LUPINE";
        } else if( it->has_flag("MUTAGEN_FELINE") ) {
            p->add_msg_if_player( _("Your back arches as the mutagen takes hold."));
            mutation_category = "MUTCAT_FELINE";
        } else if( it->has_flag("MUTAGEN_RAT") ) {
            p->add_msg_if_player( _("You squeak as the shot hits you."));
            //~Sound of ratlike squeaking
            g->sound(p->posx, p->posy, 10, _("Eep!"));
            mutation_category = "MUTCAT_RAT";
        } else if( it->has_flag("MUTAGEN_BEAST") ) {
            p->add_msg_if_player( _("Your heart races wildly as the injection takes hold."));
            mutation_category = "MUTCAT_BEAST";
        } else if( it->has_flag("MUTAGEN_CATTLE") ) {
            //~rBGH is a bovine growth hormone, unpopular with consumers
            p->add_msg_if_player( _("You wonder if this is what rBGH feels like..."));
            mutation_category = "MUTCAT_CATTLE";
        } else if( it->has_flag("MUTAGEN_CEPHALOPOD") ) {
            //~Zork reference, but it's talking about your blood vessels
            p->add_msg_if_player( _("You watch the mutagen flow through a maze of little twisty passages.\n\
            All the same."));
            mutation_category = "MUTCAT_CEPHALOPOD";
        } else if( it->has_flag("MUTAGEN_BIRD") ) {
            p->add_msg_if_player( _("Your arms spasm in an oddly wavelike motion."));
            mutation_category = "MUTCAT_BIRD";
        } else if( it->has_flag("MUTAGEN_LIZARD") ) {
            p->add_msg_if_player( _("Your blood cools down. The feeling is..different."));
            mutation_category = "MUTCAT_LIZARD";
        } else if( it->has_flag("MUTAGEN_TROGLOBITE") ) {
            p->add_msg_if_player( _("As you press the plunger, it all goes so bright..."));
            mutation_category = "MUTCAT_TROGLOBITE";
        } else if( it->has_flag("MUTAGEN_ELFA") ) {
            // 3-15 pain, morale boost, but no more mutagenic than cat-9s
            p->add_msg_if_player( _("Everything goes green for a second.\n\
        It's painfully beautiful..."));
            p->fall_asleep(20); //Should be out for two minutes.  Ecstasy Of Green
            // Extra helping of pain.
            p->mod_pain( rng(1, 5) );
            p->add_morale(MORALE_MUTAGEN_ELFA, 25, 100);
            mutation_category = "MUTCAT_ELFA";
        } else if( it->has_flag("MUTAGEN_RAPTOR") ) {
            //Little more painful than average, but nowhere near as harsh & effective as Chimera.
            p->add_msg_if_player( _("You distinctly smell the mutagen mixing with your blood\n\
        ...and then it passes."));
            mutation_category = "MUTCAT_RAPTOR";
        }

        p->mutate_category(mutation_category);
        p->mod_pain( 2 * rng(1, 5) );
        p->hunger += 10;
        // EkarusRyndren had the idea to add Fatigue and knockout,
        // though that's a bit much for every case
        p->fatigue += 5;
        p->thirst += 10;
        if(!one_in(3)) {
            p->mutate_category(mutation_category);
            p->hunger += 10;
            p->fatigue += 5;
            p->thirst += 10;
        }
        if(one_in(2)) {
            p->mutate_category(mutation_category);
            p->hunger += 10;
            p->fatigue += 5;
            p->thirst += 10;
        }
    }

    // Threshold-check.  You only get to cross once!
    if (p->crossed_threshold() == false) {
        // Threshold-breaching
        std::string primary = p->get_highest_category();
        int total = ((p->mutation_category_level["MUTCAT_LIZARD"]) +
                     (p->mutation_category_level["MUTCAT_BIRD"]) +
                     (p->mutation_category_level["MUTCAT_FISH"]) +
                     (p->mutation_category_level["MUTCAT_BEAST"]) +
                     (p->mutation_category_level["MUTCAT_FELINE"]) +
                     (p->mutation_category_level["MUTCAT_LUPINE"]) +
                     (p->mutation_category_level["MUTCAT_URSINE"]) +
                     (p->mutation_category_level["MUTCAT_CATTLE"]) +
                     (p->mutation_category_level["MUTCAT_INSECT"]) +
                     (p->mutation_category_level["MUTCAT_PLANT"]) +
                     (p->mutation_category_level["MUTCAT_SLIME"]) +
                     (p->mutation_category_level["MUTCAT_TROGLOBITE"]) +
                     (p->mutation_category_level["MUTCAT_CEPHALOPOD"]) +
                     (p->mutation_category_level["MUTCAT_SPIDER"]) +
                     (p->mutation_category_level["MUTCAT_RAT"]) +
                     (p->mutation_category_level["MUTCAT_MEDICAL"]) +
                     (p->mutation_category_level["MUTCAT_ALPHA"]) +
                     (p->mutation_category_level["MUTCAT_ELFA"]) +
                     (p->mutation_category_level["MUTCAT_CHIMERA"]) +
                     (p->mutation_category_level["MUTCAT_RAPTOR"]));
        // Only if you were pushing for more in your primary category.
        // You wanted to be more like it and less human.
        // That said, you're required to have hit third-stage dreams first.
        if ((mutation_category == primary) && (p->mutation_category_level[primary] > 50)) {
            // Little help for the categories that have a lot of crossover.
            // Starting with Ursine as that's... a bear to get.  8-)
            // Will add others if there's serious/demonstrable need.
            int booster = 0;
            if (mutation_category == "MUTCAT_URSINE") {
                booster = 50;
            }
            int breacher = (p->mutation_category_level[primary]) + booster;
            if (x_in_y(breacher, total)) {
                p->add_msg_if_player(m_good, _("Something strains mightily for a moment...and then..you're...FREE!"));
                if (mutation_category == "MUTCAT_LIZARD") {
                    p->toggle_mutation("THRESH_LIZARD");
                    p->add_memorial_log(pgettext("memorial_male", "Shed the ugly human skin."),
                          pgettext("memorial_female", "Shed the ugly human skin."));
                } else if (mutation_category == "MUTCAT_BIRD") {
                    p->toggle_mutation("THRESH_BIRD");
                    p->add_memorial_log(pgettext("memorial_male", "Broke free of humanity."),
                          pgettext("memorial_female", "Broke free of humanity."));
                } else if (mutation_category == "MUTCAT_FISH") {
                    p->toggle_mutation("THRESH_FISH");
                    p->add_memorial_log(pgettext("memorial_male", "Went deep."),
                          pgettext("memorial_female", "Went deep."));
                } else if (mutation_category == "MUTCAT_BEAST") {
                    p->toggle_mutation("THRESH_BEAST");
                    p->add_memorial_log(pgettext("memorial_male", "Embraced his bestial nature."),
                          pgettext("memorial_female", "Embraced her bestial nature."));
                } else if (mutation_category == "MUTCAT_FELINE") {
                    p->toggle_mutation("THRESH_FELINE");
                    p->add_memorial_log(pgettext("memorial_male", "Realized the dream."),
                          pgettext("memorial_female", "Realized the dream."));
                } else if (mutation_category == "MUTCAT_LUPINE") {
                    p->toggle_mutation("THRESH_LUPINE");
                    p->add_memorial_log(pgettext("memorial_male", "Wolfed out."),
                          pgettext("memorial_female", "Wolfed out."));
                } else if (mutation_category == "MUTCAT_URSINE") {
                    p->toggle_mutation("THRESH_URSINE");
                    // Manually removing Carnivore, since it tends to creep in
                    if (p->has_trait("CARNIVORE")) {
                        p->toggle_mutation("CARNIVORE");
                        p->add_msg_if_player( _("Your appetite for blood fades."));
                    }
                    p->add_memorial_log(pgettext("memorial_male", "Became one with the bears."),
                          pgettext("memorial_female", "Became one with the bears."));
                } else if (mutation_category == "MUTCAT_CATTLE") {
                    p->toggle_mutation("THRESH_CATTLE");
                    p->add_memorial_log(pgettext("memorial_male", "Stopped worrying and learned to love the cowbell."),
                          pgettext("memorial_female", "Stopped worrying and learned to love the cowbell."));
                } else if (mutation_category == "MUTCAT_INSECT") {
                    p->toggle_mutation("THRESH_INSECT");
                    p->add_memorial_log(pgettext("memorial_male", "Metamorphosed."),
                          pgettext("memorial_female", "Metamorphosed."));
                } else if (mutation_category == "MUTCAT_PLANT") {
                    p->toggle_mutation("THRESH_PLANT");
                    p->add_memorial_log(pgettext("memorial_male", "Bloomed forth."),
                          pgettext("memorial_female", "Bloomed forth."));
                } else if (mutation_category == "MUTCAT_SLIME") {
                    p->toggle_mutation("THRESH_SLIME");
                    p->add_memorial_log(pgettext("memorial_male", "Gave up on rigid human norms."),
                          pgettext("memorial_female", "Gave up on rigid human norms."));
                } else if (mutation_category == "MUTCAT_TROGLOBITE") {
                    p->toggle_mutation("THRESH_TROGLOBITE");
                    p->add_memorial_log(pgettext("memorial_male", "Adapted to underground living."),
                          pgettext("memorial_female", "Adapted to underground living."));
                } else if (mutation_category == "MUTCAT_CEPHALOPOD") {
                    p->toggle_mutation("THRESH_CEPHALOPOD");
                    p->add_memorial_log(pgettext("memorial_male", "Began living the dreams."),
                          pgettext("memorial_female", "Began living the dreams."));
                } else if (mutation_category == "MUTCAT_SPIDER") {
                    p->toggle_mutation("THRESH_SPIDER");
                    p->add_memorial_log(pgettext("memorial_male", "Found a place in the web of life."),
                          pgettext("memorial_female", "Found a place in the web of life."));
                } else if (mutation_category == "MUTCAT_RAT") {
                    p->toggle_mutation("THRESH_RAT");
                    p->add_memorial_log(pgettext("memorial_male", "Found that survival *is* everything."),
                          pgettext("memorial_female", "Found that survival *is* everything."));
                } else if (mutation_category == "MUTCAT_MEDICAL") {
                    p->toggle_mutation("THRESH_MEDICAL");
                    p->add_memorial_log(pgettext("memorial_male", "Resumed clinical trials."),
                          pgettext("memorial_female", "Resumed clinical trials."));
                } else if (mutation_category == "MUTCAT_ALPHA") {
                    p->toggle_mutation("THRESH_ALPHA");
                    p->add_memorial_log(pgettext("memorial_male", "Started representing."),
                          pgettext("memorial_female", "Started representing."));
                } else if (mutation_category == "MUTCAT_ELFA") {
                    p->toggle_mutation("THRESH_ELFA");
                    p->add_memorial_log(pgettext("memorial_male", "Accepted a more natural way of life."),
                          pgettext("memorial_female", "Accepted a more natural way of life."));
                } else if (mutation_category == "MUTCAT_CHIMERA") {
                    p->toggle_mutation("THRESH_CHIMERA");
                    p->add_memorial_log(pgettext("memorial_male", "United disunity."),
                          pgettext("memorial_female", "United disunity."));
                } else if (mutation_category == "MUTCAT_RAPTOR") {
                    p->toggle_mutation("THRESH_RAPTOR");
                    p->add_memorial_log(pgettext("memorial_male", "Hatched."),
                          pgettext("memorial_female", "Hatched."));
                }
            } else if (p->mutation_category_level[primary] > 100) {
                //~NOPAIN is a post-Threshold trait, so you shouldn't
                //~legitimately have it and get here!
                if (g->u.has_trait("NOPAIN")) {
                    p->add_msg_if_player(m_bad, _("You feel extremely Bugged."));
                } else {
                    p->add_msg_if_player(m_bad, _("You stagger with a piercing headache!"));
                    p->pain += 8;
                    p->add_disease("stunned", rng(3, 5));
                }
            } else if (p->mutation_category_level[primary] > 80) {
                if (g->u.has_trait("NOPAIN")) {
                    p->add_msg_if_player(m_bad, _("You feel very Bugged."));
                } else {
                    p->add_msg_if_player(m_bad, _("Your head throbs with memories of your life, before all this..."));
                    p->pain += 6;
                    p->add_disease("stunned", rng(2, 4));
                }
            } else if (p->mutation_category_level[primary] > 60) {
                if (g->u.has_trait("NOPAIN")) {
                    p->add_msg_if_player(m_bad, _("You feel Bugged."));
                } else {
                    p->add_msg_if_player(m_bad, _("Images of your past life flash before you."));
                    p->add_disease("stunned", rng(2, 3));
                }
            }
        }
    }
    return it->type->charges_to_use();
}

int iuse::purifier(player *p, item *it, bool)
{
    if(!p->is_npc()) {
        p->add_memorial_log(pgettext("memorial_male", "Consumed purifier."),
                            pgettext("memorial_female", "Consumed purifier."));
    }
    std::vector<std::string> valid; // Which flags the player has
    for (std::map<std::string, trait>::iterator iter = traits.begin(); iter != traits.end(); ++iter) {
        if (p->has_trait(iter->first) && !p->has_base_trait(iter->first)) {
            //Looks for active mutation
            valid.push_back(iter->first);
        }
    }
    if (valid.empty()) {
        p->add_msg_if_player(_("You feel cleansed."));
        return it->type->charges_to_use();
    }
    int num_cured = rng(1, valid.size());
    if (num_cured > 4) {
        num_cured = 4;
    }
    for (int i = 0; i < num_cured && !valid.empty(); i++) {
        int index = rng(0, valid.size() - 1);
        if (p->purifiable(valid[index])) {
            p->remove_mutation(valid[index]);
        } else {
            p->add_msg_if_player(m_warning, _("You feel a slight itching inside, but it passes."));
        }
        valid.erase(valid.begin() + index);
    }
    return it->type->charges_to_use();
}

int iuse::purify_iv(player *p, item *it, bool)
{
    if(!p->is_npc()) {
        p->add_memorial_log(pgettext("memorial_male", "Injected purifier."),
                            pgettext("memorial_female", "Injected purifier."));
    }
    std::vector<std::string> valid; // Which flags the player has
    for (std::map<std::string, trait>::iterator iter = traits.begin(); iter != traits.end(); ++iter) {
        if (p->has_trait(iter->first) && !p->has_base_trait(iter->first)) {
            //Looks for active mutation
            valid.push_back(iter->first);
        }
    }
    if (valid.empty()) {
        p->add_msg_if_player(_("You feel cleansed."));
        return it->type->charges_to_use();
    }
    int num_cured = rng(4, valid.size()); //Essentially a double-strength purifier, but guaranteed at least 4.  Double-edged and all
    if (num_cured > 8) {
        num_cured = 8;
    }
    for (int i = 0; i < num_cured && !valid.empty(); i++) {
        int index = rng(0, valid.size() - 1);
        if (p->purifiable(valid[index])) {
            p->remove_mutation(valid[index]);
        } else {
            p->add_msg_if_player(m_warning, _("You feel a distinct burning inside, but it passes."));
        }
        valid.erase(valid.begin() + index);
        if (!(g->u.has_trait("NOPAIN"))) {
            p->mod_pain( 2 * num_cured ); //Hurts worse as it fixes more
            p->add_msg_if_player(m_warning, _("Feels like you're on fire, but you're OK."));
        }
        p->thirst += 2 * num_cured;
        p->hunger += 2 * num_cured;
        p->fatigue += 2 * num_cured;
    }
    return it->type->charges_to_use();
}

int iuse::marloss(player *p, item *it, bool t)
{
    if (p->is_npc()) {
        return it->type->charges_to_use();
    }
    // If we have the marloss in our veins, we are a "breeder" and will spread
    // the fungus.
    p->add_memorial_log(pgettext("memorial_male", "Ate a marloss berry."),
                        pgettext("memorial_female", "Ate a marloss berry."));

    if (p->has_trait("MARLOSS")) {
        p->add_msg_if_player(m_good, _("As you eat the berry, you have a near-religious experience, feeling at one with your surroundings..."));
        p->add_morale(MORALE_MARLOSS, 100, 1000);
        p->hunger = -100;
        monster spore(GetMType("mon_spore"));
        spore.friendly = -1;
        int spore_spawned = 0;
        for (int x = p->posx - 4; x <= p->posx + 4; x++) {
            for (int y = p->posy - 4; y <= p->posy + 4; y++) {
                if (rng(0, 10) > trig_dist(x, y, p->posx, p->posy) &&
                      rng(0, 10) > trig_dist(x, y, p->posx, p->posy)) {
                    g->m.marlossify(x, y);
                }
                bool moveOK = (g->m.move_cost(x, y) > 0);
                bool monOK = g->mon_at(x, y) == -1;
                bool posOK = (g->u.posx != x || g->u.posy != y);
                if (moveOK && monOK && posOK &&
                     one_in(10 + 5 * trig_dist(x, y, p->posx, p->posy)) &&
                     (spore_spawned == 0 || one_in(spore_spawned * 2))) {
                    spore.spawn(x, y);
                    g->add_zombie(spore);
                    spore_spawned++;
                }
            }
        }
        return it->type->charges_to_use();
    }

/* If we're not already carriers of Marloss, roll for a random effect:
 * 1 - Mutate
 * 2 - Mutate
 * 3 - Mutate
 * 4 - Purify
 * 5 - Purify
 * 6 - Cleanse radiation + Purify
 * 7 - Fully satiate
 * 8 - Vomit
 * 9 - Give Marloss mutation
 */
    int effect = rng(1, 9);
    if (effect <= 3) {
        p->add_msg_if_player(_("This berry tastes extremely strange!"));
        p->mutate();
    } else if (effect <= 6) { // Radiation cleanse is below
        p->add_msg_if_player(m_good, _("This berry makes you feel better all over."));
        p->pkill += 30;
        this->purifier(p, it, t);
        if (effect == 6) {
            p->radiation = 0;
        }
    } else if (effect == 7) {
        p->add_msg_if_player(m_good, _("This berry is delicious, and very filling!"));
        p->hunger = -100;
    } else if (effect == 8) {
        p->add_msg_if_player(m_bad, _("You take one bite, and immediately vomit!"));
        p->vomit();
    } else if (!p->has_trait("MARLOSS")) {
        p->add_msg_if_player(_("You feel a strange warmth spreading throughout your body..."));
        p->toggle_mutation("MARLOSS");
    }
    return it->type->charges_to_use();
}

// TOOLS below this point!

int iuse::dogfood(player *p, item *, bool)
{
    int dirx, diry;
    if(!choose_adjacent(_("Put the dog food where?"),dirx,diry)) {
        return 0;
    }
    p->moves -= 15;
    int mon_dex = g->mon_at(dirx,diry);
    if (mon_dex != -1) {
        if (g->zombie(mon_dex).type->id == "mon_dog") {
            p->add_msg_if_player( m_good, _("The dog seems to like you!"));
            g->zombie(mon_dex).friendly = -1;
        } else {
            p->add_msg_if_player( _("The %s seems quite unimpressed!"),
                                 g->zombie(mon_dex).name().c_str());
        }
    } else {
        p->add_msg_if_player( m_bad, _("You spill the dogfood all over the ground."));
    }
    return 1;
}

int iuse::catfood(player *p, item *, bool)
{
    int dirx, diry;
    if(!choose_adjacent(_("Put the cat food where?"),dirx,diry)) {
        return 0;
    }
    p->moves -= 15;
    int mon_dex = g->mon_at(dirx,diry);
    if (mon_dex != -1) {
        if (g->zombie(mon_dex).type->id == "mon_cat") {
            p->add_msg_if_player( m_good,  _("The cat seems to like you! Or maybe it just tolerates your presence better. It's hard to tell with cats."));
            g->zombie(mon_dex).friendly = -1;
        } else {
            p->add_msg_if_player( _("The %s seems quite unimpressed!"),
                                 g->zombie(mon_dex).name().c_str());
        }
    } else {
        p->add_msg_if_player( m_bad, _("You spill the cat food all over the ground."));
    }
    return 1;
}

bool prep_firestarter_use(player *p, item *it, int &posx, int &posy)
{
    if (it->charges == 0) {
      return false;
    }
    if (p->is_underwater()) {
        p->add_msg_if_player( m_info, _("You can't do that while underwater."));
        return false;
    }
    if (!choose_adjacent(_("Light where?"),posx,posy)) {
        return false;
    }
    if (posx == p->posx && posy == p->posy) {
        p->add_msg_if_player( m_info, _("You would set yourself on fire."));
        p->add_msg_if_player( _("But you're already smokin' hot."));
        return false;
    }
    if(g->m.get_field(point(posx, posy), fd_fire)) {
        // check if there's already a fire
        p->add_msg_if_player( m_info, _("There is already a fire."));
        return false;
    }
    if (!(g->m.flammable_items_at(posx, posy) ||
          g->m.has_flag("FLAMMABLE", posx, posy) || g->m.has_flag("FLAMMABLE_ASH", posx, posy))) {
        p->add_msg_if_player( m_info, _("There's nothing to light there."));
        return false;
    } else {
        return true;
    }
}

void resolve_firestarter_use(player *p, item *, int posx, int posy)
{
    if (g->m.add_field(point(posx, posy), fd_fire, 1, 100)) {
        p->add_msg_if_player( _("You successfully light a fire."));
    }
}

int iuse::lighter(player *p, item *it, bool)
{
    int dirx, diry;
    if (prep_firestarter_use(p, it, dirx, diry))
    {
        p->moves -= 15;
        resolve_firestarter_use(p, it, dirx, diry);
        return it->type->charges_to_use();
    }
    return 0;
}

int iuse::primitive_fire(player *p, item *it, bool)
{
    int posx, posy;
    if (prep_firestarter_use(p, it, posx, posy)) {
        p->moves -= 500;
        const int skillLevel = p->skillLevel("survival");
        const int sides = 10;
        const int base_dice = 3;
        // aiming for ~50% success at skill level 3, and possible but unheard of at level 0
        const int difficulty = (base_dice + 3) * sides / 2;
        if (dice(skillLevel+base_dice, 10) >= difficulty) {
            resolve_firestarter_use(p, it, posx, posy);
        } else {
            p->add_msg_if_player( _("You try to light a fire, but fail."));
        }
        p->practice( "survival", 10 );
        return it->type->charges_to_use();
    }
    return 0;
}

int iuse::ref_lit(player *p, item *it, bool t)
{
    if (p->is_underwater()) {
        p->add_msg_if_player(_("The lighter is extinguished."));
        it->make("ref_lighter");
        it->active = false;
        return 0;
    }
    if (t) {
        if (it->charges < it->type->charges_to_use()) {
            p->add_msg_if_player(_("The lighter burns out."));
            it->make("ref_lighter");
            it->active = false;
        }
    } else if(it->charges <= 0) {
        p->add_msg_if_player( _("The %s winks out."), it->tname().c_str());
    } else { // Turning it off
        int choice = menu(true, _("refillable lighter (lit)"), _("extinguish"),
                          _("light something"), _("cancel"), NULL);
        switch (choice) {
        case 1:
        {
            p->add_msg_if_player(_("You extinguish the lighter."));
            it->make("ref_lighter");
            it->active = false;
            return 0;
        }
        break;
        case 2:
        {
		int dirx, diry;
		if (prep_firestarter_use(p, it, dirx, diry)) {
			p->moves -= 15;
			resolve_firestarter_use(p, it, dirx, diry);
			return it->type->charges_to_use();
		}
	
        }
        }
    }
    return it->type->charges_to_use();
}

int iuse::sew(player *p, item *it, bool)
{
    if (it->charges == 0) {
        return 0;
    }
    if (p->is_underwater()) {
        p->add_msg_if_player( m_info, _("You can't do that while underwater."));
        return 0;
    }
    //minimum LL_LOW of LL_DARK + (ELFA_NV or atomic_light)
    if (p->fine_detail_vision_mod() > 4) {
        add_msg(m_info, _("You can't see to sew!"));
        return 0;
    }
    int thread_used = 1;
    int pos = g->inv(_("Repair what?"));
    item* fix = &(p->i_at(pos));
    if (fix == NULL || fix->is_null()) {
        p->add_msg_if_player(m_info, _("You do not have that item!"));
        return 0;
    }
    //some items are made from more than one material. we should try to use both items if one type of repair item is missing
    itype_id repair_item = "none";
    std::vector<std::string> plurals;
    std::vector<itype_id> repair_items;
    std::string plural = "";
    //translation note: add <plural> tag to keep them unique
    if (fix->made_of("cotton") || fix->made_of("wool")) {
        repair_items.push_back("rag");
        plurals.push_back(rm_prefix(_("<plural>rags")));
    }
    if (fix->made_of("leather")) {
        repair_items.push_back("leather");
        plurals.push_back(rm_prefix(_("<plural>leather")));
    }
    if (fix->made_of("fur")) {
        repair_items.push_back("fur");
        plurals.push_back(rm_prefix(_("<plural>fur")));
    }
    if (fix->made_of("nomex")) {
        repair_items.push_back("nomex");
        plurals.push_back(rm_prefix(_("<plural>nomex")));
    }
    if(repair_items.empty()) {
        p->add_msg_if_player(m_info, _("Your %s is not made of fabric, leather or fur."),
                             fix->tname().c_str());
        return 0;
    }
    if( std::find( repair_items.begin(), repair_items.end(), fix->typeId() ) != repair_items.end() ) {
        p->add_msg_if_player( m_info, _( "This can be used to repair other items, not itself." ) );
        return 0;
    }

    int items_needed = (fix->damage > 2 || fix->damage == 0) ? 1 : 0;

    // this will cause issues if/when NPCs start being able to sew.
    // but, then again, it'll cause issues when they start crafting, too.
    inventory crafting_inv = g->crafting_inventory(p);
    bool bFound = false;
    //go through all discovered repair items and see if we have any of them available
    for(unsigned int i = 0; i< repair_items.size(); i++) {
        if (crafting_inv.has_amount(repair_items[i], items_needed)) {
           //we've found enough of a material, use this one
           repair_item = repair_items[i];
           bFound = true;
        }
    }
    if (!bFound) {
        for(unsigned int i = 0; i< repair_items.size(); i++) {
            p->add_msg_if_player(m_info, _("You don't have enough %s to do that."), plurals[i].c_str());
        }
        return 0;
    }

    std::vector<component> comps;
    comps.push_back(component(repair_item, items_needed));
    comps.back().available = true;

    if (fix->damage > 0) {
        p->moves -= 500 * p->fine_detail_vision_mod();
        p->practice( "tailor", 8 );
        int rn = dice(4, 2 + p->skillLevel("tailor"));
        rn -= rng(fix->damage, fix->damage * 2);
        if (p->dex_cur < 8 && one_in(p->dex_cur)) {
            rn -= rng(2, 6);
        }
        if (p->dex_cur >= 8 && (p->dex_cur >= 16 || one_in(16 - p->dex_cur))) {
            rn += rng(2, 6);
        }
        if (p->dex_cur > 16) {
            rn += rng(0, p->dex_cur - 16);
        }
        if (rn <= 4) {
            p->add_msg_if_player(m_bad, _("You damage your %s further!"), fix->tname().c_str());
            fix->damage++;
            if (fix->damage >= 5) {
                p->add_msg_if_player(m_bad, _("You destroy it!"));
                p->i_rem(pos);
            }
        } else if (rn <= 6) {
            p->add_msg_if_player(m_bad, _("You don't repair your %s, but you waste lots of thread."),
                                 fix->tname().c_str());
            thread_used = rng(1, 8);
        } else if (rn <= 8) {
            p->add_msg_if_player(m_mixed, _("You repair your %s, but waste lots of thread."),
                                 fix->tname().c_str());
            if (fix->damage >= 3) {
                g->consume_items(p, comps);
            }
            fix->damage--;
            thread_used = rng(1, 8);
        } else if (rn <= 16) {
            p->add_msg_if_player(m_good, _("You repair your %s!"), fix->tname().c_str());
            if (fix->damage>=3) {g->consume_items(p, comps);}
            fix->damage--;
        } else {
            p->add_msg_if_player(m_good, _("You repair your %s completely!"), fix->tname().c_str());
            if (fix->damage>=3) {g->consume_items(p, comps);}
            fix->damage = 0;
        }
    } else if (fix->damage == 0 || (fix->has_flag("VARSIZE") && !fix->has_flag("FIT"))) {
        p->moves -= 500 * p->fine_detail_vision_mod();
        p->practice( "tailor", 10 );
        int rn = dice(4, 2 + p->skillLevel("tailor"));
        if (p->dex_cur < 8 && one_in(p->dex_cur)) {
            rn -= rng(2, 6);
        }
        if (p->dex_cur >= 16 || (p->dex_cur > 8 && one_in(16 - p->dex_cur))) {
            rn += rng(2, 6);
        }
        if (p->dex_cur > 16) {
            rn += rng(0, p->dex_cur - 16);
        }
        if (rn <= 4) {
            p->add_msg_if_player(m_bad, _("You damage your %s!"), fix->tname().c_str());
            fix->damage++;
        } else if (rn >= 12 && fix->has_flag("VARSIZE") && !fix->has_flag("FIT")) {
            p->add_msg_if_player(m_good, _("You take your %s in, improving the fit."), fix->tname().c_str());
            fix->item_tags.insert("FIT");
        } else if (rn >= 12 && (fix->has_flag("FIT") || !fix->has_flag("VARSIZE"))) {
            p->add_msg_if_player(m_good, _("You make your %s extra sturdy."), fix->tname().c_str());
            fix->damage--;
            g->consume_items(p, comps);
        } else {
            p->add_msg_if_player(m_neutral, _("You practice your sewing."));
        }
    } else {
        p->add_msg_if_player(m_info, _("Your %s is already enhanced."), fix->tname().c_str());
        return 0;
    }

    return thread_used;
}

int iuse::extra_battery(player *p, item *, bool)
{
    int pos = g->inv_type(_("Modify what?"), IC_TOOL);
    item* modded = &(p->i_at(pos));

    if (modded == NULL || modded->is_null()) {
        p->add_msg_if_player(m_info, _("You do not have that item!"));
        return 0;
    }
    if (!modded->is_tool()) {
        p->add_msg_if_player(m_info, _("This mod can only be used on tools."));
        return 0;
    }

    it_tool *tool = dynamic_cast<it_tool*>(modded->type);
    if (tool->ammo != "battery") {
        p->add_msg_if_player(m_info, _("That item does not use batteries!"));
        return 0;
    }

    if (modded->has_flag("DOUBLE_AMMO")) {
        p->add_msg_if_player(m_info, _("That item has already had its battery capacity doubled."));
        return 0;
    }

    if( modded->has_flag("ATOMIC_AMMO") ) {
        p->add_msg_if_player(_("You replace the plutonium cells in your %s with a double capacity battery compartment!"),
                              tool->nname(1).c_str() );
        if( modded->charges >= 2500 ) {
            g->m.spawn_item( p->posx, p->posy, "plut_cell", modded->charges / 2500 );
            modded->charges %= 2500;
        }
        g->m.spawn_item( p->posx, p->posy, "battery_atomic", 1, modded->charges );
        modded->item_tags.erase( "ATOMIC_AMMO" );
        modded->item_tags.erase( "RADIOACTIVE" );
        modded->item_tags.erase( "LEAK_DAM" );
        modded->item_tags.erase( "NO_UNLOAD" );
        modded->charges = 0;
    } else if( modded->has_flag( "RECHARGE" ) ) {
        p->add_msg_if_player(
            _("You replace the rechargeable battery pack of your %s with a double-capacity battery compartment!"),
                             tool->nname(1).c_str());
        g->m.spawn_item( p->posx, p->posy, "rechargeable_battery", 1, modded->charges );
        modded->charges = 0;
        modded->item_tags.erase( "RECHARGE" );
        modded->item_tags.erase( "NO_UNLOAD" );
    } else if( modded->has_flag( "USE_UPS" )){
        p->add_msg_if_player( _("You replace the UPS Conversion Pack of your %s with a double-capacity battery compartment!"),
                              tool->nname(1).c_str());

        g->m.spawn_item( p->posx, p->posy, "battery_ups", 1, modded->charges );
        modded->charges = -1;
        modded->item_tags.erase( "USE_UPS" );
        modded->item_tags.erase( "NO_UNLOAD" );
        modded->item_tags.erase( "NO_RELOAD" );
    } else {
        p->add_msg_if_player(_("You double the battery capacity of your %s!"), tool->nname(1).c_str());
    }
    modded->item_tags.insert("DOUBLE_AMMO");
    return 1;
}

int iuse::rechargeable_battery(player *p, item *it, bool)
{
    int pos = g->inv_type(_("Modify what?"), IC_TOOL);
    item* modded = &(p->i_at(pos));

    if (modded == NULL || modded->is_null()) {
        p->add_msg_if_player(m_info, _("You do not have that item!"));
        return 0;
    }
    if (!modded->is_tool()) {
        p->add_msg_if_player(m_info, _("This mod can only be used on tools."));
        return 0;
    }

    it_tool *tool = dynamic_cast<it_tool*>(modded->type);
    if (tool->ammo != "battery") {
        p->add_msg_if_player(m_info, _("That item does not use batteries!"));
        return 0;
    }

    if (modded->has_flag("RECHARGE")) {
        p->add_msg_if_player(m_info, _("That item already has a rechargeable battery pack."));
        return 0;
    }

    if (modded->has_flag("ATOMIC_AMMO")) {
        p->add_msg_if_player(_("You replace the plutonium cells in your %s with a rechargeable battery pack!"),
                             tool->nname(1).c_str() );
        if( modded->charges >= 2500 ) {
            g->m.spawn_item( p->posx, p->posy, "plut_cell", modded->charges / 2500 );
            modded->charges %= 2500;
        }
        g->m.spawn_item( p->posx, p->posy, "battery_atomic", 1, modded->charges );
        modded->item_tags.erase("ATOMIC_AMMO");
        modded->item_tags.erase("RADIOACTIVE");
        modded->item_tags.erase("LEAK_DAM");
        modded->item_tags.erase("NO_UNLOAD");
    } else if( modded->has_flag( "USE_UPS" )){
        p->add_msg_if_player( _("You replace the UPS Conversion Pack of your %s with a rechargeable battery pack!"),
                              tool->nname(1).c_str());

        g->m.spawn_item( p->posx, p->posy, "battery_ups", 1, modded->charges );
        modded->charges = 0;
        modded->item_tags.erase( "USE_UPS" );
        modded->item_tags.erase( "NO_UNLOAD" );
        modded->item_tags.erase( "NO_RELOAD" );
    } else {
        p->add_msg_if_player(_("You replace the battery compartment of your %s with a rechargeable battery pack!"),
                             tool->nname(1).c_str() );
        if ( modded->has_flag("DOUBLE_AMMO") ){
            g->m.spawn_item(p->posx, p->posy, "battery_compartment", 1);
            modded->item_tags.erase( "DOUBLE_AMMO" );
        }
        if (modded->charges > 0) {
          g->m.spawn_item( p->posx, p->posy, "battery", 1, modded->charges );
        }
    }
    modded->charges = it->charges;

    modded->item_tags.insert("RECHARGE");
    modded->item_tags.insert("NO_UNLOAD");
    return 1;
}

int iuse::atomic_battery(player *p, item *it, bool)
{
    int pos = g->inv_type(_("Modify what?"), IC_TOOL);
    item* modded = &(p->i_at(pos));

    if (modded == NULL || modded->is_null()) {
        p->add_msg_if_player(m_info, _("You do not have that item!"));
        return 0;
    }
    if (!modded->is_tool()) {
        p->add_msg_if_player(m_info, _("This mod can only be used on tools."));
        return 0;
    }

    it_tool *tool = dynamic_cast<it_tool*>(modded->type);
    if (tool->ammo != "battery") {
        p->add_msg_if_player(m_info, _("That item does not use batteries!"));
        return 0;
    }

    if (modded->has_flag("ATOMIC_AMMO")) {
        p->add_msg_if_player(m_info, _("That item has already had its battery modded to accept plutonium cells."));
        return 0;
    }

    // remove any existing battery mods
    if( modded->has_flag("DOUBLE_AMMO") || modded->has_flag("RECHARGE") ) {
        if( modded->has_flag("DOUBLE_AMMO") ) {
            p->add_msg_if_player(_("You replace the conventional batteries in your %s with plutonium cells!"),
                                 tool->nname(1).c_str() );
            g->m.spawn_item( p->posx, p->posy, "battery_compartment", 1 );
            modded->item_tags.erase("DOUBLE_AMMO");
            if (modded->charges > 0) {
                g->m.spawn_item( p->posx, p->posy, "battery", 1, modded->charges );
            }
        }
        if( modded->has_flag("RECHARGE") ) {
            p->add_msg_if_player(_("You replace the rechargeable powerpack in your %s with plutonium cells!"),
                             tool->nname(1).c_str() );
            g->m.spawn_item( p->posx, p->posy, "rechargeable_battery", 1, modded->charges );
            modded->item_tags.erase("RECHARGE");
            modded->item_tags.erase("NO_UNLOAD");
        }
    } else if( modded->has_flag( "USE_UPS" )){
        p->add_msg_if_player( _("You replace the UPS Conversion Pack of your %s with plutonium cells!"),
                              tool->nname(1).c_str());

        g->m.spawn_item( p->posx, p->posy, "battery_ups", 1, modded->charges );
        modded->charges = 0;
        modded->item_tags.erase( "USE_UPS" );
        modded->item_tags.erase( "NO_UNLOAD" );
        modded->item_tags.erase( "NO_RELOAD" );
    } else {
        p->add_msg_if_player(_("You modify your %s to run off plutonium cells!"),
                             tool->nname(1).c_str());
        if (modded->charges > 0) {
            g->m.spawn_item( p->posx, p->posy, "battery", 1, modded->charges );
        }
    }

    modded->item_tags.insert("ATOMIC_AMMO");
    modded->item_tags.insert("RADIOACTIVE");
    modded->item_tags.insert("LEAK_DAM");
    modded->item_tags.insert("NO_UNLOAD");
    modded->charges = it->charges;
    return 1;
}
int iuse::ups_battery(player *p, item *, bool)
{
    int pos = g->inv_type(_("Modify what?"), IC_TOOL);
    item* modded = &(p->i_at(pos));

    if (modded == NULL || modded->is_null()) {
        p->add_msg_if_player(_("You do not have that item!"));
        return 0;
    }
    if (!modded->is_tool()) {
        p->add_msg_if_player(_("This mod can only be used on tools."));
        return 0;
    }

    it_tool *tool = dynamic_cast<it_tool*>(modded->type);
    if (tool->ammo != "battery") {
        p->add_msg_if_player(_("That item does not use batteries!"));
        return 0;
    }

    if (modded->has_flag("USE_UPS")) {
        p->add_msg_if_player(_("That item has already had its battery modded to use a UPS!"));
        return 0;
    }

    // remove any existing battery mods
    if( modded->has_flag("DOUBLE_AMMO") || modded->has_flag("RECHARGE") ) {
        if( modded->has_flag("DOUBLE_AMMO") ) {
            p->add_msg_if_player(
            _("You replace the conventional batteries in your %s with a UPS conversion pack!"),
                             tool->nname(1).c_str() );
            g->m.spawn_item( p->posx, p->posy, "battery_compartment", 1 );
            modded->item_tags.erase("DOUBLE_AMMO");
            if (modded->charges > 0) {
                g->m.spawn_item( p->posx, p->posy, "battery", 1, modded->charges );
            }
        }
        if( modded->has_flag("RECHARGE") ) {
            p->add_msg_if_player(
            _("You replace the rechargeable powerpack in your %s with a UPS conversion pack!"),
                             tool->nname(1).c_str() );
            g->m.spawn_item( p->posx, p->posy, "rechargeable_battery", 1, modded->charges );
            modded->item_tags.erase("RECHARGE");
            modded->item_tags.erase("NO_UNLOAD");
        }
    } else if( modded->has_flag( "ATOMIC_AMMO" )){
        p->add_msg_if_player( _("You replace the plutonium cells of your %s with a UPS conversion pack!"),
                              tool->nname(1).c_str());

        g->m.spawn_item( p->posx, p->posy, "battery_atomic", 1, modded->charges );
        modded->charges = 0;
        modded->item_tags.erase( "ATOMIC_AMMO" );
        modded->item_tags.erase( "NO_UNLOAD" );
        modded->item_tags.erase( "RADIOACTIVE" );
        modded->item_tags.erase( "LEAK_DAM" );
    } else {
        p->add_msg_if_player(_("You modify your %s to run off a UPS!"),
                             tool->nname(1).c_str());
        if (modded->charges > 0) {
            g->m.spawn_item( p->posx, p->posy, "battery", 1, modded->charges );
        }
    }

    modded->item_tags.insert("USE_UPS");
    modded->item_tags.insert("NO_UNLOAD");
    modded->item_tags.insert("NO_RELOAD");
    modded->charges = -1;
    return 1;
}

int iuse::fishing_rod_basic (player *p, item *it, bool) {
    int dirx, diry;

    if (!choose_adjacent(_("Fish where?"), dirx, diry)) {
        return 0;
    }

    if (!g->m.has_flag("FISHABLE", dirx, diry)) {
        p->add_msg_if_player(m_info, _("You can't fish there!"));
        return 0;
    }
    // can't use g->om_global_location, because that gives the position
    // of the player, not of (dirx, diry)
    const int cursx = (g->levx + dirx / SEEX) / 2 + g->cur_om->pos().x * OMAPX;
    const int cursy = (g->levy + diry / SEEY) / 2 + g->cur_om->pos().y * OMAPY;
    if (!otermap[overmap_buffer.ter(cursx, cursy, g->levz)].is_river) {
        p->add_msg_if_player(m_info, _("That water does not contain any fish, try a river instead."));
        return 0;
    }

    p->rooted_message();

    p->add_msg_if_player( _("You cast your line and wait to hook something..."));

    p->assign_activity(ACT_FISH, 30000, 0, p->get_item_position(it), it->tname());

    return 0;
}

static bool valid_fabric(player *p, item *it, bool)
{
    if (it->type->id == "null") {
        p->add_msg_if_player(m_info, _("You do not have that item!"));
        return false;
    }
    if (it->type->id == "string_6" || it->type->id == "string_36" || it->type->id == "rope_30" ||
        it->type->id == "rope_6") {
        add_msg(m_info, _("You cannot cut that, you must disassemble it using the disassemble key"));
        return false;
    }
    if (it->type->id == "rag" || it->type->id == "rag_bloody" || it->type->id == "leather") {
        p->add_msg_if_player(m_info, _("There's no point in cutting a %s."), it->tname().c_str());
        return false;
    }
    if (!it->made_of("cotton") && !it->made_of("leather") && !it->made_of("nomex")) {
        add_msg(m_info, _("You can only slice items made of fabric or leather."));
        return false;
    }
    if (it->is_container() && !it->contents.empty()) {
        add_msg(m_info, _("That %s is not empty!"), it->tname().c_str());
        return false;
    }

    return true;
}

int iuse::cut_up(player *p, item *it, item *cut, bool)
{
    p->moves -= 25 * cut->volume();
    int count = cut->volume();
    if (p->skillLevel("tailor") == 0) {
        count = rng(0, count);
    } else if (p->skillLevel("tailor") == 1 && count >= 2) {
        count -= rng(0, 2);
    }

    if (dice(3, 3) > p->dex_cur) {
        count -= rng(1, 3);
    }

    // damaged clothing has a chance to lose material
    if(count>0) {
        float component_success_chance = std::min(std::pow(0.8, cut->damage), 1.0);
        for(int i = count; i > 0; i--) {
            if(component_success_chance < rng_float(0,1)) {
                count--;
            }
        }
    }

    //scrap_text is result string of worthless scraps
    //sliced_text is result on a success
    std::string scrap_text, sliced_text, type;
    if (cut->made_of("cotton")) {
        scrap_text = _("You clumsily cut the %s into useless ribbons.");
        sliced_text = ngettext("You slice the %s into a rag.", "You slice the %1$s into %2$d rags.",
                               count);
        type = "rag";
    } else if (cut->made_of("leather")) {
        scrap_text = _("You clumsily cut the %s into useless scraps.");
        sliced_text = ngettext("You slice the %s into a piece of leather.",
                               "You slice the %1$s into %2$d pieces of leather.", count);
        type = "leather";
    } else {
        scrap_text = _("You clumsily cut the %s into useless scraps.");
        sliced_text = ngettext("You cut the %s into a piece of nomex.",
                               "You slice the %1$s into %2$d pieces of nomex.", count);
        type = "nomex";
    }

    remove_ammo(cut, *p);
    int pos = p->get_item_position(cut);

    if (count <= 0) {
        p->add_msg_if_player( m_bad, scrap_text.c_str(), cut->tname().c_str());
        p->i_rem(pos);
        return it->type->charges_to_use();
    }
    p->add_msg_if_player( m_good, sliced_text.c_str(), cut->tname().c_str(), count);
    item result(type, int(calendar::turn) );
    p->i_rem(pos);
    p->i_add_or_drop(result, count);
    return it->type->charges_to_use();
}

int iuse::scissors(player *p, item *it, bool t)
{
    int pos = g->inv(_("Chop up what?"));
    item *cut = &(p->i_at(pos));

    if (!valid_fabric(p, cut, t)) {
        return 0;
    }
    if (cut == &p->weapon)
    {
        if(!query_yn(_("You are wielding that, are you sure?"))) {
            return 0;
        }
    } else if (pos < -1)
    {
        if(!query_yn(_("You're wearing that, are you sure?"))) {
            return 0;
        }
    }
    return cut_up(p, it, cut, t);
}

int iuse::extinguisher(player *p, item *it, bool)
{
    if (it->charges < it->type->charges_to_use()) {
        return 0;
    }
    g->draw();
    int x, y;
    // If anyone other than the player wants to use one of these,
    // they're going to need to figure out how to aim it.
    if (!choose_adjacent(_("Spray where?"), x, y)) {
        return 0;
    }

    p->moves -= 140;

    // Reduce the strength of fire (if any) in the target tile.
    g->m.adjust_field_strength(point(x,y), fd_fire, 0 - rng(2, 3) );

    // Also spray monsters in that tile.
    int mondex = g->mon_at(x, y);
    if (mondex != -1) {
        g->zombie(mondex).moves -= 150;
        if (g->u_see(&(g->zombie(mondex)))) {
            p->add_msg_if_player(_("The %s is sprayed!"), g->zombie(mondex).name().c_str());
        }
        if (g->zombie(mondex).made_of(LIQUID)) {
            if (g->u_see(&(g->zombie(mondex)))) {
                p->add_msg_if_player(_("The %s is frozen!"), g->zombie(mondex).name().c_str());
            }
            if (g->zombie(mondex).hurt(rng(20, 60))) {
                g->kill_mon(mondex, (p == &(g->u)));
            } else {
                g->zombie(mondex).speed /= 2;
            }
        }
    }

    // Slightly reduce the strength of fire immediately behind the target tile.
    if (g->m.move_cost(x, y) != 0) {
        x += (x - p->posx);
        y += (y - p->posy);

        g->m.adjust_field_strength(point(x,y), fd_fire, std::min(0 - rng(0, 1) + rng(0, 1), 0L));
    }

    return it->type->charges_to_use();
}

int iuse::hammer(player *p, item *it, bool)
{
    g->draw();
    int x, y;
    // If anyone other than the player wants to use one of these,
    // they're going to need to figure out how to aim it.
    if (!choose_adjacent(_("Pry where?"), x, y)) {
        return 0;
    }

    if (x == p->posx && y == p->posy) {
        p->add_msg_if_player( _("You try to hit yourself with the hammer."));
        p->add_msg_if_player( _("But you can't touch this."));
        return 0;
    }

    int nails = 0, boards = 0;
    ter_id newter;
    ter_id type = g->m.ter(x, y);
    if (type == t_fence_h || type == t_fence_v) {
        nails = 6;
        boards = 3;
        newter = t_fence_post;
        p->add_msg_if_player(_("You pry out the fence post."));
    } else if (type == t_window_boarded) {
        nails =  8;
        boards = 4;
        newter = t_window_frame;
        p->add_msg_if_player(_("You pry the boards from the window."));
    } else if (type == t_window_boarded_noglass) {
        nails =  8;
        boards = 4;
        newter = t_window_empty;
        p->add_msg_if_player(_("You pry the boards from the window frame."));
    } else if (type == t_door_boarded) {
        nails =  8;
        boards = 4;
        // FIXME: boards go across a door FRAME;
        // the door itself should be as good as it was before it was boarded up.
        newter = t_door_b;
        p->add_msg_if_player(_("You pry the boards from the door."));
    } else {
        p->add_msg_if_player(m_info, _("Hammers can only remove boards from windows, doors and fences."));
        p->add_msg_if_player(m_info, _("To board up a window or door, press *"));
        return 0;
    }
    p->moves -= 500;
    g->m.spawn_item(p->posx, p->posy, "nail", 0, nails);
    g->m.spawn_item(p->posx, p->posy, "2x4", boards);
    g->m.ter_set(x, y, newter);
    return it->type->charges_to_use();
}

int iuse::rm13armor_off(player *p, item *it, bool)
{
    if (it->charges < it->type->charges_to_use()) {
        p->add_msg_if_player(m_info, _("The RM13 combat armor's fuel cells are dead."), it->tname().c_str());
        return 0;
    } else {
        std::string oname = it->type->id + "_on";
        p->add_msg_if_player(_("You activate your RM13 combat armor."));
        p->add_msg_if_player(_("Rivtech Model 13 RivOS v2.19:   ONLINE."));
        p->add_msg_if_player(_("CBRN defense system:            ONLINE."));
        p->add_msg_if_player(_("Acoustic dampening system:      ONLINE."));
        p->add_msg_if_player(_("Thermal regulation system:      ONLINE."));
        p->add_msg_if_player(_("Vision enhancement system:      ONLINE."));
        p->add_msg_if_player(_("Electro-reactive armor system:  ONLINE."));
        p->add_msg_if_player(_("All systems nominal."));
        it->make(oname);
        it->active = true;
        return it->type->charges_to_use();
    }
}

int iuse::rm13armor_on(player *p, item *it, bool t)
{
    if (t) { // Normal use
    } else { // Turning it off
        std::string oname = it->type->id;
        if (oname.length() > 3 && oname.compare(oname.length() - 3, 3, "_on") == 0) {
            oname.erase(oname.length() - 3, 3);
        } else {
            debugmsg("no item type to turn it into (%s)!", oname.c_str());
            return 0;
        }
        p->add_msg_if_player(_("RivOS v2.19 shutdown sequence initiated."));
        p->add_msg_if_player(_("Shutting down."));
        p->add_msg_if_player(_("Your RM13 combat armor turns off."));
        it->make(oname);
        it->active = false;
    }
    return it->type->charges_to_use();
}

int iuse::unpack_item(player *p, item *it, bool)
{
    if (p->is_underwater()) {
        p->add_msg_if_player(m_info, _("You can't do that while underwater."));
        return 0;
    }
    std::string oname = it->type->id + "_on";
    p->moves -= 300;
    p->add_msg_if_player(_("You unpack your %s for use."), it->tname().c_str());
    it->make(oname);
    it->active = false;
    return 0;
}

int iuse::pack_item(player *p, item *it, bool t)
{
    if (p->is_underwater()) {
        p->add_msg_if_player(m_info, _("You can't do that while underwater."));
        return 0;
    }
    if (t) { // Normal use
        // Numbers below -1 are reserved for worn items
    } else if( p->get_item_position( it ) < -1 ) {
        p->add_msg_if_player(m_info, _("You can't pack your %s until you take it off."),
                             it->tname().c_str());
        return 0;
    } else { // Turning it off
        std::string oname = it->type->id;
        if (oname.length() > 3 && oname.compare(oname.length() - 3, 3, "_on") == 0) {
            oname.erase(oname.length() - 3, 3);
        } else {
            debugmsg("no item type to turn it into (%s)!", oname.c_str());
            return 0;
        }
        p->moves -= 500;
        p->add_msg_if_player(_("You pack your %s for storage."), it->tname().c_str());
        it->make(oname);
        it->active = false;
    }
    return 0;
}

static bool cauterize_effect(player *p, item *it, bool force = true)
{
    hp_part hpart = use_healing_item(p, it, -2, -2, -2, 100, 50, 0, force);
    if (hpart != num_hp_parts) {
        p->add_msg_if_player( m_neutral, _("You cauterize yourself."));
        if (!(g->u.has_trait("NOPAIN"))) {
            p->mod_pain( 15 );
            p->add_msg_if_player( m_bad, _("It hurts like hell!"));
        } else {
            p->add_msg_if_player( m_neutral, _("It itches a little."));
        }
        body_part bp = num_bp;
        int side = -1;
        p->hp_convert(hpart, bp, side);
        if (p->has_disease("bite", bp, side)) {
            g->u.add_disease("bite", 2600, false, 1, 1, 0, -1, bp, side, true);
        }
        return true;
    }
    return 0;
}

static int cauterize_elec(player *p, item *it)
{
    if (it->charges == 0) {
        p->add_msg_if_player(m_info, _("You need batteries to cauterize wounds."));
        return 0;
    } else if (!p->has_disease("bite") && !p->has_disease("bleed") && !p->is_underwater()) {
        if ((p->has_trait("MASOCHIST") || p->has_trait("MASOCHIST_MED") || p->has_trait("CENOBITE")) &&
            query_yn(_("Cauterize yourself for fun?"))) {
            return cauterize_effect(p, it, true) ? it->type->charges_to_use() : 0;
        } else {
            p->add_msg_if_player(m_info, _("You are not bleeding or bitten, there is no need to cauterize yourself."));
            return 0;
        }
    } else if (p->is_npc() || query_yn(_("Cauterize any open wounds?"))) {
        return cauterize_effect(p, it, true) ? it->type->charges_to_use() : 0;
    }
    return 0;
}

int iuse::solder_weld(player *p, item *it, bool)
{
    if (p->is_underwater()) {
        p->add_msg_if_player(m_info,  _("You can't do that while underwater."));
        return 0;
    }
    int choice = 2;
    int charges_used = (dynamic_cast<it_tool*>(it->type))->charges_to_use();

    // Option for cauterization only if player has the incentive to do so
    // One does not check for open wounds with a soldering iron.
    if ((p->has_disease("bite") || p->has_disease("bleed")) && !p->is_underwater()) {
        choice = menu(true, ("Using soldering item:"), _("Cauterize wound"),
                      _("Repair plastic/metal/kevlar item"), _("Cancel"), NULL);
    } else if (p->has_trait("MASOCHIST") || p->has_trait("MASOCHIST_MED") ||
               p->has_trait("CENOBITE")) {
        // Masochists might be wounded too, let's not ask twice.
        choice = menu(true, ("Using soldering item:"), _("Cauterize yourself for fun"),
                      _("Repair plastic/metal/kevlar item"), _("Cancel"), NULL);
    }

    switch (choice)
    {
        case 1:
            return cauterize_elec(p, it);
            break;
        case 2:
        {
            if(it->charges <= 0) {
                p->add_msg_if_player(m_info, _("Your tool does not have enough charges to do that."));
                return 0;
            }

            int pos = g->inv(_("Repair what?"));
            item* fix = &(p->i_at(pos));
            if (fix == NULL || fix->is_null()) {
                p->add_msg_if_player(m_info, _("You do not have that item!"));
                return 0 ;
            }
            if (fix->is_gun()) {
                p->add_msg_if_player(m_info, _("That requires gunsmithing tools."));
                return 0;
            }
            if (fix->is_ammo()) {
                p->add_msg_if_player(m_info, _("You cannot repair this type of item."));
                return 0;
            }
            itype_id repair_item = "none";
            std::vector<std::string> repairitem_names;
            std::vector<itype_id> repair_items;
            if (fix->made_of("kevlar")) {
                repair_items.push_back("kevlar_plate");
                repairitem_names.push_back(_("kevlar plates"));
            }
            if (fix->made_of("plastic")) {
                repair_items.push_back("plastic_chunk");
                repairitem_names.push_back(_("plastic chunks"));
            }
            if (fix->made_of("iron") || fix->made_of("steel") || fix->made_of("hardsteel")) {
                repair_items.push_back("scrap");
                repairitem_names.push_back(_("scrap metal"));
            }
            if(repair_items.empty()) {
                p->add_msg_if_player(m_info, _("Your %s is not made of plastic, metal, or kevlar."),
                                     fix->tname().c_str());
                return 0;
            }
            if( std::find( repair_items.begin(), repair_items.end(), fix->typeId() ) != repair_items.end() ) {
                p->add_msg_if_player( m_info, _( "This can be used to repair other items, not itself." ) );
                return 0;
            }

            //repairing or modifying items requires at least 1 repair item,
            // otherwise number is related to size of item
            int items_needed = ceil( fix->volume() * 0.25);

            // this will cause issues if/when NPCs start being able to sew.
            // but, then again, it'll cause issues when they start crafting, too.
            inventory crafting_inv = g->crafting_inventory(p);

             bool bFound = false;
            //go through all discovered repair items and see if we have any of them available
            for(unsigned int i = 0; i< repair_items.size(); i++) {
                if (crafting_inv.has_amount(repair_items[i], items_needed)) {
                   //we've found enough of a material, use this one
                   repair_item = repair_items[i];
                   bFound = true;
                }
            }
            if (!bFound) {
                for(unsigned int i = 0; i< repair_items.size(); i++) {
                    p->add_msg_if_player(m_info, _("You don't have enough %s to do that."),
                                         repairitem_names[i].c_str());
                }
                return 0;
            }

            std::vector<component> comps;
            comps.push_back(component(repair_item, items_needed));
            comps.back().available = true;

            if (fix->damage > 0) {
                p->moves -= 500 * p->fine_detail_vision_mod();
                p->practice( "mechanics", 8 );
                int rn = dice(4, 2 + p->skillLevel("mechanics"));
                rn -= rng(fix->damage, fix->damage * 2);
                if (p->dex_cur < 8 && one_in(p->dex_cur))
                    {rn -= rng(2, 6);}
                if (p->dex_cur >= 8 && (p->dex_cur >= 16 || one_in(16 - p->dex_cur)))
                    {rn += rng(2, 6);}
                if (p->dex_cur > 16)
                    {rn += rng(0, p->dex_cur - 16);}
                if (rn <= 4)
                {
                    p->add_msg_if_player(m_bad, _("You damage your %s further!"), fix->tname().c_str());
                    fix->damage++;
                    if (fix->damage >= 5)
                    {
                        p->add_msg_if_player(m_bad, _("You destroy it!"));
                        p->i_rem(pos);
                    }
                }
                else if (rn <= 6)
                {
                    p->add_msg_if_player(m_bad, _("You don't repair your %s, and you waste lots of charge."),
                                         fix->tname().c_str());
                    charges_used += rng(1, 8);
                }
                else if (rn <= 8)
                {
                    p->add_msg_if_player(m_mixed, _("You repair your %s, but you waste lots of charge."),
                                         fix->tname().c_str());
                    if (fix->damage>=3) {g->consume_items(p, comps);}
                    fix->damage--;
                    charges_used += rng(1, 8);
                }
                else if (rn <= 16)
                {
                    p->add_msg_if_player(m_good, _("You repair your %s!"), fix->tname().c_str());
                    if (fix->damage>=3) {g->consume_items(p, comps);}
                    fix->damage--;
                }
                else
                {
                    p->add_msg_if_player(m_good, _("You repair your %s completely!"), fix->tname().c_str());
                    if (fix->damage>=3) {g->consume_items(p, comps);}
                    fix->damage = 0;
                }
            } else if (fix->damage == 0 || (fix->has_flag("VARSIZE") && !fix->has_flag("FIT"))) {
                p->moves -= 500 * p->fine_detail_vision_mod();
                p->practice( "mechanics", 10 );
                int rn = dice(4, 2 + p->skillLevel("mechanics"));
                if (p->dex_cur < 8 && one_in(p->dex_cur))
                    {rn -= rng(2, 6);}
                if (p->dex_cur >= 16 || (p->dex_cur > 8 && one_in(16 - p->dex_cur)))
                    {rn += rng(2, 6);}
                if (p->dex_cur > 16)
                    {rn += rng(0, p->dex_cur - 16);}
                if (rn <= 4)
                {
                    p->add_msg_if_player(m_bad, _("You damage your %s!"), fix->tname().c_str());
                    fix->damage++;
                }
                else if (rn >= 12 && fix->has_flag("VARSIZE") && !fix->has_flag("FIT"))
                {
                    p->add_msg_if_player(m_good, _("You take your %s in, improving the fit."),
                                         fix->tname().c_str());
                    fix->item_tags.insert("FIT");
                }
                else if (rn >= 12 && (fix->has_flag("FIT") || !fix->has_flag("VARSIZE")))
                {
                    p->add_msg_if_player(m_good, _("You make your %s extra sturdy."), fix->tname().c_str());
                    fix->damage--;
                    g->consume_items(p, comps);
                }
                else
                {
                    p->add_msg_if_player(m_neutral, _("You practice your soldering."));
                }
            } else {
                p->add_msg_if_player(m_info, _("Your %s is already enhanced."), fix->tname().c_str());
                return 0;
            }
            return charges_used;
        }
        break;
        case 3:
        break;
        default:
            break;
    };
    return 0;
}


int iuse::water_purifier(player *p, item *it, bool)
{
 int pos = g->inv_type(_("Purify what?"), IC_COMESTIBLE);
 if (!p->has_item(pos)) {
  p->add_msg_if_player(m_info, _("You do not have that item!"));
  return 0;
 }
 if (p->i_at(pos).contents.empty()) {
  p->add_msg_if_player(m_info, _("You can only purify water."));
  return 0;
 }
 item *pure = &(p->i_at(pos).contents[0]);
 if (pure->type->id != "water" && pure->type->id != "salt_water") {
  p->add_msg_if_player(m_info, _("You can only purify water."));
  return 0;
 }
 if (pure->charges > it->charges) {
     p->add_msg_if_player(m_info, _("You don't have enough charges in your purifier to purify all of the water."));
     return 0;
 }
 p->moves -= 150;
 pure->make("water_clean");
 pure->poison = 0;
 return pure->charges;
}

int iuse::two_way_radio(player *p, item *it, bool)
{
 WINDOW* w = newwin(6, 36, (TERMY-6)/2, (TERMX-36)/2);
 draw_border(w);
// TODO: More options here.  Thoughts...
//       > Respond to the SOS of an NPC
//       > Report something to a faction
//       > Call another player
 fold_and_print(w, 1, 1, 999, c_white,
_(
"1: Radio a faction for help...\n"
"2: Call Acquaintance...\n"
"3: General S.O.S.\n"
"0: Cancel"));
 wrefresh(w);
 char ch = getch();
 if (ch == '1') {
  p->moves -= 300;
  faction* fac = g->list_factions(_("Call for help..."));
  if (fac == NULL) {
   return 0;
  }
  int bonus = 0;
  if (fac->goal == FACGOAL_CIVILIZATION)
   bonus += 2;
  if (fac->has_job(FACJOB_MERCENARIES))
   bonus += 4;
  if (fac->has_job(FACJOB_DOCTORS))
   bonus += 2;
  if (fac->has_value(FACVAL_CHARITABLE))
   bonus += 3;
  if (fac->has_value(FACVAL_LONERS))
   bonus -= 3;
  if (fac->has_value(FACVAL_TREACHERY))
   bonus -= rng(0, 8);
  bonus += fac->respects_u + 3 * fac->likes_u;
  if (bonus >= 25) {
   popup(_("They reply, \"Help is on the way!\""));
   //~ %s is faction name
   g->u.add_memorial_log(pgettext("memorial_male", "Called for help from %s."),
                         pgettext("memorial_female", "Called for help from %s."),
                         fac->name.c_str());
   g->add_event(EVENT_HELP, int(calendar::turn) + fac->response_time(), fac->id, -1, -1);
   fac->respects_u -= rng(0, 8);
   fac->likes_u -= rng(3, 5);
  } else if (bonus >= -5) {
   popup(_("They reply, \"Sorry, you're on your own!\""));
   fac->respects_u -= rng(0, 5);
  } else {
   popup(_("They reply, \"Hah!  We hope you die!\""));
   fac->respects_u -= rng(1, 8);
  }

 } else if (ch == '2') { // Call Acquaintance
// TODO: Implement me!
 } else if (ch == '3') { // General S.O.S.
  p->moves -= 150;
  std::vector<npc*> in_range;
  std::vector<npc*> npcs = overmap_buffer.get_npcs_near_player(30);
  for (size_t i = 0; i < npcs.size(); i++) {
   if (npcs[i]->op_of_u.value >= 4) {
    in_range.push_back(npcs[i]);
   }
  }
  if (!in_range.empty()) {
   npc* coming = in_range[rng(0, in_range.size() - 1)];
   popup(ngettext("A reply!  %s says, \"I'm on my way; give me %d minute!\"", "A reply!  %s says, \"I'm on my way; give me %d minutes!\"", coming->minutes_to_u()),
         coming->name.c_str(), coming->minutes_to_u());
   g->u.add_memorial_log(pgettext("memorial_male", "Called for help from %s."),
                         pgettext("memorial_female", "Called for help from %s."),
                         coming->name.c_str());
   coming->mission = NPC_MISSION_RESCUE_U;
  } else
   popup(_("No-one seems to reply..."));
 } else {
   return 0;
 }
 werase(w);
 wrefresh(w);
 delwin(w);
 refresh();
 return it->type->charges_to_use();
}

int iuse::radio_off(player *p, item *it, bool)
{
    if (it->charges < it->type->charges_to_use()) {
        p->add_msg_if_player(_("It's dead."));
    } else {
        p->add_msg_if_player(_("You turn the radio on."));
        it->make("radio_on");
        it->active = true;
    }
    return it->type->charges_to_use();
}

static radio_tower *find_radio_station( int frequency )
{
    radio_tower *tower = NULL;
    for (size_t k = 0; k < g->cur_om->radios.size(); k++)
    {
        tower = &g->cur_om->radios[k];
        if( 0 < tower->strength - rl_dist(tower->x, tower->y, g->levx, g->levy) &&
            tower->frequency == frequency )
        {
            return tower;
        }
    }
    return NULL;
}

int iuse::directional_antenna(player *p, item *it, bool)
{
    // Find out if we have an active radio
    item radio = p->i_of_type("radio_on");
    if( radio.typeId() != "radio_on" )
    {
        add_msg(m_info, _("Must have an active radio to check for signal direction.") );
        return 0;
    }
    // Find the radio station its tuned to (if any)
    radio_tower *tower = find_radio_station( radio.frequency );
    if( tower == NULL )
    {
        add_msg(m_info, _("You can't find the direction if your radio isn't tuned.") );
        return 0;
    }
    // Report direction.
    direction angle = direction_from( g->levx, g->levy, tower->x, tower->y );
    add_msg( _("The signal seems strongest to the %s."), direction_name(angle).c_str());
    return it->type->charges_to_use();
}

int iuse::radio_on(player *p, item *it, bool t)
{
    if (t)
    { // Normal use
        std::string message = _("Radio: Kssssssssssssh.");
        radio_tower *selected_tower = find_radio_station( it->frequency );
        if( selected_tower != NULL )
        {
            if( selected_tower->type == MESSAGE_BROADCAST )
            {
                message = selected_tower->message;
            }
            else if (selected_tower->type == WEATHER_RADIO)
            {
                message = weather_forecast(*selected_tower);
            }

            int signal_strength = selected_tower->strength -
                rl_dist(selected_tower->x, selected_tower->y, g->levx, g->levy);

            for (size_t j = 0; j < message.length(); j++)
            {
                if (dice(10, 100) > dice(10, signal_strength * 3))
                {
                    if (!one_in(10))
                    {
                        message[j] = '#';
                    }
                    else
                    {
                        message[j] = char(rng('a', 'z'));
                    }
                }
            }

            std::vector<std::string> segments = foldstring(message, RADIO_PER_TURN);
            int index = calendar::turn % (segments.size());
            std::stringstream messtream;
            messtream << _("radio: ") << segments[index];
            message = messtream.str();
        }
        point pos = g->find_item(it);
        g->sound(pos.x, pos.y, 6, message.c_str());
    } else { // Activated
        int ch = 2;
        if (it->charges > 0) {
             ch = menu( true, _("Radio:"), _("Scan"), _("Turn off"), NULL );
        }

        switch (ch)
        {
        case 1:
        {
            int old_frequency = it->frequency;
            radio_tower *tower = NULL;
            radio_tower *lowest_tower = NULL;
            radio_tower *lowest_larger_tower = NULL;

            for (size_t k = 0; k < g->cur_om->radios.size(); k++)
            {
                tower = &g->cur_om->radios[k];

                if(tower->strength - rl_dist(tower->x, tower->y, g->levx, g->levy) > 0 &&
                    tower->frequency != old_frequency )
                {
                    if( tower->frequency > old_frequency &&
                        (lowest_larger_tower == NULL ||
                         tower->frequency < lowest_larger_tower->frequency) )
                    {
                        lowest_larger_tower = tower;
                    }
                    else if( lowest_tower == NULL ||
                             tower->frequency < lowest_tower->frequency )
                    {
                        lowest_tower = tower;
                    }
                }
            }
            if( lowest_larger_tower != NULL )
            {
                it->frequency = lowest_larger_tower->frequency;
            }
            else if( lowest_tower != NULL )
            {
                it->frequency = lowest_tower->frequency;
            }
        }
        break;
        case 2:
            p->add_msg_if_player(_("The radio dies."));
            it->make("radio");
            it->active = false;
            break;
        case 3: break;
        }
    }
    return it->type->charges_to_use();
}

int iuse::noise_emitter_off(player *p, item *it, bool)
{
    if (it->charges < it->type->charges_to_use()) {
        p->add_msg_if_player(_("It's dead."));
    } else {
        p->add_msg_if_player(_("You turn the noise emitter on."));
        it->make("noise_emitter_on");
        it->active = true;
    }
    return it->type->charges_to_use();
}

int iuse::airhorn(player *p, item *it, bool)
{
    if (it->charges < it->type->charges_to_use()) {
        p->add_msg_if_player(_("You depress the button but no sound comes out."));
    } else {
        p->add_msg_if_player(_("You honk your airhorn."));
        point pos = g->find_item(it);
        g->sound(pos.x, pos.y, 50, _("HOOOOONK!"));
    }
    return it->type->charges_to_use();
}

int iuse::horn_bicycle(player *p, item *it, bool)
{
    point pos = g->find_item(it);
    g->sound(pos.x, pos.y, 15, _("honk."));
    p->add_msg_if_player(_("You honk the bicycle horn."));
    return it->type->charges_to_use();
}

int iuse::noise_emitter_on(player *p, item *it, bool t)
{
    if (t) // Normal use
    {
        point pos = g->find_item(it);
        //~ the sound of a noise emitter when turned on
        g->sound(pos.x, pos.y, 30, _("KXSHHHHRRCRKLKKK!"));
    }
    else // Turning it off
    {
        p->add_msg_if_player(_("The infernal racket dies as you turn off the noise emitter."));
        it->make("noise_emitter");
        it->active = false;
    }
    return it->type->charges_to_use();
}

static void roadmap_targets(player *, item *, bool,
                            const std::string &target, int distance,
                            int reveal_distance)
{
    std::vector<point> places = overmap_buffer.find_all(
        g->om_global_location(), target, distance, false);
    for (std::vector<point>::iterator iter = places.begin(); iter != places.end(); ++iter) {
        const point &place = *iter;
        overmap_buffer.reveal(place, reveal_distance, g->levz);
    }
}

int iuse::roadmap(player *p, item *it, bool t)
{
    if (it->charges < 1) {
        p->add_msg_if_player( _("There isn't anything new on the map."));
        return 0;
    } else if (g->levz < 0) {
        p->add_msg_if_player( _("You should read your map when you get to the surface."));
        return 0;
    }
    // Show roads
    roadmap_targets(p, it, t, "hiway", 0, 0);
    roadmap_targets(p, it, t, "road", 0, 0);
    roadmap_targets(p, it, t, "bridge", 0, 0);

    // Show evac shelters
    roadmap_targets(p, it, t, "shelter", 0, 0);
    // Show hospital(s)
    roadmap_targets(p, it, t, "hospital", 0, 0);
    // Show schools
    roadmap_targets(p, it, t, "school", 0, 0);
    // Show police stations
    roadmap_targets(p, it, t, "police", 0, 0);
    // Show subway entrances
    roadmap_targets(p, it, t, "sub_station", 0, 0);
    // Show banks
    roadmap_targets(p, it, t, "bank", 0, 0);

    p->add_msg_if_player( m_good, _("You add roads and points of interest to your map."));

    return 1;
}

int iuse::survivormap(player *p, item *it, bool t)
{
    if (it->charges < 1) {
        p->add_msg_if_player( _("There isn't anything new on the map."));
        return 0;
    } else if (g->levz < 0) {
        p->add_msg_if_player( _("You should read your map when you get to the surface."));
        return 0;
    }
    // Show roads
    roadmap_targets(p, it, t, "hiway", 0, 0);
    roadmap_targets(p, it, t, "road", 0, 0);
    roadmap_targets(p, it, t, "bridge", 0, 0);

    // Show pharmacies
    roadmap_targets(p, it, t, "s_pharm", 0, 0);
    // Show gun stores
    roadmap_targets(p, it, t, "s_gun", 0, 0);
    // Show grocery stores
    roadmap_targets(p, it, t, "s_grocery", 0, 0);
    // Show military surplus stores
    roadmap_targets(p, it, t, "mil_surplus", 0, 0);
    // Show gas stations
    roadmap_targets(p, it, t, "s_gas", 0, 0);

    p->add_msg_if_player( m_good, _("You add roads and possible supply points to your map."));

    return 1;
}

int iuse::militarymap(player *p, item *it, bool t)
{
    if (it->charges < 1) {
        p->add_msg_if_player( _("There isn't anything new on the map."));
        return 0;
    } else if (g->levz < 0) {
        p->add_msg_if_player( _("You should read your map when you get to the surface."));
        return 0;
    }
    // Show roads
    roadmap_targets(p, it, t, "hiway", 0, 0);
    roadmap_targets(p, it, t, "road", 0, 0);
    roadmap_targets(p, it, t, "bridge", 0, 0);

    // Show FEMA camps
    roadmap_targets(p, it, t, "fema_entrance", 0, 0);
    // Show bunkers
    roadmap_targets(p, it, t, "bunker", 0, 0);
    // Show outposts
    roadmap_targets(p, it, t, "outpost", 0, 0);
    // Show nuclear silos
    roadmap_targets(p, it, t, "silo", 0, 0);
    // Show evac shelters
    roadmap_targets(p, it, t, "shelter", 0, 0);
    // Show police stations
    roadmap_targets(p, it, t, "police", 0, 0);

    p->add_msg_if_player( m_good, _("You add roads and facilities to your map."));

    return 1;
}

int iuse::restaurantmap(player *p, item *it, bool t)
{
    if (it->charges < 1) {
        p->add_msg_if_player( _("There isn't anything new on the map."));
        return 0;
    } else if (g->levz < 0) {
        p->add_msg_if_player( _("You should read your map when you get to the surface."));
        return 0;
    }
    // Show roads
    roadmap_targets(p, it, t, "hiway", 0, 0);
    roadmap_targets(p, it, t, "road", 0, 0);
    roadmap_targets(p, it, t, "bridge", 0, 0);

    // Show coffee shops
    roadmap_targets(p, it, t, "s_restaurant_coffee", 0, 0);
    // Show restaurants
    roadmap_targets(p, it, t, "s_restaurant", 0, 0);
    // Show bars
    roadmap_targets(p, it, t, "bar", 0, 0);
    // Show pizza parlors
    roadmap_targets(p, it, t, "s_pizza_parlor", 0, 0);
    // Show fast food joints
    roadmap_targets(p, it, t, "s_restaurant_fast", 0, 0);

    p->add_msg_if_player( m_good, _("You add roads and restaurants to your map."));

    return 1;
}

int iuse::touristmap(player *p, item *it, bool t)
{
    if (it->charges < 1) {
        p->add_msg_if_player( _("There isn't anything new on the map."));
        return 0;
    } else if (g->levz < 0) {
        p->add_msg_if_player( _("You should read your map when you get to the surface."));
        return 0;
    }
    // Show roads
    roadmap_targets(p, it, t, "hiway", 0, 0);
    roadmap_targets(p, it, t, "road", 0, 0);
    roadmap_targets(p, it, t, "bridge", 0, 0);

    // Show hotels
    roadmap_targets(p, it, t, "hotel_tower", 0, 0);
    // Show restaurants
    roadmap_targets(p, it, t, "s_restaurant", 0, 0);
    // Show cathedrals
    roadmap_targets(p, it, t, "cathedral", 0, 0);
    // Show fast food joints
    roadmap_targets(p, it, t, "s_restaurant_fast", 0, 0);
    // Show fast megastores
    roadmap_targets(p, it, t, "megastore", 0, 0);

    p->add_msg_if_player( m_good, _("You add roads and tourist attractions to your map."));

    return 1;
}

int iuse::ma_manual (player *p, item *it, bool) {
  std::string style_to_learn = "style_" + it->type->id.substr(7); // strip "manual_" from the start of the item id, add the rest to "style_"

  for (std::vector<matype_id>::iterator style = p->ma_styles.begin(); style != p->ma_styles.end(); style++) {
    if (style_to_learn == *style) {
      p->add_msg_if_player(m_info, _("You already know all this book has to teach."));

      return 0;
    }
  }

  p->ma_styles.push_back(style_to_learn);

  p->add_msg_if_player( m_good, _("You learn what you can, and stow the book for further study."));

  return 1;
}

int iuse::picklock(player *p, item *it, bool)
{
 int dirx, diry;
 if(!choose_adjacent(_("Use your pick lock where?"), dirx, diry)) {
  return 0;
 }
 if (dirx == p->posx && diry == p->posy) {
  p->add_msg_if_player( m_info, _("You pick your nose and your sinuses swing open."));
  return 0;
 }
 ter_id type = g->m.ter(dirx, diry);
 int npcdex = g->npc_at(dirx, diry);
 if (npcdex != -1) {
  p->add_msg_if_player( m_info, _("You can pick your friends, and you can\npick your nose, but you can't pick\nyour friend's nose"));
  return 0;
 }

 int pick_quality = 1;
 if( it->typeId() == "picklocks" ) {
     pick_quality = 5;
 }
 else if( it->typeId() == "crude_picklock" || "hairpin" ) {
     pick_quality = 3;
 }

 std::string door_name;
 ter_id new_type;
 std::string open_message = _("With a satisfying click, the lock on the %s opens.");
 if (type == t_chaingate_l) {
   door_name = rm_prefix(_("<door_name>gate"));
   new_type = t_chaingate_c;
 } else if (type == t_door_locked || type == t_door_locked_alarm || type == t_door_locked_interior) {
   door_name = rm_prefix(_("<door_name>door"));
   new_type = t_door_c;
 } else if (type == t_door_bar_locked) {
   door_name = rm_prefix(_("<door_name>door"));
   new_type = t_door_bar_o;
   //Bar doors auto-open (and lock if closed again) so show a different message)
   open_message = _("The %s swings open...");
 } else if (type == t_door_c) {
   add_msg(m_info, _("That door isn't locked."));
   return 0;
 } else {
  add_msg(m_info, _("That cannot be picked."));
  return 0;
 }

 p->practice( "mechanics", 1 );
 p->moves -= (1000 - (pick_quality * 100)) - (p->dex_cur + p->skillLevel("mechanics")) * 5;
 int pick_roll = (dice(2, p->skillLevel("mechanics")) + dice(2, p->dex_cur) - it->damage / 2) * pick_quality;
 int door_roll = dice(4, 30);
 if (pick_roll >= door_roll) {
  p->practice( "mechanics", 1 );
  p->add_msg_if_player( m_good, open_message.c_str(), door_name.c_str());
  g->m.ter_set(dirx, diry, new_type);
 } else if (door_roll > (1.5 * pick_roll) && it->damage < 100) {
  it->damage++;

  std::string sStatus = rm_prefix(_("<door_status>damage"));
  if (it->damage >= 5) {
      sStatus = rm_prefix(_("<door_status>destroy"));
  }
  p->add_msg_if_player(m_bad, "The lock stumps your efforts to pick it, and you %s your tool.", sStatus.c_str());
 } else {
  p->add_msg_if_player(m_bad, _("The lock stumps your efforts to pick it."));
 }
 if ( type == t_door_locked_alarm && (door_roll + dice(1, 30)) > pick_roll &&
      it->damage < 100) {
  g->sound(p->posx, p->posy, 40, _("An alarm sounds!"));
  if (!g->event_queued(EVENT_WANTED)) {
   g->add_event(EVENT_WANTED, int(calendar::turn) + 300, 0, g->levx, g->levy);
  }
 }
 // Special handling, normally the item isn't used up, but it is if broken.
 if (it->damage >= 5) {
     return 1;
 }

 return it->type->charges_to_use();
}

int iuse::crowbar(player *p, item *it, bool)
{
 int dirx, diry;
 if(!choose_adjacent(_("Pry where?"), dirx,diry)) {
     return 0;
 }

 if (dirx == p->posx && diry == p->posy) {
    p->add_msg_if_player( m_info, _("You attempt to pry open your wallet"));
    p->add_msg_if_player( m_info, _("but alas. You are just too miserly."));
    return 0;
  }
  ter_id type = g->m.ter(dirx, diry);
  const char *succ_action;
  const char *fail_action;
  ter_id new_type = t_null;
  bool noisy;
  int difficulty;

  if (type == t_door_c || type == t_door_locked || type == t_door_locked_alarm ||
      type == t_door_locked_interior) {
    succ_action = _("You pry open the door.");
    fail_action = _("You pry, but cannot pry open the door.");
    new_type = t_door_o;
    noisy = true;
    difficulty = 6;
  } else if (type == t_door_bar_locked) {
    succ_action = _("You pry open the door.");
    fail_action = _("You pry, but cannot pry open the door.");
    new_type = t_door_bar_o;
    noisy = false;
    difficulty = 10;
  } else if (type == t_manhole_cover) {
    succ_action = _("You lift the manhole cover.");
    fail_action = _("You pry, but cannot lift the manhole cover.");
    new_type = t_manhole;
    noisy = false;
    difficulty = 12;
  } else if (g->m.furn(dirx, diry) == f_crate_c) {
    succ_action = _("You pop open the crate.");
    fail_action = _("You pry, but cannot pop open the crate.");
    noisy = true;
    difficulty = 6;
  } else if (type == t_window_domestic || type == t_curtains) {
    succ_action = _("You pry open the window.");
    fail_action = _("You pry, but cannot pry open the window.");
    new_type = t_window_open;
    noisy = true;
    difficulty = 6;
  } else {
    int nails = 0, boards = 0;
    ter_id newter;
    if (type == t_fence_h || type == t_fence_v) {
      nails = 6;
      boards = 3;
      newter = t_fence_post;
      p->add_msg_if_player(_("You pry out the fence post."));
    } else if (type == t_window_boarded) {
      nails =  8;
      boards = 4;
      newter = t_window_frame;
      p->add_msg_if_player(_("You pry the boards from the window."));
    } else if (type == t_window_boarded_noglass) {
      nails =  8;
      boards = 4;
      newter = t_window_empty;
      p->add_msg_if_player(_("You pry the boards from the window frame."));
    } else if (type == t_door_boarded) {
      nails =  8;
      boards = 4;
      // FIXME: boards go across a door FRAME;
      // the door itself should be as good as it was before it was boarded up.
      newter = t_door_b;
      p->add_msg_if_player(_("You pry the boards from the door."));
    } else {
      p->add_msg_if_player(m_info, _("There's nothing to pry there."));
      return 0;
    }
    p->practice( "carpentry", 1, 1 );
    p->moves -= 500;
    g->m.spawn_item(p->posx, p->posy, "nail", 0, nails);
    g->m.spawn_item(p->posx, p->posy, "2x4", boards);
    g->m.ter_set(dirx, diry, newter);
    return it->type->charges_to_use();
  }

  p->practice( "mechanics", 1 );
  p->moves -= (difficulty * 25) - ((p->str_cur + p->skillLevel("mechanics")) * 5);
  if (dice(4, difficulty) < dice(2, p->skillLevel("mechanics")) + dice(2, p->str_cur)) {
   p->practice( "mechanics", 1 );
   p->add_msg_if_player( m_good, succ_action);
   if (g->m.furn(dirx, diry) == f_crate_c) {
    g->m.furn_set(dirx, diry, f_crate_o);
   } else {
    g->m.ter_set(dirx, diry, new_type);
   }
   if (noisy) {
    g->sound(dirx, diry, 12, _("crunch!"));
   }
   if ( type == t_manhole_cover ) {
     g->m.spawn_item(dirx, diry, "manhole_cover");
   }
   if ( type == t_door_locked_alarm ) {
     g->u.add_memorial_log(pgettext("memorial_male", "Set off an alarm."),
                           pgettext("memorial_female", "Set off an alarm."));
    g->sound(p->posx, p->posy, 40, _("An alarm sounds!"));
    if (!g->event_queued(EVENT_WANTED)) {
     g->add_event(EVENT_WANTED, int(calendar::turn) + 300, 0, g->levx, g->levy);
    }
   }
  } else {
   if (type == t_window_domestic || type == t_curtains) {
    //chance of breaking the glass if pry attempt fails
    if (dice(4, difficulty) > dice(2, p->skillLevel("mechanics")) + dice(2, p->str_cur)) {
     p->add_msg_if_player(m_mixed, _("You break the glass."));
     g->sound(dirx, diry, 24, _("glass breaking!"));
     g->m.ter_set(dirx, diry, t_window_frame);
     g->m.spawn_item(dirx, diry, "sheet", 2);
     g->m.spawn_item(dirx, diry, "stick");
     g->m.spawn_item(dirx, diry, "string_36");
     return it->type->charges_to_use();
    }
   }
   p->add_msg_if_player( fail_action);
  }
  return it->type->charges_to_use();
}

int iuse::makemound(player *p, item *it, bool)
{
 if (g->m.has_flag("DIGGABLE", p->posx, p->posy) && !g->m.has_flag("PLANT", p->posx, p->posy)) {
  p->add_msg_if_player(_("You churn up the earth here."));
  p->moves = -300;
  g->m.ter_set(p->posx, p->posy, t_dirtmound);
  return it->type->charges_to_use();
 } else {
  p->add_msg_if_player(_("You can't churn up this ground."));
  return 0;
 }
}

//TODO remove this?
int iuse::dig(player *p, item *it, bool)
{
    p->add_msg_if_player(m_info, _("You can dig a pit via the construction menu--hit *"));
    return it->type->charges_to_use();
}

int iuse::siphon(player *p, item *it, bool)
{
    int posx = 0;
    int posy = 0;
    if(!choose_adjacent(_("Siphon from where?"), posx, posy)) {
      return 0;
    }

    vehicle* veh = g->m.veh_at(posx, posy);
    if (veh == NULL) {
        p->add_msg_if_player(m_info, _("There's no vehicle there."));
        return 0;
    }
    if (veh->fuel_left("gasoline") == 0) {
        p->add_msg_if_player(m_info, _("That vehicle has no fuel to siphon."));
        return 0;
    }
    std::map<point, vehicle*> foundv;
    vehicle * fillv = NULL;
    for (int x = p->posx-1; x < p->posx+2; x++) {
      for (int y = p->posy-1; y < p->posy+2; y++) {
        fillv = g->m.veh_at(x, y);
        if ( fillv != NULL &&
          fillv != veh &&
          foundv.find( point(fillv->posx, fillv->posy) ) == foundv.end() &&
          fillv->fuel_capacity("gasoline") > 0 ) {
            foundv[point(fillv->posx, fillv->posy)] = fillv;
        }
      }
    }
    fillv=NULL;
    if ( ! foundv.empty() ) {
        uimenu fmenu;
        fmenu.text = _("Fill what?");
        fmenu.addentry("Nearby vehicle (%d)",foundv.size());
        fmenu.addentry("Container");
        fmenu.addentry("Never mind");
        fmenu.query();
        if ( fmenu.ret == 0 ) {
            if ( foundv.size() > 1 ) {
                if(choose_adjacent(_("Fill which vehicle?"), posx, posy)) {
                    fillv = g->m.veh_at(posx, posy);
                } else {
                    return 0;
                }
            } else {
                fillv = foundv.begin()->second;

            }
        } else if ( fmenu.ret != 1 ) {
            return 0;
        }
    }
    if ( fillv != NULL ) {
        int want = fillv->fuel_capacity("gasoline")-fillv->fuel_left("gasoline");
        int got = veh->drain("gasoline", want);
        fillv->refill("gasoline", got);
        add_msg(ngettext("Siphoned %d unit of %s from the %s into the %s%s", "Siphoned %d units of %s from the %s into the %s%s", got), got,
           "gasoline", veh->name.c_str(), fillv->name.c_str(),
           (got < want ? ", draining the tank completely." : ", receiving tank is full.") );
        p->moves -= 200;
    } else {
        if (p->siphon(veh, "gasoline")) {
            p->moves -= 200;
        }
    }
    return it->type->charges_to_use();
}

int iuse::combatsaw_off(player *p, item *it, bool)
{
 p->moves -= 60;
 if (it->charges > 0 && !p->is_underwater()) {
  g->sound(p->posx, p->posy, 30,
           _("With a snarl, the combat chainsaw screams to life!"));
  it->make("combatsaw_on");
  it->active = true;
 } else {
  p->add_msg_if_player(_("You yank the cord, but nothing happens."));
 }
 return it->type->charges_to_use();
}

int iuse::combatsaw_on(player *p, item *it, bool t)
{
    if (t) { // Effects while simply on
        if (p->is_underwater()) {
            p->add_msg_if_player(_("Your chainsaw gurgles in the water and stops."));
            it->make("combatsaw_off");
            it->active = false;
        }
        else if (one_in(12)) {
            g->sound(p->posx, p->posy, 18, _("Your combat chainsaw growls."));
        }
    } else { // Toggling
        p->add_msg_if_player(_("Your combat chainsaw goes quiet."));
        it->make("combatsaw_off");
        it->active = false;
    }
    return it->type->charges_to_use();
}

int iuse::chainsaw_off(player *p, item *it, bool)
{
 p->moves -= 80;
 if (rng(0, 10) - it->damage > 5 && it->charges > 0 && !p->is_underwater()) {
  g->sound(p->posx, p->posy, 20,
           _("With a roar, the chainsaw leaps to life!"));
  it->make("chainsaw_on");
  it->active = true;
 } else {
  p->add_msg_if_player(_("You yank the cord, but nothing happens."));
 }
 return it->type->charges_to_use();
}

int iuse::chainsaw_on(player *p, item *it, bool t)
{
    if (p->is_underwater()) {
        p->add_msg_if_player(_("Your chainsaw gurgles in the water and stops."));
        it->make("chainsaw_off");
        it->active = false;
    }
    else if (t) { // Effects while simply on
        if (one_in(15)) {
            g->sound(p->posx, p->posy, 12, _("Your chainsaw rumbles."));
        }
    } else { // Toggling
        p->add_msg_if_player(_("Your chainsaw dies."));
        it->make("chainsaw_off");
        it->active = false;
    }
    return it->type->charges_to_use();
}

int iuse::cs_lajatang_off(player *p, item *it, bool)
{
 p->moves -= 80;
 if (rng(0, 10) - it->damage > 5 && it->charges > 1) {
  g->sound(p->posx, p->posy, 40,
           _("With a roar, the chainsaws leap to life!"));
  it->make("cs_lajatang_on");
  it->active = true;
 } else {
  p->add_msg_if_player(_("You yank the cords, but nothing happens."));
 }
 return it->type->charges_to_use();
}

int iuse::cs_lajatang_on(player *p, item *it, bool t)
{
 if (t) { // Effects while simply on
  if (one_in(15)) {
   g->sound(p->posx, p->posy, 12, _("Your chainsaws rumble."));
  }
  //Deduct an additional charge (since there are two of them)
  if(it->charges > 0) {
   it->charges--;
  }
 } else { // Toggling
  p->add_msg_if_player(_("Your chainsaws die."));
  it->make("cs_lajatang_off");
  it->active = false;
 }
 return it->type->charges_to_use();
}

int iuse::carver_off(player *p, item *it, bool)
{
 p->moves -= 80;
 if (it->charges > 0) {
  g->sound(p->posx, p->posy, 20,
           _("The electric carver's serrated blades start buzzing!"));
  it->make("carver_on");
  it->active = true;
 } else {
  p->add_msg_if_player(_("You pull the trigger but nothing happens."));
 }
 return it->type->charges_to_use();
}

int iuse::carver_on(player *p, item *it, bool t)
{
 if (t) { // Effects while simply on
  if (one_in(10)) {
   g->sound(p->posx, p->posy, 8, _("Your electric carver buzzes."));
  }
 } else { // Toggling
  p->add_msg_if_player(_("Your electric carver dies."));
  it->make("carver_off");
  it->active = false;
 }
 return it->type->charges_to_use();
}

int iuse::trimmer_off(player *p, item *it, bool)
{
 p->moves -= 80;
 if (rng(0, 10) - it->damage > 3 && it->charges > 0) {
  g->sound(p->posx, p->posy, 15,
           _("With a roar, the hedge trimmer leaps to life!"));
  it->make("trimmer_on");
  it->active = true;
 } else {
  p->add_msg_if_player(_("You yank the cord, but nothing happens."));
 }
 return it->type->charges_to_use();
}

int iuse::trimmer_on(player *p, item *it, bool t)
{
 if (t) { // Effects while simply on
  if (one_in(15)) {
   g->sound(p->posx, p->posy, 10, _("Your hedge trimmer rumbles."));
  }
 } else { // Toggling
  p->add_msg_if_player(_("Your hedge trimmer dies."));
  it->make("trimmer_off");
  it->active = false;
 }
 return it->type->charges_to_use();
}

int iuse::circsaw_on(player *p, item *it, bool t)
{
 if (t) { // Effects while simply on
  if (one_in(15)) {
   g->sound(p->posx, p->posy, 7, _("Your circular saw buzzes."));
  }
 } else { // Toggling
  p->add_msg_if_player(_("Your circular saw powers off."));
  it->make("circsaw_off");
  it->active = false;
 }
 return 0;
}

int iuse::shishkebab_off(player *p, item *it, bool)
{
    int choice = menu(true, _("What's the plan?"), _("Bring the heat!"),
                      _("Cut 'em up!"), _("I'm good."), NULL);
    switch (choice) {
    case 1:
    {
        p->moves -= 10;
        if(it->charges <= 0) {
            p->add_msg_if_player(m_info, _("This thing needs some fuel!"));
        } else if (rng(0, 10) - it->damage > 5 && !p->is_underwater()) {
            g->sound(p->posx, p->posy, 10,_("Let's dance, Zeds!"));
            it->make("shishkebab_on");
            it->active = true;
        } else {
            p->add_msg_if_player(_("Aw, dangit. It fails to start!"));
        }
        return it->type->charges_to_use();
    }
    break;
    case 2:
    {
        return iuse::knife(p, it, false);
    }
    default:
        return 0;
    }
}

int iuse::shishkebab_on(player *p, item *it, bool t)
{
    if (p->is_underwater()) {
        p->add_msg_if_player(_("Your shishkebab hisses in the water and goes out."));
        it->make("shishkebab_off");
        it->active = false;
    } else if (t) {
        // Effects while simply on
        if (one_in(25)) {
            g->sound(p->posx, p->posy, 10, _("Your shishkebab crackles!"));
        }

        if (one_in(75)) {
            p->add_msg_if_player(m_bad, _("Bummer, man! Your shishkebab's flame flickers and dies out."));
            it->make("shishkebab_off");
            it->active = false;
        }
    } else if (it->charges < it->type->charges_to_use()) {
        p->add_msg_if_player(m_bad, _("Uncool, outta gas! Your shishkebab's flame goes out."));
        it->make("shishkebab_off");
        it->active = false;
    } else {
        int choice = menu(true, _("What's the plan?"), _("Chill out"),
                          _("Torch something!"), _("Keep groovin'"), NULL);
        switch (choice) {
        case 1:
        {
            p->add_msg_if_player(_("Peace out. Your shishkebab's flame dies."));
            it->make("shishkebab_off");
            it->active = false;
        }
        break;
        case 2:
        {
            int dirx, diry;
            if (prep_firestarter_use(p, it, dirx, diry)) {
                p->moves -= 5;
                resolve_firestarter_use(p, it, dirx, diry);
            }
        }
        default:
            return 0;
        }
    }
    return it->type->charges_to_use();
}

int iuse::firemachete_off(player *p, item *it, bool)
{
    int choice = menu(true,
                      _("No. 9"), _("Turn on"), _("Use as a knife"), _("Cancel"), NULL);
    switch (choice) {
    case 1:
    {
        p->moves -= 10;
        if (rng(0, 10) - it->damage > 2 && it->charges > 0 && !p->is_underwater()) {
            g->sound(p->posx, p->posy, 10, _("Your No. 9 glows!"));
            it->make("firemachete_on");
            it->active = true;
        } else {
            p->add_msg_if_player(_("Click."));
        }
    }
    break;
    case 2:
    {
        iuse::knife(p, it, false);
    }
    default:
        return 0;
    }
    return it->type->charges_to_use();
}

int iuse::firemachete_on(player *p, item *it, bool t)
{
    if (t) {  // Effects while simply on
        if (p->is_underwater()) {
            p->add_msg_if_player(_("Your No. 9 hisses in the water and goes out."));
            it->make("firemachete_off");
            it->active = false;
        } else if (one_in(25)) {
            g->sound(p->posx, p->posy, 5, _("Your No. 9 hisses."));
        }
        if (one_in(100)) {
            p->add_msg_if_player(m_bad, _("Your No. 9 cuts out!"));
            it->make("firemachete_off");
            it->active = false;
        }
    } else if (it->charges < it->type->charges_to_use()) {
        p->add_msg_if_player(m_info, _("Out of ammo!"));
        it->make("firemachete_off");
        it->active = false;
    } else {
        int choice = menu(true, _("No. 9"), _("Turn off"), _("Light something"), _("Cancel"), NULL);
        switch (choice) {
        case 1:
        {
            p->add_msg_if_player(_("Your No. 9 goes dark."));
            it->make("firemachete_off");
            it->active = false;
        }
        break;
        case 2:
        {
            int dirx, diry;
            if (prep_firestarter_use(p, it, dirx, diry)) {
                p->moves -= 5;
                resolve_firestarter_use(p, it, dirx, diry);
            }
        }
        default:
            return 0;
        }
    }
    return it->type->charges_to_use();
}

int iuse::broadfire_off(player *p, item *it, bool t)
{
    int choice = menu(true, _("What will thou do?"), _("Ready for battle!"),
                      _("Perform peasant work?"), _("Reconsider thy strategy"), NULL);
    switch (choice) {
    case 1:
    {
        p->moves -= 10;
        if (it->charges > 0 && !p->is_underwater()) {
            g->sound(p->posx, p->posy, 10,
                     _("Charge!!"));
            it->make("broadfire_on");
            it->active = true;
        } else {
            p->add_msg_if_player(m_info, _("No strength to fight!"));
        }
    }
    break;
    case 2:
    {
        return iuse::knife(p, it, t);
    }
    }
    return it->type->charges_to_use();
}

int iuse::broadfire_on(player *p, item *it, bool t)
{
    if (t) {  // Effects while simply on
        if (p->is_underwater()) {
            p->add_msg_if_player(_("Your sword hisses in the water and goes out."));
            it->make("broadfire_off");
            it->active = false;
        } else if (one_in(35)) {
            p->add_msg_if_player(_("Your blade burns for combat!"));
        }
    } else if (it->charges < it->type->charges_to_use()) {
        p->add_msg_if_player(m_bad, _("Thy strength fades!"));
        it->make("broadfire_off");
        it->active = false;
    } else {
        int choice = menu(true, _("What will thou do?"), _("Retreat!"),
                          _("Burn and Pillage!"), _("Keep Fighting!"), NULL);
        switch (choice) {
        case 1:
        {
            p->add_msg_if_player(_("Run away!"));
            it->make("broadfire_off");
            it->active = false;
        }
        break;
        case 2:
        {
            int dirx, diry;
            if (prep_firestarter_use(p, it, dirx, diry)) {
                p->moves -= 5;
                resolve_firestarter_use(p, it, dirx, diry);
            }
        }
        }
    }
    return it->type->charges_to_use();
}

int iuse::firekatana_off(player *p, item *it, bool t)
{
    int choice = menu(true, _("The Dark of Night."), _("Daybreak"),
                      _("The Moonlight's Edge"), _("Eternal Night"), NULL);
    switch (choice) {
    case 1:
    {
        p->moves -= 10;
        if (it->charges > 0 && !p->is_underwater()) {
            g->sound(p->posx, p->posy, 10,
                     _("The Sun rises."));
            it->make("firekatana_on");
            it->active = true;
        } else {
            p->add_msg_if_player(_("Time stands still."));
        }
    }
    break;
    case 2:
    {
        return iuse::knife(p, it, t);
    }
    }
    return it->type->charges_to_use();
}

int iuse::firekatana_on(player *p, item *it, bool t)
{
    if (t) {  // Effects while simply on
        if (p->is_underwater()) {
            p->add_msg_if_player(_("Your sword hisses in the water and goes out."));
            it->make("firekatana_off");
            it->active = false;
        } else if (one_in(35)) {
            p->add_msg_if_player(_("The Sun shines brightly."));
        }
    } else if (it->charges < it->type->charges_to_use()) {
        p->add_msg_if_player(m_bad, _("The Light Fades."));
        it->make("firekatana_off");
        it->active = false;
    } else {
        int choice = menu(true, _("The Light of Day."), _("Nightfall"),
                          _("Blazing Heat"), _("Endless Day"), NULL);
        switch (choice) {
        case 1:
        {
            p->add_msg_if_player(_("The Sun sets."));
            it->make("firekatana_off");
            it->active = false;
        }
        break;
        case 2:
        {
            int dirx, diry;
            if (prep_firestarter_use(p, it, dirx, diry)) {
                p->moves -= 5;
                resolve_firestarter_use(p, it, dirx, diry);
                return it->type->charges_to_use();
            }
        }
        }
    }
    return it->type->charges_to_use();
}

int iuse::zweifire_off(player *p, item *it, bool t)
{
    int choice = menu(true, _("Was willst du tun?"), _("Die Flamme entfachen."),
                      _("Als Messer verwenden."), _("Nichts tun."), NULL);
    switch (choice) {
    case 1:
    {
        p->moves -= 10;
        if (it->charges > 0 && !p->is_underwater()) {
            g->sound(p->posx, p->posy, 10,
                     _("Die Klinge deines Schwertes brennt!"));
            it->make("zweifire_on");
            it->active = true;
        } else {
            p->add_msg_if_player(m_bad, _("Dein Flammenschwert hat keinen Brennstoff mehr."));
        }
    }
    break;
    case 2:
    {
        return iuse::knife(p, it, t);
    }
    default:
        return 0;
    }
    return it->type->charges_to_use();
}

int iuse::zweifire_on(player *p, item *it, bool t)
{
    if (t) {  // Effects while simply on
        if (p->is_underwater()) {
            p->add_msg_if_player(_("Dein Schwert zischt und erlischt."));
            it->make("zweifire_off");
            it->active = false;
        } else if (one_in(35)) {
            //~ (Flammenschwert) "The fire on your blade burns brightly!"
            p->add_msg_if_player(_("Das Feuer um deine Schwertklinge leuchtet hell!"));
        }
    } else if (it->charges < it->type->charges_to_use()) {
        //~ (Flammenschwert) "Your Flammenscwhert (firesword) is out of fuel!"
        p->add_msg_if_player(m_bad, _("Deinem Flammenschwert ist der Brennstoff ausgegangen!"));
        it->make("zweifire_off");
        it->active = false;
    } else {
        int choice = menu(true,
                          //~ (Flammenschwert) "What will you do?"
                          _("Was willst du tun?"),
                          //~ (Flammenschwert) "Extinguish the flame."
                          _("Die Flamme erloschen."),
                          //~ (Flammenschwert) "Start a fire."
                          _("Ein Feuer entfachen."),
                          //~ (Flammenschwert) "Do nothing."
                          _("Nichts tun."), NULL);
        switch (choice) {
        case 1:
        {
            //~ (Flammenschwert) "The flames on your sword die out."
            p->add_msg_if_player(_("Die Flamme deines Schwertes erlischt."));
            it->make("zweifire_off");
            it->active = false;
        }
        break;
        case 2:
        {
            int dirx, diry;
            if (prep_firestarter_use(p, it, dirx, diry)) {
                p->moves -= 5;
                resolve_firestarter_use(p, it, dirx, diry);
                return it->type->charges_to_use();
            }
        }
        default:
            return 0;
        }
    }
    return it->type->charges_to_use();
}

int iuse::jackhammer(player *p, item *it, bool)
{
    if (it->charges < it->type->charges_to_use()) {
        return 0;
    }
    if (p->is_underwater()) {
        p->add_msg_if_player(m_info, _("You can't do that while underwater."));
        return 0;
    }
    int dirx, diry;
    if(!choose_adjacent(_("Drill where?"),dirx,diry)) {
        return 0;
    }

    if (dirx == p->posx && diry == p->posy) {
        p->add_msg_if_player(_("My god! Let's talk it over OK?"));
        p->add_msg_if_player(_("Don't do anything rash.."));
        return 0;
    }
    if (g->m.is_destructable(dirx, diry) && g->m.has_flag("SUPPORTS_ROOF", dirx, diry) &&
        g->m.ter(dirx, diry) != t_tree) {
        g->m.destroy(dirx, diry, false);
        p->moves -= 500;
        //~ the sound of a jackhammer
        g->sound(dirx, diry, 45, _("TATATATATATATAT!"));
    } else if (g->m.move_cost(dirx, diry) == 2 && g->levz != -1 &&
               g->m.ter(dirx, diry) != t_dirt && g->m.ter(dirx, diry) != t_grass) {
        g->m.destroy(dirx, diry, false);
        p->moves -= 500;
        g->sound(dirx, diry, 45, _("TATATATATATATAT!"));
    } else {
        p->add_msg_if_player(m_info, _("You can't drill there."));
        return 0;
    }
    return it->type->charges_to_use();
}

int iuse::jacqueshammer(player *p, item *it, bool)
{
    if (it->charges < it->type->charges_to_use()) {
        return 0;
    }
    if (p->is_underwater()) {
        p->add_msg_if_player(m_info, _("You can't do that while underwater."));
        return 0;
    }
    // translator comments for everything to reduce confusion
    int dirx, diry;
    g->draw();
    //~ (jacqueshammer) "Drill where?"
    if (!choose_direction(_("Percer dans quelle direction?"), dirx, diry)) {
        //~ (jacqueshammer) "Invalid direction"
        p->add_msg_if_player(m_info, _("Direction invalide"));
        return 0;
    }
    if (dirx == 0 && diry == 0) {
        //~ (jacqueshammer) "My god! Let's talk it over, OK?"
        p->add_msg_if_player(_("Mon dieu! Nous allons en parler OK?"));
        //~ (jacqueshammer) "Don't do anything rash."
        p->add_msg_if_player(_("Ne pas faire eruption rien.."));
        return 0;
    }
    dirx += p->posx;
    diry += p->posy;
    if (g->m.is_destructable(dirx, diry) && g->m.has_flag("SUPPORTS_ROOF", dirx, diry) &&
        g->m.ter(dirx, diry) != t_tree) {
        g->m.destroy(dirx, diry, false);
        // This looked like 50 minutes, but seems more like 50 seconds.  Needs checked.
        p->moves -= 500;
        //~ the sound of a "jacqueshammer"
        g->sound(dirx, diry, 45, _("OHOHOHOHOHOHOHOHO!"));
    } else if (g->m.move_cost(dirx, diry) == 2 && g->levz != -1 &&
               g->m.ter(dirx, diry) != t_dirt && g->m.ter(dirx, diry) != t_grass) {
        g->m.destroy(dirx, diry, false);
        p->moves -= 500;
        g->sound(dirx, diry, 45, _("OHOHOHOHOHOHOHOHO!"));
    } else {
        //~ (jacqueshammer) "You can't drill there."
        p->add_msg_if_player(m_info, _("Vous ne pouvez pas percer la-bas.."));
        return 0;
    }
    return it->type->charges_to_use();
}

int iuse::pickaxe(player *p, item *it, bool)
{
    if (p->is_underwater()) {
        p->add_msg_if_player(m_info,  _("You can't do that while underwater."));
        return 0;
    }
    int dirx, diry;
    if(!choose_adjacent(_("Mine where?"),dirx,diry)) {
        return 0;
    }

    if (dirx == p->posx && diry == p->posy) {
        p->add_msg_if_player(_("Mining the depths of your experience,"));
        p->add_msg_if_player(_("you realize that it's best not to dig"));
        p->add_msg_if_player(_("yourself into a hole. You stop digging."));
        return 0;
    }
    int turns;
    if (g->m.is_destructable(dirx, diry) && g->m.has_flag("SUPPORTS_ROOF", dirx, diry) &&
        g->m.ter(dirx, diry) != t_tree) {
        // Takes about 100 minutes (not quite two hours) base time.  Construction skill can speed this: 3 min off per level.
        turns = (100000 - 3000 * p->skillLevel("carpentry"));
    } else if (g->m.move_cost(dirx, diry) == 2 && g->levz == 0 &&
               g->m.ter(dirx, diry) != t_dirt && g->m.ter(dirx, diry) != t_grass) {
        turns = 20000;
    } else {
        p->add_msg_if_player(m_info, _("You can't mine there."));
        return 0;
    }
    p->assign_activity(ACT_PICKAXE, turns, -1, p->get_item_position(it));
    p->activity.placement = point(dirx, diry);
    p->add_msg_if_player( _("You attack the %s with your %s."),
                         g->m.tername(dirx, diry).c_str(), it->tname().c_str());
    return 0; // handled when the activity finishes
}

void on_turn_activity_pickaxe(player *p) {
    const int dirx = p->activity.placement.x;
    const int diry = p->activity.placement.y;
    if (calendar::turn % MINUTES(1) == 0) { // each turn is to much
        //~ Sound of a Pickaxe at work!
        g->sound(dirx, diry, 30, _("CHNK! CHNK! CHNK!"));
    }
}

void on_finish_activity_pickaxe(player *p) {
    const int dirx = p->activity.placement.x;
    const int diry = p->activity.placement.y;
    item *it = &p->i_at(p->activity.position);
    if (g->m.is_destructable(dirx, diry) && g->m.has_flag("SUPPORTS_ROOF", dirx, diry) &&
        g->m.ter(dirx, diry) != t_tree) {
        // Tunneling through solid rock is hungry, sweaty, tiring, backbreaking work
        // Betcha wish you'd opted for the J-Hammer ;P
        p->hunger += 15;
        if (p->has_trait("STOCKY_TROGLO")) {
            p->fatigue += 20; // Yep, dwarves can dig longer before tiring
        } else {
            p->fatigue += 30;
        }
        p->thirst += 15;
        p->mod_pain( 2 * rng(1, 3) );
        // Mining is construction work!
        p->practice( "carpentry", 5 );
    } else if (g->m.move_cost(dirx, diry) == 2 && g->levz == 0 &&
               g->m.ter(dirx, diry) != t_dirt && g->m.ter(dirx, diry) != t_grass) {
        //Breaking up concrete on the surface? not nearly as bad
        p->hunger += 5;
        p->fatigue += 10;
        p->thirst += 5;
    }
    g->m.destroy(dirx, diry, false);
    it->charges = std::max(long(0), it->charges - it->type->charges_to_use());
    if(it->charges == 0 && it->destroyed_at_zero_charges()) {
        p->i_rem(p->activity.position);
    }
}

int iuse::set_trap(player *p, item *it, bool)
{
    if (p->is_underwater()) {
        p->add_msg_if_player( _("You can't do that while underwater."));
        return 0;
 }
 int dirx, diry;
 if( !choose_adjacent( string_format(_("Place %s where?"), it->tname().c_str()), dirx, diry) ) {
  return 0;
 }

 if (dirx == p->posx && diry == p->posy) {
  p->add_msg_if_player(m_info, _("Yeah. Place the %s at your feet."), it->tname().c_str());
  p->add_msg_if_player(m_info, _("Real damn smart move."));
  return 0;
 }
 int posx = dirx;
 int posy = diry;
 if (g->m.move_cost(posx, posy) != 2) {
  p->add_msg_if_player(m_info, _("You can't place a %s there."), it->tname().c_str());
  return 0;
 }

    const trap_id existing_trap = g->m.tr_at(posx, posy);
    if (existing_trap != tr_null) {
        const struct trap &t = *traplist[existing_trap];
        if (t.can_see(*p, posx, posy)) {
            p->add_msg_if_player(m_info, _("You can't place a %s there. It contains a trap already."),
                       it->tname().c_str());
        } else {
            p->add_msg_if_player(m_bad, _("You trigger a %s!"), t.name.c_str());
            t.trigger(p, posx, posy);
        }
        return 0;
    }

 trap_id type = tr_null;
 ter_id ter;
 bool buried = false;
 bool set = false;
 std::stringstream message;
 int practice = 0;

if(it->type->id == "cot"){
  message << _("You unfold the cot and place it on the ground.");
  type = tr_cot;
  practice = 0;
 } else if(it->type->id == "rollmat"){
  message << _("You unroll the mat and lay it on the ground.");
  type = tr_rollmat;
  practice = 0;
 } else if(it->type->id == "fur_rollmat"){
  message << _("You unroll the fur mat and lay it on the ground.");
  type = tr_fur_rollmat;
  practice = 0;
 } else if(it->type->id == "brazier"){
  message << _("You place the brazier securely.");
  type = tr_brazier;
  practice = 0;
 } else if(it->type->id == "boobytrap"){
  message << _("You set the booby trap up and activate the grenade.");
  type = tr_boobytrap;
  practice = 4;
 } else if(it->type->id == "bubblewrap"){
  message << _("You set the bubble wrap on the ground, ready to be popped.");
  type = tr_bubblewrap;
  practice = 2;
 } else if(it->type->id == "beartrap"){
  buried = ((p->has_amount("shovel", 1) || p->has_amount("e_tool", 1)) &&
            g->m.has_flag("DIGGABLE", posx, posy) &&
            query_yn(_("Bury the beartrap?")));
  type = (buried ? tr_beartrap_buried : tr_beartrap);
  message << (buried ? _("You bury the beartrap.") : _("You set the beartrap.")) ;
  practice = (buried ? 7 : 4);
 } else if(it->type->id == "board_trap"){
  message << string_format("You set the board trap on the %s, nails facing up.",
                           g->m.tername(posx, posy).c_str());
  type = tr_nailboard;
  practice = 2;
 } else if(it->type->id == "caltrops"){
  message << string_format("You scatter the caltrops on the %s.",
                           g->m.tername(posx, posy).c_str());
  type = tr_caltrops;
  practice = 2;
 } else if(it->type->id == "telepad"){
  message << _("You place the telepad.");
  type = tr_telepad;
  practice = 10;
  } else if(it->type->id == "funnel"){
  message << _("You place the funnel, waiting to collect rain.");
  type = tr_funnel;
  practice = 0;
  } else if(it->type->id == "makeshift_funnel"){
  message << _("You place the makeshift funnel, waiting to collect rain.");
  type = tr_makeshift_funnel;
  practice = 0;
 } else if(it->type->id == "tripwire"){
// Must have a connection between solid squares.
  if ((g->m.move_cost(posx    , posy - 1) != 2 &&
       g->m.move_cost(posx    , posy + 1) != 2   ) ||
      (g->m.move_cost(posx + 1, posy    ) != 2 &&
       g->m.move_cost(posx - 1, posy    ) != 2   ) ||
      (g->m.move_cost(posx - 1, posy - 1) != 2 &&
       g->m.move_cost(posx + 1, posy + 1) != 2   ) ||
      (g->m.move_cost(posx + 1, posy - 1) != 2 &&
       g->m.move_cost(posx - 1, posy + 1) != 2   )) {
   message << _("You string up the tripwire.");
   type= tr_tripwire;
   practice = 3;
  } else {
   p->add_msg_if_player(m_info, _("You must place the tripwire between two solid tiles."));
   return 0;
  }
 } else if(it->type->id == "crossbow_trap"){
  message << _("You set the crossbow trap.");
  type = tr_crossbow;
  practice = 4;
 } else if(it->type->id == "shotgun_trap"){
  message << _("You set the shotgun trap.");
  type = tr_shotgun_2;
  practice = 5;
 } else if(it->type->id == "blade_trap"){
  posx = (dirx - p->posx)*2 + p->posx; //math correction for blade trap
  posy = (diry - p->posy)*2 + p->posy;
  for (int i = -1; i <= 1; i++) {
   for (int j = -1; j <= 1; j++) {
    if (g->m.move_cost(posx + i, posy + j) != 2) {
     p->add_msg_if_player(m_info, _("That trap needs a 3x3 space to be clear, centered two tiles from you."));
     return 0;
    }
   }
  }
  message << _("You set the blade trap two squares away.");
  type = tr_engine;
  practice = 12;
 } else if(it->type->id == "light_snare_kit"){
  for(int i = -1; i <= 1; i++) {
    for(int j = -1; j <= 1; j++){
      ter = g->m.ter(posx+j, posy+i);
      if(ter == t_tree_young && !set) {
        message << _("You set the snare trap.");
        type = tr_light_snare;
        practice = 2;
        set = true;
      }
    }
  }
  if(!set) {
    p->add_msg_if_player(m_info, _("Invalid Placement."));
    return 0;
  }
 } else if(it->type->id == "heavy_snare_kit"){
  for(int i = -1; i <= 1; i++) {
    for(int j = -1; j <= 1; j++){
      ter = g->m.ter(posx+j, posy+i);
      if(ter == t_tree && !set) {
        message << _("You set the snare trap.");
        type = tr_heavy_snare;
        practice = 4;
        set = true;
      }
    }
  }
  if(!set) {
    p->add_msg_if_player(m_info, _("Invalid Placement."));
    return 0;
  }
 } else if(it->type->id == "landmine"){
  buried = ((p->has_amount("shovel", 1) || p->has_amount("e_tool", 1)) &&
            g->m.has_flag("DIGGABLE", posx, posy) &&
            query_yn(_("Bury the land mine?")));
  type = (buried ? tr_landmine_buried : tr_landmine);
  message << (buried ? _("You bury the land mine.") : _("You set the land mine."));
  practice = (buried ? 7 : 4);
 } else {
  p->add_msg_if_player(_("Tried to set a trap.  But got confused! %s"), it->tname().c_str());
 }

 if (buried) {
  if (!p->has_amount("shovel", 1) && !p->has_amount("e_tool", 1)) {
   p->add_msg_if_player(m_info, _("You need a shovel."));
   return 0;
  } else if (!g->m.has_flag("DIGGABLE", posx, posy)) {
   p->add_msg_if_player(m_info, _("You can't dig in that %s"), g->m.tername(posx, posy).c_str());
   return 0;
  }
 }

 p->add_msg_if_player(message.str().c_str());
 p->practice( "traps", practice );
    trap *tr = traplist[type];
    g->m.add_trap(posx, posy, type);
    if (!tr->can_see(*p, posx, posy)) {
        p->add_known_trap(posx, posy, tr->id);
    }
 p->moves -= 100 + practice * 25;
 if (type == tr_engine) {
  for (int i = -1; i <= 1; i++) {
   for (int j = -1; j <= 1; j++) {
    if (i != 0 || j != 0)
     g->m.add_trap(posx + i, posy + j, tr_blade);
   }
  }
 }
 return 1;
}

int iuse::geiger(player *p, item *it, bool t)
{
    if (t) { // Every-turn use when it's on
        const point pos = g->find_item(it);
        const int rads = g->m.get_radiation(pos.x, pos.y);
        if (rads == 0) {
            return it->type->charges_to_use();
        }
        if( !g->sound( pos.x, pos.y, 6, "" ) ) {
            // can not hear it, but may have alarmed other creatures
            return it->type->charges_to_use();
        }
        if (rads > 50) {
            add_msg(m_warning, _("The geiger counter buzzes intensely."));
        } else if (rads > 35) {
            add_msg(m_warning, _("The geiger counter clicks wildly."));
        } else if (rads > 25) {
            add_msg(m_warning, _("The geiger counter clicks rapidly."));
        } else if (rads > 15) {
            add_msg(m_warning, _("The geiger counter clicks steadily."));
        } else if (rads > 8) {
            add_msg(m_warning, _("The geiger counter clicks slowly."));
        } else if (rads > 4) {
            add_msg(_("The geiger counter clicks intermittently."));
        } else {
            add_msg(_("The geiger counter clicks once."));
        }
        return it->type->charges_to_use();
    }
    // Otherwise, we're activating the geiger counter
    it_tool *type = dynamic_cast<it_tool*>(it->type);
    bool is_on = (type->id == "geiger_on");
    if (is_on) {
        add_msg(_("The geiger counter's SCANNING LED flicks off."));
        it->make("geiger_off");
        it->active = false;
        return 0;
    }
    std::string toggle_text = is_on ? _("Turn continuous scan off") : _("Turn continuous scan on");
    int ch = menu(true, _("Geiger counter:"), _("Scan yourself"), _("Scan the ground"),
                  toggle_text.c_str(), _("Cancel"), NULL);
    switch (ch) {
    case 1: p->add_msg_if_player(m_info, _("Your radiation level: %d (%d from items)"), p->radiation, p->leak_level("RADIOACTIVE")); break;
    case 2: p->add_msg_if_player(m_info, _("The ground's radiation level: %d"),
                                 g->m.get_radiation(p->posx, p->posy)); break;
    case 3:
        p->add_msg_if_player(_("The geiger counter's scan LED flicks on."));
        it->make("geiger_on");
        it->active = true;
        break;
    case 4:
        return 0;
    }
    return it->type->charges_to_use();
}

int iuse::teleport(player *p, item *it, bool)
{
    if (it->charges < it->type->charges_to_use()) {
      return 0;
    }
    p->moves -= 100;
    g->teleport(p);
    return it->type->charges_to_use();
}

int iuse::can_goo(player *p, item *it, bool)
{
 it->make("canister_empty");
 int tries = 0, goox, gooy;
 do {
  goox = p->posx + rng(-2, 2);
  gooy = p->posy + rng(-2, 2);
  tries++;
 } while (g->m.move_cost(goox, gooy) == 0 && tries < 10);
 if (tries == 10) {
  return 0;
 }
 int mondex = g->mon_at(goox, gooy);
 if (mondex != -1) {
  if (g->u_see(goox, gooy)) {
      add_msg(_("Black goo emerges from the canister and envelopes a %s!"),
                 g->zombie(mondex).name().c_str());
  }
  g->zombie(mondex).poly(GetMType("mon_blob"));
  g->zombie(mondex).speed -= rng(5, 25);
  g->zombie(mondex).hp = g->zombie(mondex).speed;
 } else {
  if (g->u_see(goox, gooy)) {
   add_msg(_("Living black goo emerges from the canister!"));
  }
  monster goo(GetMType("mon_blob"));
  goo.friendly = -1;
  goo.spawn(goox, gooy);
  g->add_zombie(goo);
 }
 tries = 0;
 while (!one_in(4) && tries < 10) {
  tries = 0;
  do {
   goox = p->posx + rng(-2, 2);
   gooy = p->posy + rng(-2, 2);
   tries++;
  } while (g->m.move_cost(goox, gooy) == 0 &&
           g->m.tr_at(goox, gooy) == tr_null && tries < 10);
  if (tries < 10) {
   if (g->u_see(goox, gooy)) {
    add_msg(m_warning, _("A nearby splatter of goo forms into a goo pit."));
   }
   g->m.add_trap(goox, gooy, tr_goo);
  } else {
   return 0;
  }
 }
 return it->type->charges_to_use();
}

int iuse::throwable_extinguisher_act(player *, item *it, bool)
{
    point pos = g->find_item(it);
    if (pos.x == -999 || pos.y == -999) {
        return 0;
    }
    field &fld = g->m.field_at(pos.x, pos.y);
    if (fld.findField(fd_fire) != 0) {
        // Reduce the strength of fire (if any) in the target tile.
        g->m.adjust_field_strength(pos, fd_fire, 0 - 1);
        // Slightly reduce the strength of fire around and in the target tile.
        for (int x = -1; x <= 1; x++) {
            for (int y = -1; y <= 1; y++) {
                if ((g->m.move_cost(pos.x + x, pos.y + y) != 0) && (x == 0 || y == 0)) {
                    g->m.adjust_field_strength(point(pos.x + x, pos.y + y), fd_fire, 0 - rng(0, 1));
                }
            }
        }
        return 1;
    }
    it->active = false;
    return 0;
}

int iuse::pipebomb_act(player *, item *it, bool t)
{
    point pos = g->find_item(it);
    if (pos.x == -999 || pos.y == -999) {
        return 0;
    }
    if (t) { // Simple timer effects
        //~ the sound of a lit fuse
        g->sound(pos.x, pos.y, 0, _("ssss...")); // Vol 0 = only heard if you hold it
    } else if (it->charges > 0) {
        add_msg(m_info, _("You've already lit the %s, try throwing it instead."), it->tname().c_str());
        return 0;
    } else { // The timer has run down
        if (one_in(10) && g->u_see(pos.x, pos.y)) {
            add_msg(_("The pipe bomb fizzles out."));
        } else {
            g->explosion(pos.x, pos.y, rng(6, 14), rng(0, 4), false);
        }
    }
    return 0;
}

int iuse::granade(player *p, item *it, bool)
{
    p->add_msg_if_player(_("You pull the pin on the Granade."));
    it->make("granade_act");
    it->charges = 5;
    it->active = true;
    return it->type->charges_to_use();
}

int iuse::granade_act(player *, item *it, bool t)
{
    int explosion_radius = 3;
    point pos = g->find_item(it);
    if (pos.x == -999 || pos.y == -999) {
        return 0;
    }
    if (t) { // Simple timer effects
        g->sound(pos.x, pos.y, 0, _("Merged!"));  // Vol 0 = only heard if you hold it
    } else if(it->charges > 0) {
        add_msg(m_info, _("You've already pulled the %s's pin, try throwing it instead."), it->tname().c_str());
        return 0;
    } else {  // When that timer runs down...
        int effect_roll = rng(1,5);
        switch (effect_roll)
        {
            case 1:
                g->sound(pos.x, pos.y, 100, _("BUGFIXES!!"));
                g->draw_explosion(pos.x, pos.y, explosion_radius, c_ltcyan);
                for (int i = -explosion_radius; i <= explosion_radius; i++) {
                    for (int j = -explosion_radius; j <= explosion_radius; j++) {
                        const int zid = g->mon_at(pos.x + i, pos.y + j);
                        if (zid != -1 &&
                              (g->zombie(zid).type->in_species("INSECT") ||
                               g->zombie(zid).is_hallucination()) ) {
                            g->explode_mon(zid);
                        }
                    }
                }
                break;

            case 2:
                g->sound(pos.x, pos.y, 100, _("BUFFS!!"));
                g->draw_explosion(pos.x, pos.y, explosion_radius, c_green);
                for (int i = -explosion_radius; i <= explosion_radius; i++) {
                    for (int j = -explosion_radius; j <= explosion_radius; j++) {
                        const int mon_hit = g->mon_at(pos.x + i, pos.y + j);
                        if (mon_hit != -1) {
                            g->zombie(mon_hit).speed *= 1 + rng(0, 20) * .1;
                            g->zombie(mon_hit).hp *= 1 + rng(0, 20) * .1;
                        } else if (g->npc_at(pos.x + i, pos.y + j) != -1) {
                            int npc_hit = g->npc_at(pos.x + i, pos.y + j);
                            g->active_npc[npc_hit]->str_max += rng(0, g->active_npc[npc_hit]->str_max/2);
                            g->active_npc[npc_hit]->dex_max += rng(0, g->active_npc[npc_hit]->dex_max/2);
                            g->active_npc[npc_hit]->int_max += rng(0, g->active_npc[npc_hit]->int_max/2);
                            g->active_npc[npc_hit]->per_max += rng(0, g->active_npc[npc_hit]->per_max/2);
                        } else if (g->u.posx == pos.x + i && g->u.posy == pos.y + j) {
                            g->u.str_max += rng(0, g->u.str_max/2);
                            g->u.dex_max += rng(0, g->u.dex_max/2);
                            g->u.int_max += rng(0, g->u.int_max/2);
                            g->u.per_max += rng(0, g->u.per_max/2);
                            g->u.recalc_hp();
                            for (int part = 0; part < num_hp_parts; part++) {
                                g->u.hp_cur[part] *= 1 + rng(0, 20) * .1;
                                if (g->u.hp_cur[part] > g->u.hp_max[part]) {
                                    g->u.hp_cur[part] = g->u.hp_max[part];
                                }
                            }
                        }
                    }
                }
                break;

            case 3:
                g->sound(pos.x, pos.y, 100, _("NERFS!!"));
                g->draw_explosion(pos.x, pos.y, explosion_radius, c_red);
                for (int i = -explosion_radius; i <= explosion_radius; i++) {
                    for (int j = -explosion_radius; j <= explosion_radius; j++) {
                        const int mon_hit = g->mon_at(pos.x + i, pos.y + j);
                        if (mon_hit != -1) {
                            g->zombie(mon_hit).speed = rng(1, g->zombie(mon_hit).speed);
                            g->zombie(mon_hit).hp = rng(1, g->zombie(mon_hit).hp);
                        } else if (g->npc_at(pos.x + i, pos.y + j) != -1) {
                            int npc_hit = g->npc_at(pos.x + i, pos.y + j);
                            g->active_npc[npc_hit]->str_max -= rng(0, g->active_npc[npc_hit]->str_max/2);
                            g->active_npc[npc_hit]->dex_max -= rng(0, g->active_npc[npc_hit]->dex_max/2);
                            g->active_npc[npc_hit]->int_max -= rng(0, g->active_npc[npc_hit]->int_max/2);
                            g->active_npc[npc_hit]->per_max -= rng(0, g->active_npc[npc_hit]->per_max/2);
                        } else if (g->u.posx == pos.x + i && g->u.posy == pos.y + j) {
                            g->u.str_max -= rng(0, g->u.str_max/2);
                            g->u.dex_max -= rng(0, g->u.dex_max/2);
                            g->u.int_max -= rng(0, g->u.int_max/2);
                            g->u.per_max -= rng(0, g->u.per_max/2);
                            g->u.recalc_hp();
                            for (int part = 0; part < num_hp_parts; part++) {
                                if (g->u.hp_cur[part] > 0) {
                                    g->u.hp_cur[part] = rng(1, g->u.hp_cur[part]);
                                }
                            }
                        }
                    }
                }
                break;

            case 4:
                g->sound(pos.x, pos.y, 100, _("REVERTS!!"));
                g->draw_explosion(pos.x, pos.y, explosion_radius, c_pink);
                for (int i = -explosion_radius; i <= explosion_radius; i++) {
                    for (int j = -explosion_radius; j <= explosion_radius; j++) {
                        const int mon_hit = g->mon_at(pos.x + i, pos.y + j);
                        if (mon_hit != -1) {
                            g->zombie(mon_hit).speed = g->zombie(mon_hit).type->speed;
                            g->zombie(mon_hit).hp = g->zombie(mon_hit).type->hp;
                            g->zombie(mon_hit).clear_effects();
                        } else if (g->npc_at(pos.x + i, pos.y + j) != -1) {
                            int npc_hit = g->npc_at(pos.x + i, pos.y + j);
                            g->active_npc[npc_hit]->environmental_revert_effect();
                        } else if (g->u.posx == pos.x + i && g->u.posy == pos.y + j) {
                            g->u.environmental_revert_effect();
                        }
                    }
                }
                break;
            case 5:
                g->sound(pos.x, pos.y, 100, _("BEES!!"));
                g->draw_explosion(pos.x, pos.y, explosion_radius, c_yellow);
                for (int i = -explosion_radius; i <= explosion_radius; i++) {
                    for (int j = -explosion_radius; j <= explosion_radius; j++) {
                        if( one_in(5) && -1 == g->mon_at(pos.x + i, pos.y + j) &&
                            -1 == g->npc_at(pos.x + i, pos.y + j) ) {
                            g->m.add_field( pos.x + i, pos.y + j, fd_bees, rng(1, 3) );
                        }
                    }
                }
            break;
        }
    }
    return it->type->charges_to_use();
}

int iuse::c4(player *p, item *it, bool)
{
    int time = query_int(_("Set the timer to (0 to cancel)?"));
    if (time <= 0) {
        p->add_msg_if_player(_("Never mind."));
        return 0;
    }
    p->add_msg_if_player(_("You set the timer to %d."), time);
    it->make("c4armed");
    it->charges = time;
    it->active = true;
    return it->type->charges_to_use();
}

int iuse::acidbomb_act(player *p, item *it, bool)
{
 if (!p->has_item(it)) {
  point pos = g->find_item(it);
  if (pos.x == -999)
   pos = point(p->posx, p->posy);
  it->charges = 0;
  for (int x = pos.x - 1; x <= pos.x + 1; x++) {
   for (int y = pos.y - 1; y <= pos.y + 1; y++)
    g->m.add_field(x, y, fd_acid, 3);
  }
 }
 return 0;
}

int iuse::grenade_inc_act(player *p, item *it, bool t)
{
    point pos = g->find_item(it);
        if (pos.x == -999 || pos.y == -999) {
            return 0;
        }

    if (t) { // Simple timer effects
        g->sound(pos.x, pos.y, 0, _("Tick!")); // Vol 0 = only heard if you hold it
    } else if (it->charges > 0) {
        p->add_msg_if_player(m_info, _("You've already released the handle, try throwing it instead."));
        return 0;
    } else {  // blow up
        int num_flames= rng(3,5);
        for (int current_flame = 0; current_flame < num_flames; current_flame++){
            std::vector<point> flames = line_to(pos.x, pos.y, pos.x + rng(-5,5), pos.y + rng(-5,5), 0);
            for (size_t i = 0; i <flames.size(); i++) {
                g->m.add_field(flames[i].x, flames[i].y, fd_fire, rng(0,2));
            }
        }
        g->explosion(pos.x, pos.y, 8, 0, true);
        for (int i = -2; i <= 2; i++) {
            for (int j = -2; j <= 2; j++) {
                g->m.add_field( pos.x + i, pos.y + j, fd_incendiary, 3);
            }
        }

    }
 return 0;
}

int iuse::arrow_flamable(player *p, item *it, bool)
{
    if (p->is_underwater()) {
        p->add_msg_if_player(m_info, _("You can't do that while underwater."));
        return 0;
    }
    if (!p->use_charges_if_avail("fire", 1)) {
        p->add_msg_if_player(m_info, _("You need a lighter!"));
        return 0;
    }
    p->add_msg_if_player( _("You light the arrow!."));
    p->moves -= 150;
    if(it->charges == 1) {
        it->make("arrow_flamming");
        return 0;
    }
    item lit_arrow(*it);
    lit_arrow.make("arrow_flamming");
    lit_arrow.charges = 1;
    p->i_add(lit_arrow);
    return 1;
}

int iuse::molotov(player *p, item *it, bool)
{
    if (p->is_underwater()) {
        p->add_msg_if_player(m_info, _("You can't do that while underwater."));
        return 0;
    }
 if (!p->use_charges_if_avail("fire", 1)) {
  p->add_msg_if_player(m_info, _("You need a lighter!"));
  return 0;
 }
 p->add_msg_if_player(_("You light the molotov cocktail."));
 p->moves -= 150;
 it->make("molotov_lit");
 it->bday = int(calendar::turn);
 it->active = true;
 return it->type->charges_to_use();
}

int iuse::molotov_lit(player *p, item *it, bool t)
{
    int age = int(calendar::turn) - it->bday;
    if (p->has_item(it)) {
        it->charges += 1;
        if (age >= 5) { // More than 5 turns old = chance of going out
            if (rng(1, 50) < age) {
                p->add_msg_if_player(_("Your lit molotov goes out."));
                it->make("molotov");
                it->active = false;
            }
        }
    } else {
        point pos = g->find_item(it);
        if (!t) {
            g->explosion(pos.x, pos.y, 8, 0, true);
        }
    }
    return 0;
}

int iuse::firecracker_pack(player *p, item *it, bool)
{
    if (p->is_underwater()) {
        p->add_msg_if_player(m_info, _("You can't do that while underwater."));
        return 0;
    }
 if (!p->has_charges("fire", 1)) {
  p->add_msg_if_player(m_info, _("You need a lighter!"));
  return 0;
 }
 WINDOW* w = newwin(5, 41, (TERMY-5)/2, (TERMX-41)/2);
 draw_border(w);
 int mid_x = getmaxx(w) / 2;
 int tmpx = 5;
 mvwprintz(w, 1, 2, c_white,  _("How many do you want to light? (1-%d)"), it->charges);
 mvwprintz(w, 2, mid_x, c_white, "1");
 tmpx += shortcut_print(w, 3, tmpx, c_white, c_ltred, _("<I>ncrease"))+1;
 tmpx += shortcut_print(w, 3, tmpx, c_white, c_ltred, _("<D>ecrease"))+1;
 tmpx += shortcut_print(w, 3, tmpx, c_white, c_ltred, _("<A>ccept"))+1;
 shortcut_print(w, 3, tmpx, c_white, c_ltred, _("<C>ancel"));
 wrefresh(w);
 bool close = false;
 long charges = 1;
 char ch = getch();
 while(!close) {
  if(ch == 'I') {
   charges++;
   if(charges > it->charges) {
    charges = it->charges;
   }
   mvwprintz(w, 2, mid_x, c_white, "%d", charges);
   wrefresh(w);
  } else if(ch == 'D') {
   charges--;
   if(charges < 1) {
    charges = 1;
   }
   mvwprintz(w, 2, mid_x, c_white, "%d ", charges); //Trailing space clears the second digit when decreasing from 10 to 9
   wrefresh(w);
  } else if(ch == 'A') {
   p->use_charges("fire", 1);
   if(charges == it->charges) {
    p->add_msg_if_player(_("You light the pack of firecrackers."));
    it->make("firecracker_pack_act");
    it->charges = charges;
    it->bday = calendar::turn;
    it->active = true;
    return 0; // don't use any charges at all. it has became a new item
   } else {
    if(charges == 1) {
     p->add_msg_if_player(_("You light one firecracker."));
     item new_it = item("firecracker_act", int(calendar::turn));
     new_it.charges = 2;
     new_it.active = true;
     p->i_add(new_it);
    } else {
     p->add_msg_if_player( ngettext("You light a string of %d firecracker.", "You light a string of %d firecrackers.", charges), charges);
     item new_it = item("firecracker_pack_act", int(calendar::turn));
     new_it.charges = charges;
     new_it.active = true;
     p->i_add(new_it);
    }
    if(it->charges == 1) {
     it->make("firecracker");
    }
   }
   close = true;
  } else if(ch == 'C') {
   return 0; // don't use any charges at all
  }
  if(!close) {
   ch = getch();
  }
 }
 return charges;
}

int iuse::firecracker_pack_act(player *, item *it, bool)
{
 point pos = g->find_item(it);
 int current_turn = calendar::turn;
 int timer = current_turn - it->bday;
 if(timer < 2) {
  g->sound(pos.x, pos.y, 0, _("ssss..."));
  it->damage += 1;
 } else if(it->charges > 0) {
  int ex = rng(3,5);
  int i = 0;
  if(ex > it->charges) {
    ex = it->charges;
  }
  for(i = 0; i < ex; i++) {
   g->sound(pos.x, pos.y, 20, _("Bang!"));
  }
  it->charges -= ex;
 }
 return 0;
}

int iuse::firecracker(player *p, item *it, bool)
{
    if (p->is_underwater()) {
        p->add_msg_if_player(m_info, _("You can't do that while underwater."));
        return 0;
    }
 if (!p->use_charges_if_avail("fire", 1))
 {
  p->add_msg_if_player(m_info, _("You need a lighter!"));
  return 0;
 }
 p->add_msg_if_player(_("You light the firecracker."));
 it->make("firecracker_act");
 it->charges = 2;
 it->active = true;
 return it->type->charges_to_use();
}

int iuse::firecracker_act(player *, item *it, bool t)
{
 point pos = g->find_item(it);
 if (pos.x == -999 || pos.y == -999) {
  return 0;
 }
 if (t) {// Simple timer effects
  g->sound(pos.x, pos.y, 0, _("ssss..."));
 } else if(it->charges > 0) {
  add_msg(m_info, _("You've already lit the %s, try throwing it instead."), it->tname().c_str());
  return 0;
 } else {  // When that timer runs down...
  g->sound(pos.x, pos.y, 20, _("Bang!"));
 }
 return 0;
}

int iuse::mininuke(player *p, item *it, bool)
{
 int time = query_int(_("Set the timer to (0 to cancel)?"));
 if (time <= 0) {
  p->add_msg_if_player("Never mind.");
  return 0;
 }
 p->add_msg_if_player(_("You set the timer to %d."), time);
 if(!p->is_npc()) {
   p->add_memorial_log(pgettext("memorial_male", "Activated a mininuke."),
                       pgettext("memorial_female", "Activated a mininuke."));
 }
 it->make("mininuke_act");
 it->charges = time;
 it->active = true;
 return it->type->charges_to_use();
}

int iuse::pheromone(player *p, item *it, bool)
{
      if (it->charges < it->type->charges_to_use()) {
          return 0;
      }
    if (p->is_underwater()) {
        p->add_msg_if_player(m_info, _("You can't do that while underwater."));
        return 0;
    }
 point pos(p->posx, p->posy);

 if (pos.x == -999 || pos.y == -999) {
  return 0;
 }

 p->add_msg_player_or_npc(_("You squeeze the pheremone ball.."),
                           _("<npcname> squeezes the pheremone ball...") );

 p->moves -= 15;

 int converts = 0;
 for (int x = pos.x - 4; x <= pos.x + 4; x++) {
  for (int y = pos.y - 4; y <= pos.y + 4; y++) {
   int mondex = g->mon_at(x, y);
   if (mondex != -1 && g->zombie(mondex).symbol() == 'Z' &&
       g->zombie(mondex).friendly == 0 && rng(0, 500) > g->zombie(mondex).hp) {
    converts++;
    g->zombie(mondex).make_friendly();
   }
  }
 }

 if (g->u_see(p)) {
  if (converts == 0) {
   add_msg(_("...but nothing happens."));
  } else if (converts == 1) {
   add_msg(m_good, _("...and a nearby zombie turns friendly!"));
  } else{
   add_msg(m_good, _("...and several nearby zombies turn friendly!"));
  }
 }
 return it->type->charges_to_use();
}


int iuse::portal(player *p, item *it, bool)
{
  if (it->charges < it->type->charges_to_use()) {
          return 0;
      }
 g->m.add_trap(p->posx + rng(-2, 2), p->posy + rng(-2, 2), tr_portal);
 return it->type->charges_to_use();
}

int iuse::manhack(player *p, item *, bool)
{
 std::vector<point> valid; // Valid spawn locations
 for (int x = p->posx - 1; x <= p->posx + 1; x++) {
  for (int y = p->posy - 1; y <= p->posy + 1; y++) {
   if (g->is_empty(x, y)) {
    valid.push_back(point(x, y));
   }
  }
 }
 if (valid.empty()) { // No valid points!
  p->add_msg_if_player(m_info, _("There is no adjacent square to release the manhack in!"));
  return 0;
 }
 int index = rng(0, valid.size() - 1);
 p->moves -= 60;
 monster m_manhack(GetMType("mon_manhack"), valid[index].x, valid[index].y);
 if (rng(0, p->int_cur / 2) + p->skillLevel("electronics") / 2 +
     p->skillLevel("computer") < rng(0, 4)) {
  p->add_msg_if_player(m_bad, _("You misprogram the manhack; it's hostile!"));
 } else {
   p->add_msg_if_player(_("The manhack flies from your hand and surveys the area!"));
   m_manhack.friendly = -1;
 }
 g->add_zombie(m_manhack);
 return 1;
}

int iuse::turret(player *p, item *, bool)
{
 int dirx, diry;
 if(!choose_adjacent(_("Place the turret where?"), dirx, diry)) {
  return 0;
 }
 if (!g->is_empty(dirx, diry)) {
  p->add_msg_if_player(m_info, _("You cannot place a turret there."));
  return 0;
 }

 p->moves -= 100;
 monster mturret(GetMType("mon_turret"), dirx, diry);
 const int ammopos = p->inv.position_by_type("9mm");
 int ammo = 0;
 if (ammopos != INT_MIN) {
    item& ammoitem = p->inv.find_item(ammopos);
    ammo = std::min(ammoitem.charges, long(500));
    p->inv.reduce_charges(ammopos, ammo);
    p->add_msg_if_player(ngettext("You load %d x 9mm round into the turret.", "You load %d x 9mm rounds into the turret.", ammo), ammo);
 } else {
    p->add_msg_if_player(m_info, _("If you had standard factory-built 9mm bullets, you could load the turret."));
 }
 mturret.ammo = ammo;
 if (rng(0, p->int_cur / 2) + p->skillLevel("electronics") / 2 +
     p->skillLevel("computer") < rng(0, 6)) {
  p->add_msg_if_player(m_warning, _("The turret scans you and makes angry beeping noises!"));
 } else {
  p->add_msg_if_player(m_warning, _("The turret emits an IFF beep as it scans you."));
  mturret.friendly = -1;
 }
 g->add_zombie(mturret);
 return 1;
}


int iuse::turret_laser(player *p, item *, bool)
{
 int dirx, diry;
 if(!choose_adjacent(_("Place the turret where?"), dirx, diry)) {
  return 0;
 }
 if (!g->is_empty(dirx, diry)) {
  p->add_msg_if_player(m_info, _("You cannot place a turret there."));
  return 0;
 }

 p->moves -= 100;
 monster mturret(GetMType("mon_laserturret"), dirx, diry);
 if (rng(0, p->int_cur / 2) + p->skillLevel("electronics") / 2 +
     p->skillLevel("computer") < rng(0, 6)) {
  p->add_msg_if_player(m_warning, _("The laser turret scans you and makes angry beeping noises!"));
 } else {
  p->add_msg_if_player(m_warning, _("The laser turret emits an IFF beep as it scans you."));
  mturret.friendly = -1;
 }
 if (!g->is_in_sunlight(mturret.posx(), mturret.posy())) {
  p->add_msg_if_player(_("A flashing LED on the laser turret appears to indicate low light."));
 }
 g->add_zombie(mturret);
 return 1;
}

int iuse::turret_rifle(player *p, item *, bool)
{
 int dirx, diry;
 if(!choose_adjacent(_("Place the turret where?"), dirx, diry)) {
  return 0;
 }
 if (!g->is_empty(dirx, diry)) {
  p->add_msg_if_player(m_info, _("You cannot place a turret there."));
  return 0;
 }

 p->moves -= 100;
 monster mturret(GetMType("mon_turret_rifle"), dirx, diry);
 const int ammopos = p->inv.position_by_type("556");
 int ammo = 0;
 if (ammopos != INT_MIN) {
    item& ammoitem = p->inv.find_item(ammopos);
    ammo = std::min(ammoitem.charges, long(500));
    p->inv.reduce_charges(ammopos, ammo);
    p->add_msg_if_player(ngettext("You load %d x 5.56 round into the turret.", "You load %d x 5.56 rounds into the turret.", ammo), ammo);
 } else {
    p->add_msg_if_player(m_info, _("If you had standard factory-built 5.56 bullets, you could load the turret."));
 }
 mturret.ammo = ammo;
 if (rng(0, p->int_cur / 2) + p->skillLevel("electronics") / 2 +
     p->skillLevel("computer") < rng(0, 6)) {
  p->add_msg_if_player(m_warning, _("The turret scans you and makes angry beeping noises!"));
 } else {
  p->add_msg_if_player(m_warning, _("The turret emits an IFF beep as it scans you."));
  mturret.friendly = -1;
 }
 g->add_zombie(mturret);
 return 1;
}

int iuse::UPS_off(player *p, item *it, bool)
{
 if (it->charges == 0) {
  p->add_msg_if_player(m_info, _("The power supply's batteries are dead."));
  return 0;
 } else {
  p->add_msg_if_player(_("You turn the power supply on."));
  if (p->is_wearing("optical_cloak"))
   p->add_msg_if_player(_("Your optical cloak flickers as it becomes transparent."));
  if (p->is_wearing_power_armor())
    p->add_msg_if_player( _("Your power armor engages."));
  it->make("UPS_on");
  it->active = true;
 }
 return it->type->charges_to_use();
}

int iuse::UPS_on(player *p, item *it, bool t)
{
 if (t) { // Normal use
   if (p->is_wearing_power_armor() &&
       !p->has_active_bionic("bio_power_armor_interface") &&
       !p->has_active_bionic("bio_power_armor_interface_mkII") &&
       !p->has_active_item("adv_UPS_on")) { // Use better power sources first
       it->charges -= 4;

       if (it->charges < 0) {
           it->charges = 0;
       }
   }
 } else { // Turning it off
  p->add_msg_if_player(_("The UPS powers off with a soft hum."));
  if (p->is_wearing_power_armor())
    p->add_msg_if_player( _("Your power armor disengages."));
  if (p->is_wearing("optical_cloak"))
   p->add_msg_if_player(_("Your optical cloak flickers for a moment as it becomes opaque."));
  it->make("UPS_off");
  it->active = false;
  return 0;
 }
 return it->type->charges_to_use();
}

int iuse::adv_UPS_off(player *p, item *it, bool)
{
 if (it->charges == 0) {
  p->add_msg_if_player(_("The power supply has depleted the plutonium."));
 } else {
  p->add_msg_if_player(_("You turn the power supply on."));
  if (p->is_wearing("optical_cloak")) {
   p->add_msg_if_player(_("Your optical cloak becomes transparent."));
  }
  if (p->is_wearing_power_armor()) {
    p->add_msg_if_player( _("Your power armor engages."));
  }
  it->make("adv_UPS_on");
  it->active = true;
 }
 return it->type->charges_to_use();
}

int iuse::adv_UPS_on(player *p, item *it, bool t)
{
 if (t) { // Normal use
   if (p->is_wearing_power_armor() &&
       !p->has_active_bionic("bio_power_armor_interface") &&
       !p->has_active_bionic("bio_power_armor_interface_mkII")) {
     it->charges -= 2; // Use better power sources first

     if (it->charges < 0) {
       it->charges = 0;
     }
   }
 } else { // Turning it off
  p->add_msg_if_player(_("The advanced UPS powers off with a soft hum."));
  if (p->is_wearing_power_armor())
    p->add_msg_if_player( _("Your power armor disengages."));
  if (p->is_wearing("optical_cloak"))
   p->add_msg_if_player(_("Your optical cloak becomes opaque."));
  it->make("adv_UPS_off");
  it->active = false;
 }
 return it->type->charges_to_use();
}

int iuse::tazer(player *p, item *it, bool)
{
    if (it->charges < it->type->charges_to_use() ) {
          return 0;
    }
    int dirx, diry;
    if(!choose_adjacent(_("Shock where?"),dirx,diry)){
        return 0;
    }

    if (dirx == p->posx && diry == p->posy) {
        p->add_msg_if_player(m_info, _("Umm. No."));
        return 0;
    }
    int mondex = g->mon_at(dirx, diry);
    int npcdex = g->npc_at(dirx, diry);
    if (mondex == -1 && npcdex == -1) {
        p->add_msg_if_player(_("Electricity crackles in the air."));
        return it->type->charges_to_use();
    }

    int numdice = 3 + (p->dex_cur / 2.5) + p->skillLevel("melee") * 2;
    p->moves -= 100;

    if (mondex != -1) {
        monster *z = &(g->zombie(mondex));
        switch (z->type->size) {
        case MS_TINY:  numdice -= 2; break;
        case MS_SMALL: numdice -= 1; break;
        case MS_MEDIUM:              break;
        case MS_LARGE: numdice += 2; break;
        case MS_HUGE:  numdice += 4; break;
        }
        int mondice = z->get_dodge();
        if (dice(numdice, 10) < dice(mondice, 10)) { // A miss!
            p->add_msg_if_player(_("You attempt to shock the %s, but miss."), z->name().c_str());
            return it->type->charges_to_use();
        }
        p->add_msg_if_player(m_good, _("You shock the %s!"), z->name().c_str());
        int shock = rng(5, 25);
        z->moves -= shock * 100;
        if (z->hurt(shock))
            g->kill_mon(mondex, (p == &(g->u)));
        return it->type->charges_to_use();
    }

    if (npcdex != -1) {
        npc *foe = g->active_npc[npcdex];
        if (foe->attitude != NPCATT_FLEE)
            foe->attitude = NPCATT_KILL;
        if (foe->str_max >= 17)
            numdice++; // Minor bonus against huge people
        else if (foe->str_max <= 5)
            numdice--; // Minor penalty against tiny people
        if (dice(numdice, 10) <= dice(foe->get_dodge(), 6)) {
            p->add_msg_if_player(_("You attempt to shock %s, but miss."), foe->name.c_str());
            return it->type->charges_to_use();
        }
        p->add_msg_if_player(m_good, _("You shock %s!"), foe->name.c_str());
        int shock = rng(5, 20);
        foe->moves -= shock * 100;
        foe->hurtall(shock);
        if (foe->hp_cur[hp_head]  <= 0 || foe->hp_cur[hp_torso] <= 0) {
            foe->die(true);
            g->active_npc.erase(g->active_npc.begin() + npcdex);
        }
    }
    return it->type->charges_to_use();
}

int iuse::tazer2(player *p, item *it, bool)
{
    if (it->charges >= 100 || (it->has_flag("USE_UPS") &&
                               (p->has_charges("UPS_off", 5) || p->has_charges("UPS_on", 5) ||
                                p->has_charges("adv_UPS_off", 3) ||
                                p->has_charges("adv_UPS_on", 3) ||
                                (p->has_bionic("bio_ups") && p->power_level <= 1)))) {
        int dirx, diry;

        if(!choose_adjacent(_("Shock"), dirx, diry)) {
            return 0;
        }

        if (dirx == p->posx && diry == p->posy) {
            p->add_msg_if_player(m_info,  _("Umm. No."));
            return 0;
        }

        int mondex = g->mon_at(dirx, diry);
        int npcdex = g->npc_at(dirx, diry);

        if (mondex == -1 && npcdex == -1) {
            p->add_msg_if_player( _("Electricity crackles in the air."));
            return 100;
        }

        int numdice = 3 + (p->dex_cur / 2.5) + p->skillLevel("melee") * 2;
        p->moves -= 100;

        if (mondex != -1) {
            monster *z = &(g->zombie(mondex));

            switch (z->type->size) {
                case MS_TINY:
                    numdice -= 2;
                    break;

                case MS_SMALL:
                    numdice -= 1;
                    break;

                case MS_MEDIUM:
                    break;

                case MS_LARGE:
                    numdice += 2;
                    break;

                case MS_HUGE:
                    numdice += 4;
                    break;
            }

            int mondice = z->get_dodge();

            if (dice(numdice, 10) < dice(mondice, 10)) { // A miss!
                p->add_msg_if_player( _("You attempt to shock the %s, but miss."),
                                     z->name().c_str());
                return 100;
            }

            p->add_msg_if_player(m_good, _("You shock the %s!"), z->name().c_str());
            int shock = rng(5, 25);
            z->moves -= shock * 100;

            if (z->hurt(shock)) {
                g->kill_mon(mondex, (p == &(g->u)));
            }

            return 100;
        }

        if (npcdex != -1) {
            npc *foe = g->active_npc[npcdex];

            if (foe->attitude != NPCATT_FLEE) {
                foe->attitude = NPCATT_KILL;
            }

            if (foe->str_max >= 17) {
                numdice++;    // Minor bonus against huge people
            } else
                if (foe->str_max <= 5) {
                    numdice--;    // Minor penalty against tiny people
                }

            if (dice(numdice, 10) <= dice(foe->get_dodge(), 6)) {
                p->add_msg_if_player( _("You attempt to shock %s, but miss."), foe->name.c_str());
                return it->charges -= 100;
            }

            p->add_msg_if_player(m_good, _("You shock %s!"), foe->name.c_str());
            int shock = rng(5, 20);
            foe->moves -= shock * 100;
            foe->hurtall(shock);

            if (foe->hp_cur[hp_head]  <= 0 || foe->hp_cur[hp_torso] <= 0) {
                foe->die(true);
                g->active_npc.erase(g->active_npc.begin() + npcdex);
            }
        }

        return 100;
    } else {
        p->add_msg_if_player(m_info, _("Insufficient power"));
    }

    return 0;
}

int iuse::shocktonfa_off(player *p, item *it, bool t)
{
    int choice = menu(true, _("tactical tonfa"), _("Zap something"),
                      _("Turn on light"), _("Cancel"), NULL);

    switch (choice) {
        case 1: {
            return iuse::tazer2(p, it, t);
        }
        break;

        case 2: {
            if (it->charges <= 0) {
                p->add_msg_if_player(m_info, _("The batteries are dead."));
                return 0;
            } else {
                p->add_msg_if_player( _("You turn the light on."));
                it->make("shocktonfa_on");
                it->active = true;
                return it->type->charges_to_use();
            }
        }
    }
    return 0;
}

int iuse::shocktonfa_on(player *p, item *it, bool t)
{
    if (t) {  // Effects while simply on

    } else {
        if (it->charges <= 0) {
            p->add_msg_if_player(m_info, _("Your tactical tonfa is out of power"));
            it->make("shocktonfa_off");
            it->active = false;
        } else {
            int choice = menu(true, _("tactical tonfa"), _("Zap something"),
                              _("Turn off light"), _("cancel"), NULL);

            switch (choice) {
                case 1: {
                    return iuse::tazer2(p, it, t);
                }
                break;

                case 2: {
                    p->add_msg_if_player( _("You turn off the light"));
                    it->make("shocktonfa_off");
                    it->active = false;
                }
            }
        }
    }
    return 0;
}

int iuse::mp3(player *p, item *it, bool)
{
    if (it->charges < it->type->charges_to_use()) {
        p->add_msg_if_player(m_info, _("The mp3 player's batteries are dead."));
    } else if (p->has_active_item("mp3_on")) {
        p->add_msg_if_player(m_info, _("You are already listening to an mp3 player!"));
    } else {
        p->add_msg_if_player(m_info, _("You put in the earbuds and start listening to music."));
        it->make("mp3_on");
        it->active = true;
    }
    return it->type->charges_to_use();
}

int iuse::mp3_on(player *p, item *it, bool t)
{
    if (t) { // Normal use
        if (!p->has_item(it) || p->is_deaf() ) {
            return it->type->charges_to_use(); // We're not carrying it, or we're deaf.
        }
        p->add_morale(MORALE_MUSIC, 1, 50, 5, 2);

        if (int(calendar::turn) % 50 == 0) { // Every 5 minutes, describe the music
            std::string sound = "";
            if (one_in(50)) {
                sound = _("some bass-heavy post-glam speed polka");
            }
            switch (rng(1, 10)) {
            case 1: sound = _("a sweet guitar solo!"); p->stim++; break;
            case 2: sound = _("a funky bassline."); break;
            case 3: sound = _("some amazing vocals."); break;
            case 4: sound = _("some pumping bass."); break;
            case 5: sound = _("dramatic classical music.");
                if (p->int_cur >= 10) {
                    p->add_morale(MORALE_MUSIC, 1, 100, 5, 2);
                }
                break;
            }
            if (sound.length() > 0) {
                p->add_msg_if_player(_("You listen to %s"), sound.c_str());
            }
        }
    } else { // Turning it off
        p->add_msg_if_player(_("The mp3 player turns off."));
        it->make("mp3");
        it->active = false;
    }
    return it->type->charges_to_use();
}

int iuse::portable_game(player *p, item *it, bool)
{
    if (p->is_underwater()) {
        p->add_msg_if_player(m_info,  _("You can't do that while underwater."));
        return 0;
    }
    if(p->has_trait("ILLITERATE")) {
        add_msg(_("You're illiterate!"));
        return 0;
    } else if(it->charges < it->type->charges_to_use()) {
        p->add_msg_if_player(m_info, _("The %s's batteries are dead."), it->tname().c_str());
        return 0;
    } else {
        std::string loaded_software = "robot_finds_kitten";

        uimenu as_m;
        as_m.text = _("What do you want to play?");
        as_m.entries.push_back(uimenu_entry(1, true, '1',_("Robot finds Kitten") ));
        as_m.entries.push_back(uimenu_entry(2, true, '2', _("S N A K E") ));
        as_m.entries.push_back(uimenu_entry(3, true, '3', _("Sokoban") ));
        as_m.entries.push_back(uimenu_entry(4, true, '4', _("Cancel") ));
        as_m.query();

        switch (as_m.ret) {
            case 1:
                loaded_software = "robot_finds_kitten";
                p->rooted_message();
                break;
            case 2:
                loaded_software = "snake_game";
                p->rooted_message();
                break;
            case 3:
                loaded_software = "sokoban_game";
                p->rooted_message();
                break;
            case 4: //Cancel
                return 0;
        }

        //Play in 15-minute chunks
        int time = 15000;

        p->add_msg_if_player( _("You play on your %s for a while."), it->tname().c_str());
        p->assign_activity(ACT_GAME, time, -1, p->get_item_position(it), "gaming");

        std::map<std::string, std::string> game_data;
        game_data.clear();
        int game_score = 0;

        play_videogame(loaded_software, game_data, game_score);

        if ( game_data.find("end_message") != game_data.end() ) {
            p->add_msg_if_player( "%s", game_data["end_message"].c_str() );
        }

        if ( game_score != 0 ) {
            if ( game_data.find("moraletype") != game_data.end() ) {
                std::string moraletype = game_data.find("moraletype")->second;
                if(moraletype == "MORALE_GAME_FOUND_KITTEN") {
                    p->add_morale(MORALE_GAME_FOUND_KITTEN, game_score, 110);
                } /*else if ( ...*/
            } else {
                p->add_morale(MORALE_GAME, game_score, 110);
            }
        }

    }
    return it->type->charges_to_use();
}

int iuse::vibe(player *p, item *it, bool)
{
  if ((p->is_underwater()) && (!((p->has_trait("GILLS")) || (p->is_wearing("rebreather_on")) ||
    (p->is_wearing("rebreather_xl_on")) || (p->is_wearing("mask_h20survivor_on")))) ) {
        p->add_msg_if_player(m_info,  _("It's waterproof, but oxygen maybe?"));
        return 0;
    }
  if (it->charges < it->type->charges_to_use()) {
        p->add_msg_if_player(m_info, _("The %s's batteries are dead."), it->tname().c_str());
        return 0;
    }
  if (p->fatigue >= 383) {
      p->add_msg_if_player(m_info, _("*Your* batteries are dead."));
      return 0;
  }
  else {
      int time = 20000; // 20 minutes per
      p->add_msg_if_player( _("You fire up your %s and start getting the tension out."), it->tname().c_str());
      p->assign_activity(ACT_VIBE, time, -1, p->get_item_position(it), "de-stressing");
  }
  return it->type->charges_to_use();
}

int iuse::vortex(player *p, item *it, bool)
{
 std::vector<point> spawn;
 for (int i = -3; i <= 3; i++) {
  if (g->is_empty(p->posx - 3, p->posy + i))
   spawn.push_back( point(p->posx - 3, p->posy + i) );
  if (g->is_empty(p->posx + 3, p->posy + i))
   spawn.push_back( point(p->posx + 3, p->posy + i) );
  if (g->is_empty(p->posx + i, p->posy - 3))
   spawn.push_back( point(p->posx + i, p->posy - 3) );
  if (g->is_empty(p->posx + i, p->posy + 3))
   spawn.push_back( point(p->posx + i, p->posy + 3) );
 }
 if (spawn.empty()) {
  p->add_msg_if_player(m_warning, _("Air swirls around you for a moment."));
  it->make("spiral_stone");
  return it->type->charges_to_use();
 }

 p->add_msg_if_player(m_warning, _("Air swirls all over..."));
 int index = rng(0, spawn.size() - 1);
 p->moves -= 100;
 it->make("spiral_stone");
 monster mvortex(GetMType("mon_vortex"), spawn[index].x, spawn[index].y);
 mvortex.friendly = -1;
 g->add_zombie(mvortex);
 return it->type->charges_to_use();
}

int iuse::dog_whistle(player *p, item *it, bool)
{
    if (p->is_underwater()) {
        p->add_msg_if_player( m_info, _("You can't do that while underwater."));
        return 0;
    }
 p->add_msg_if_player(_("You blow your dog whistle."));
 for (size_t i = 0; i < g->num_zombies(); i++) {
  if (g->zombie(i).friendly != 0 && g->zombie(i).type->id == "mon_dog") {
   bool u_see = g->u_see(&(g->zombie(i)));
   if (g->zombie(i).has_effect("docile")) {
    if (u_see)
     p->add_msg_if_player(_("Your %s looks ready to attack."), g->zombie(i).name().c_str());
    g->zombie(i).remove_effect("docile");
   } else {
    if (u_see)
     p->add_msg_if_player(_("Your %s goes docile."), g->zombie(i).name().c_str());
    g->zombie(i).add_effect("docile", 1, 1, true);
   }
  }
 }
 return it->type->charges_to_use();
}

int iuse::vacutainer(player *p, item *it, bool)
{
 if (p->is_npc())
  return 0; // No NPCs for now!

 if (!it->contents.empty()) {
  p->add_msg_if_player(m_info, _("That %s is full!"), it->tname().c_str());
  return 0;
 }

 item blood("blood", calendar::turn);
 bool drew_blood = false;
 for (size_t i = 0; i < g->m.i_at(p->posx, p->posy).size() && !drew_blood; i++) {
  item *map_it = &(g->m.i_at(p->posx, p->posy)[i]);
  if (map_it->corpse !=NULL && map_it->type->id == "corpse" &&
      query_yn(_("Draw blood from %s?"), map_it->tname().c_str())) {
   blood.corpse = map_it->corpse;
   drew_blood = true;
  }
 }

 if (!drew_blood && query_yn(_("Draw your own blood?")))
  drew_blood = true;

 if (!drew_blood) {
  return it->type->charges_to_use();
 }

 it->put_in(blood);
 return it->type->charges_to_use();
}

int iuse::knife(player *p, item *it, bool t)
{
    int choice = -1;
    const int cut_fabric = 0;
    const int carve_writing = 1;
    const int cauterize = 2;
    const int cancel = 4;
    int pos;

    uimenu kmenu;
    kmenu.selected = uistate.iuse_knife_selected;
    kmenu.text = _("Using knife:");
    kmenu.addentry( cut_fabric, true, -1, _("Cut up fabric/plastic/kevlar/wood") );
    kmenu.addentry( carve_writing, true, -1, _("Carve writing on item") );
    if( (p->has_disease("bite") || p->has_disease("bleed") || p->has_trait("MASOCHIST") ||
         p->has_trait("MASOCHIST_MED") || p->has_trait("CENOBITE") ) && !p->is_underwater() ) {
        if ( !p->has_charges("fire", 4) ) {
            kmenu.addentry( cauterize, false, -1,
                            _("You need a lighter with 4 charges before you can cauterize yourself.") );
        } else {
            kmenu.addentry( cauterize, true, -1,
                            ((p->has_disease("bite") || p->has_disease("bleed")) &&
                             !p->is_underwater()) ? _("Cauterize") : _("Cauterize...for FUN!") );
        }
    }
    kmenu.addentry( cancel, true, 'q', _("Cancel") );
    kmenu.query();
    choice = kmenu.ret;
    if ( choice < cauterize ) {
        uistate.iuse_knife_selected = choice;
    }

    if ( choice == cauterize) {
        bool has_disease = p->has_disease("bite") || p->has_disease("bleed");
        if( cauterize_effect(p, it, !has_disease) ) {
            p->use_charges("fire", 4);
        }
        return it->type->charges_to_use();
    } else if (choice == cut_fabric) {
        pos = g->inv(_("Chop up what?"));
    } else if (choice == carve_writing) {
        pos = g->inv(_("Carve writing on what?"));
    } else {
        return 0;
    }

    item *cut = &(p->i_at(pos));

    if (cut->is_null())
    {
        add_msg(m_info, _("You do not have that item!"));
        return 0;
    }
    if (cut == it)
    {
        add_msg(m_info, _("You can not cut the %s with itself!"), it->tname().c_str());
        return 0;
    }
    if (cut == &p->weapon)
    {
        if(!query_yn(_("You are wielding that, are you sure?"))) {
            return 0;
        }
    } else if (pos < -1)
    {
        if(!query_yn(_("You're wearing that, are you sure?"))) {
            return 0;
        }
    }

    if (choice == carve_writing) {
        item_inscription( p, cut, _("Carve"), _("Carved"), true );
        return 0;
    }

    // let's handle the rest
    int amount = cut->volume();
    if(amount == 0) {
        add_msg(m_info, _("This object is too small to salvage a meaningful quantity of anything from!"));
        return 0;
    }

    std::string action = "cut";
    std::string found_mat = "plastic";

    item *result = NULL;
    int count = amount;

    //if we're going to cut up a bottle/waterskin,
    //make sure it isn't full of liquid
    if (cut->is_container() && !cut->contents.empty()) {
        add_msg(m_info, _("That container is not empty!"));
        return 0;
    }

    if ((cut->made_of("cotton") || cut->made_of("leather") || cut->made_of("nomex")) ) {
        if (valid_fabric(p, cut, t)) {
            cut_up(p, it, cut, t);
        }
        return it->type->charges_to_use();
    } else if( cut->made_of(found_mat.c_str()) ||
               cut->made_of((found_mat = "kevlar").c_str())) { // TODO : extract a function
        if ( found_mat == "plastic" ) {
            result = new item( "plastic_chunk", int(calendar::turn) );
        } else {
            result = new item( "kevlar_plate", int(calendar::turn) );
        }

    } else if (cut->made_of("wood")) {
        action = "carve";
        count = 2 * amount; // twice the volume, i.e. 12 skewers from 2x4 and heavy stick just as before.
        result = new item( "skewer", int(calendar::turn) );
    } else { // TODO: add the rest of the materials, gold and what not.
        add_msg(m_info, _("Material of this item is not applicable for cutting up."));
        return 0;
    }
    // check again
    if ( result == NULL ) {
        return 0;
    }
    if ( cut->typeId() == result->typeId() ) {
        add_msg(m_info, _("There's no point in cutting a %s."), cut->tname().c_str());
        return 0;
    }

    // damaged items has a chance to lose material
    if(count>0) {
        float component_success_chance = std::min(std::pow(0.8, cut->damage), 1.0);
        for(int i = count; i > 0; i--) {
            if(component_success_chance < rng_float(0,1)) {
                count--;
            }
        }
    }

    if (action == "carve") {
        if(count > 0) {
            add_msg(ngettext("You carve the %1$s into %2$i %3$s.",
                            "You carve the %1$s into %2$i %3$ss.", count),
                   cut->tname().c_str(), count, result->tname().c_str());
        } else {
            add_msg(m_bad, "You clumsily carve the %s into useless pieces.",
                       cut->tname().c_str());
        }
    } else {
        if(count > 0){
            add_msg(m_good, ngettext("You cut the %1$s into %2$i %3$s.",
                            "You cut the %1$s into %2$i %3$ss.", count),
                   cut->tname().c_str(), count, result->tname().c_str());
        } else {
            add_msg(m_bad, "You clumsily cut the %s into useless pieces.",
                       cut->tname().c_str());
        }
    }

    remove_ammo(cut, *p);
    // otherwise layout the goodies.
    p->i_rem(pos);
    p->i_add_or_drop(*result, count);

    // hear this helps with objects in dynamically allocated memory and
    // their abandonment issues.
    delete result;
    return it->type->charges_to_use();
}

int iuse::cut_log_into_planks(player *p, item *it)
{
    p->moves -= 300;
    add_msg(_("You cut the log into planks."));
    item plank( "2x4", int(calendar::turn) );
    item scrap( "splinter", int(calendar::turn) );
    int planks = (rng(1, 3) + (p->skillLevel("carpentry") * 2));
    int scraps = 12 - planks;
    if (planks >= 12) {
        planks = 12;
    }
    if (scraps >= planks) {
        add_msg(m_bad, _("You waste a lot of the wood."));
    }
    p->i_add_or_drop(plank, planks);
    p->i_add_or_drop(scrap, scraps);
    return it->type->charges_to_use();
}

int iuse::lumber(player *p, item *it, bool)
{
 int pos = g->inv(_("Cut up what?"));
 item* cut = &(p->i_at(pos));
 if (cut->type->id == "null") {
  add_msg(m_info, _("You do not have that item!"));
  return 0;
 }
 if (cut->type->id == "log") {
     p->i_rem(pos);
     cut_log_into_planks(p, it);
     return it->type->charges_to_use();
 } else {
     add_msg(m_info, _("You can't cut that up!"));
     return it->type->charges_to_use();
 }
}


int iuse::hacksaw(player *p, item *it, bool)
{
    int dirx, diry;
    if(!choose_adjacent(_("Cut up metal where?"), dirx, diry))
        return 0;

    if (dirx == p->posx && diry == p->posy) {
        add_msg(m_info, _("Why would you do that?"));
        add_msg(m_info, _("You're not even chained to a boiler."));
        return 0;
    }


    if (g->m.furn(dirx, diry) == f_rack){
        p->moves -= 500;
        g->m.furn_set(dirx, diry, f_null);
        g->sound(dirx, diry, 15,_("grnd grnd grnd"));
        g->m.spawn_item(p->posx, p->posy, "pipe", rng(1, 3));
        g->m.spawn_item(p->posx, p->posy, "steel_chunk");
        return it->type->charges_to_use();
    }

    switch (g->m.oldter(dirx, diry))
    {
    case old_t_chainfence_v:
    case old_t_chainfence_h:
    case old_t_chaingate_c:
        p->moves -= 500;
        g->m.ter_set(dirx, diry, t_dirt);
        g->sound(dirx, diry, 15,_("grnd grnd grnd"));
        g->m.spawn_item(dirx, diry, "pipe", 6);
        g->m.spawn_item(dirx, diry, "wire", 20);
        break;

    case old_t_chainfence_posts:
        p->moves -= 500;
        g->m.ter_set(dirx, diry, t_dirt);
        g->sound(dirx, diry, 15,_("grnd grnd grnd"));
        g->m.spawn_item(dirx, diry, "pipe", 6);
        break;

    case old_t_bars:
        if (g->m.ter(dirx + 1, diry) == t_sewage || g->m.ter(dirx, diry + 1) == t_sewage ||
            g->m.ter(dirx - 1, diry) == t_sewage || g->m.ter(dirx, diry - 1) == t_sewage)
        {
            g->m.ter_set(dirx, diry, t_sewage);
            p->moves -= 1000;
            g->sound(dirx, diry, 15,_("grnd grnd grnd"));
            g->m.spawn_item(p->posx, p->posy, "pipe", 3);
        } else if (g->m.ter(p->posx, p->posy)){
            g->m.ter_set(dirx, diry, t_floor);
            p->moves -= 500;
            g->sound(dirx, diry, 15,_("grnd grnd grnd"));
            g->m.spawn_item(p->posx, p->posy, "pipe", 3);
        }
        break;

    default:
        add_msg(m_info, _("You can't cut that."));
        return 0;
    }
    return it->type->charges_to_use();
}

int iuse::tent(player *p, item *, bool)
{
 int dirx, diry;
 if(!choose_adjacent(_("Pitch the tent towards where (3x3 clear area)?"), dirx, diry)) {
  return 0;
 }

 //must place the center of the tent two spaces away from player
 //dirx and diry will be integratined with the player's position
 int posx = dirx - p->posx;
 int posy = diry - p->posy;
 if(posx == 0 && posy == 0) {
  p->add_msg_if_player(m_info, _("Invalid Direction"));
  return 0;
 }
 posx = posx * 2 + p->posx;
 posy = posy * 2 + p->posy;
 for (int i = -1; i <= 1; i++) {
     for (int j = -1; j <= 1; j++) {
         if (!g->m.has_flag("FLAT", posx + i, posy + j) ||
             g->m.has_furn(posx + i, posy + j)) {
             add_msg(m_info, _("You need a 3x3 flat space to place a tent."));
             return 0;
         }
     }
 }
 for (int i = -1; i <= 1; i++) {
     for (int j = -1; j <= 1; j++) {
         g->m.furn_set(posx + i, posy + j, f_canvas_wall);
     }
 }
 g->m.furn_set(posx, posy, f_groundsheet);
 g->m.furn_set(posx - (dirx - p->posx), posy - (diry - p->posy), f_canvas_door);
 add_msg(m_info, _("You set up the tent on the ground."));
 return 1;
}

int iuse::shelter(player *p, item *, bool)
{
 int dirx, diry;
 if(!choose_adjacent(_("Put up the shelter where?"), dirx, diry)) {
  return 0;
 }

 //must place the center of the tent two spaces away from player
 //dirx and diry will be integratined with the player's position
 int posx = dirx - p->posx;
 int posy = diry - p->posy;
 if(posx == 0 && posy == 0) {
  p->add_msg_if_player(m_info, _("Invalid Direction"));
  return 0;
 }
 posx = posx*2 + p->posx;
 posy = posy*2 + p->posy;
 for (int i = -1; i <= 1; i++) {
     for (int j = -1; j <= 1; j++) {
         if (!g->m.has_flag("FLAT", posx + i, posy + j) ||
             g->m.has_furn(posx + i, posy + j)) {
             add_msg(m_info, _("You need a 3x3 flat space to place a shelter."));
             return 0;
         }
     }
 }
 for (int i = -1; i <= 1; i++) {
     for (int j = -1; j <= 1; j++) {
         g->m.furn_set(posx + i, posy + j, f_skin_wall);
     }
 }
 g->m.furn_set(posx, posy, f_skin_groundsheet);
 g->m.furn_set(posx - (dirx - p->posx), posy - (diry - p->posy), f_skin_door);
 return 1;
}


int iuse::torch_lit(player *p, item *it, bool t)
{
    if (p->is_underwater()) {
        p->add_msg_if_player(_("The torch is extinguished."));
        it->make("torch");
        it->active = false;
        return 0;
    }
    if (t) {
        if (it->charges < it->type->charges_to_use()) {
            p->add_msg_if_player(_("The torch burns out."));
            it->make("torch_done");
            it->active = false;
        }
    } else if(it->charges <= 0) {
        p->add_msg_if_player( _("The %s winks out"), it->tname().c_str());
    } else { // Turning it off
        int choice = menu(true, _("torch (lit)"), _("extinguish"),
                          _("light something"), _("cancel"), NULL);
        switch (choice) {
        case 1:
        {
            p->add_msg_if_player(_("The torch is extinguished"));
            it->charges -= 1;
            it->make("torch");
            it->active = false;
        }
        break;
        case 2:
        {
            int dirx, diry;
            if (prep_firestarter_use(p, it, dirx, diry)) {
                p->moves -= 5;
                resolve_firestarter_use(p, it, dirx, diry);
            }
        }
        }
    }
    return it->type->charges_to_use();
}


int iuse::battletorch_lit(player *p, item *it, bool t)
{
    if (p->is_underwater()) {
        p->add_msg_if_player(_("The Louisville Slaughterer is extinguished."));
        it->make("bat");
        it->active = false;
        return 0;
    }
    if (t) {
        if (it->charges < it->type->charges_to_use()) {
            p->add_msg_if_player(_("The Louisville Slaughterer burns out."));
            it->make("battletorch_done");
            it->active = false;
        }
    } else if(it->charges <= 0) {
        p->add_msg_if_player( _("The %s winks out"), it->tname().c_str());
    } else { // Turning it off
        int choice = menu(true, _("Louisville Slaughterer (lit)"), _("extinguish"),
                          _("light something"), _("cancel"), NULL);
        switch (choice) {
        case 1:
        {
            p->add_msg_if_player(_("The Louisville Slaughterer is extinguished"));
            it->charges -= 1;
            it->make("battletorch");
            it->active = false;
        }
        break;
        case 2:
        {
            int dirx, diry;
            if (prep_firestarter_use(p, it, dirx, diry)) {
                p->moves -= 5;
                resolve_firestarter_use(p, it, dirx, diry);
            }
        }
        }
    }
    return it->type->charges_to_use();
}

iuse::bullet_pulling_t iuse::bullet_pulling_recipes;

void iuse::reset_bullet_pulling()
{
    bullet_pulling_recipes.clear();
}

void iuse::load_bullet_pulling(JsonObject &jo)
{
    const std::string type = jo.get_string("bullet");
    result_list_t &recipe = bullet_pulling_recipes[type];
    // Allow mods that are later loaded to override previously loaded recipes
    recipe.clear();
    JsonArray ja = jo.get_array("items");
    while(ja.has_more()) {
        JsonArray itm = ja.next_array();
        recipe.push_back(result_t(itm.get_string(0), itm.get_int(1)));
    }
}

int iuse::bullet_puller(player *p, item *it, bool)
{
    if (p->is_underwater()) {
        p->add_msg_if_player(m_info, _("You can't do that while underwater."));
        return 0;
    }
    int pos = g->inv(_("Disassemble what?"));
    item* pull = &(p->i_at(pos));
    if (pull->is_null()) {
        add_msg(m_info, _("You do not have that item!"));
        return 0;
    }
    bullet_pulling_t::const_iterator a = bullet_pulling_recipes.find(pull->type->id);
    if (a == bullet_pulling_recipes.end()) {
        add_msg(m_info, _("You cannot disassemble that."));
        return 0;
    }
    if (p->skillLevel("gun") < 2) {
        add_msg(m_info, _("You need to be at least level 2 in the firearms skill before you\
  can disassemble ammunition."));
        return 0;
    }
    const long multiply = std::min<long>(20, pull->charges);
    pull->charges -= multiply;
    if (pull->charges == 0) {
        p->i_rem(pos);
    }
    const result_list_t &recipe = a->second;
    for (result_list_t::const_iterator a = recipe.begin(); a != recipe.end(); ++a) {
        int count = a->second * multiply;
        item new_item(a->first, calendar::turn);
        if (new_item.count_by_charges()) {
            new_item.charges = count;
            count = 1;
        }
        p->i_add_or_drop(new_item, count);
    }
    add_msg(_("You take apart the ammunition."));
    p->moves -= 500;
    p->practice( "fabrication", rng(1, multiply / 5 + 1) );
    return it->type->charges_to_use();
}

int iuse::boltcutters(player *p, item *it, bool)
{
 int dirx, diry;
 if(!choose_adjacent(_("Cut up metal where?"),dirx,diry)) {
  return 0;
 }

if (dirx == p->posx && diry == p->posy) {
  p->add_msg_if_player(_("You neatly sever all of the veins and arteries in your body. Oh wait, Never mind."));
  return 0;
}
 if (g->m.ter(dirx, diry) == t_chaingate_l) {
  p->moves -= 100;
  g->m.ter_set(dirx, diry, t_chaingate_c);
  g->sound(dirx, diry, 5, _("Gachunk!"));
  g->m.spawn_item(p->posx, p->posy, "scrap", 3);
 } else if (g->m.ter(dirx, diry) == t_chainfence_v || g->m.ter(dirx, diry) == t_chainfence_h) {
  p->moves -= 500;
  g->m.ter_set(dirx, diry, t_chainfence_posts);
  g->sound(dirx, diry, 5,_("Snick, snick, gachunk!"));
  g->m.spawn_item(dirx, diry, "wire", 20);
 } else {
  add_msg(m_info, _("You can't cut that."));
  return 0;
 }
 return it->type->charges_to_use();
}

int iuse::mop(player *p, item *it, bool)
{
 int dirx, diry;
 if(!choose_adjacent(_("Mop where?"),dirx,diry)) {
  return 0;
 }

 if (dirx == p->posx && diry == p->posy) {
   p->add_msg_if_player(_("You mop yourself up."));
   p->add_msg_if_player(_("The universe implodes and reforms around you."));
   return 0;
 }
 if (g->m.moppable_items_at(dirx, diry)) {
   g->m.mop_spills(dirx, diry);
   add_msg(_("You mop up the spill."));
   p->moves -= 15;
 } else {
  p->add_msg_if_player(m_info, _("There's nothing to mop there."));
  return 0;
 }
 return it->type->charges_to_use();
}

int iuse::rag(player *p, item *it, bool)
{
    if (p->is_underwater()) {
        p->add_msg_if_player(m_info, _("You can't do that while underwater."));
        return 0;
    }
    if (p->has_disease("bleed")){
        if (use_healing_item(p, it, 0, 0, 0, 50, 0, 0, false) != num_hp_parts) {
            p->use_charges("rag", 1);
            it->make("rag_bloody");
        }
        return 0;
    } else {
        p->add_msg_if_player(m_info, _("You're not bleeding enough to need your %s."),
                                       it->tname().c_str());
        return 0;
    }
}

int iuse::LAW(player *p, item *it, bool)
{
 p->add_msg_if_player(_("You pull the activating lever, readying the LAW to fire."));
 it->make("LAW");
 it->charges++;
 // When converting a tool to a gun, you need to set the current ammo type, this is usually done when a gun is reloaded.
 it->curammo = dynamic_cast<it_ammo*>(itypes["66mm_HEAT"]);
 return it->type->charges_to_use();
}

/* MACGUFFIN FUNCTIONS
 * These functions should refer to it->associated_mission for the particulars
 */
int iuse::mcg_note(player *, item *, bool)
{
 return 0;
}

int iuse::artifact(player *p, item *it, bool)
{
 if (!it->is_artifact()) {
  debugmsg("iuse::artifact called on a non-artifact item! %s",
           it->tname().c_str());
  return 0;
 } else if (!it->is_tool()) {
  debugmsg("iuse::artifact called on a non-tool artifact! %s",
           it->tname().c_str());
  return 0;
 }
 if(!p->is_npc()) {
   //~ %s is atrifact name
   p->add_memorial_log(pgettext("memorial_male", "Activated the %s."),
                       pgettext("memorial_female", "Activated the %s."),
                       it->tname().c_str());
 }
 it_artifact_tool *art = dynamic_cast<it_artifact_tool*>(it->type);
 size_t num_used = rng(1, art->effects_activated.size());
 if (num_used < art->effects_activated.size())
  num_used += rng(1, art->effects_activated.size() - num_used);

 std::vector<art_effect_active> effects = art->effects_activated;
 for (size_t i = 0; i < num_used; i++) {
  int index = rng(0, effects.size() - 1);
  art_effect_active used = effects[index];
  effects.erase(effects.begin() + index);

  switch (used) {
  case AEA_STORM: {
   g->sound(p->posx, p->posy, 10, _("Ka-BOOM!"));
   int num_bolts = rng(2, 4);
   for (int j = 0; j < num_bolts; j++) {
    int xdir = 0, ydir = 0;
    while (xdir == 0 && ydir == 0) {
     xdir = rng(-1, 1);
     ydir = rng(-1, 1);
    }
    int dist = rng(4, 12);
    int boltx = p->posx, bolty = p->posy;
    for (int n = 0; n < dist; n++) {
     boltx += xdir;
     bolty += ydir;
     g->m.add_field(boltx, bolty, fd_electricity, rng(2, 3));
     if (one_in(4)) {
      if (xdir == 0)
       xdir = rng(0, 1) * 2 - 1;
      else
       xdir = 0;
     }
     if (one_in(4)) {
      if (ydir == 0)
       ydir = rng(0, 1) * 2 - 1;
      else
       ydir = 0;
     }
    }
   }
  } break;

  case AEA_FIREBALL: {
   point fireball = g->look_around();
   if (fireball.x != -1 && fireball.y != -1)
    g->explosion(fireball.x, fireball.y, 8, 0, true);
  } break;

  case AEA_ADRENALINE:
   p->add_msg_if_player(m_good, _("You're filled with a roaring energy!"));
   p->add_disease("adrenaline", rng(200, 250));
   break;

  case AEA_MAP: {
   const tripoint center = g->om_global_location();
   const bool new_map = overmap_buffer.reveal(
       point(center.x, center.y), 20, center.z);
   if (new_map) {
    p->add_msg_if_player(m_warning, _("You have a vision of the surrounding area..."));
    p->moves -= 100;
   }
  } break;

  case AEA_BLOOD: {
   bool blood = false;
   for (int x = p->posx - 4; x <= p->posx + 4; x++) {
    for (int y = p->posy - 4; y <= p->posy + 4; y++) {
     if (!one_in(4) && g->m.add_field(x, y, fd_blood, 3) &&
         (blood || g->u_see(x, y)))
      blood = true;
    }
   }
   if (blood)
    p->add_msg_if_player(m_warning, _("Blood soaks out of the ground and walls."));
  } break;

  case AEA_FATIGUE: {
   p->add_msg_if_player(m_warning, _("The fabric of space seems to decay."));
   int x = rng(p->posx - 3, p->posx + 3), y = rng(p->posy - 3, p->posy + 3);
    g->m.add_field(x, y, fd_fatigue, rng(1, 2));
  } break;

  case AEA_ACIDBALL: {
   point acidball = g->look_around();
   if (acidball.x != -1 && acidball.y != -1) {
    for (int x = acidball.x - 1; x <= acidball.x + 1; x++) {
     for (int y = acidball.y - 1; y <= acidball.y + 1; y++) {
       g->m.add_field(x, y, fd_acid, rng(2, 3));
     }
    }
   }
  } break;

  case AEA_PULSE:
   g->sound(p->posx, p->posy, 30, _("The earth shakes!"));
   for (int x = p->posx - 2; x <= p->posx + 2; x++) {
    for (int y = p->posy - 2; y <= p->posy + 2; y++) {
     g->m.bash( x, y, 40 );
     g->m.bash( x, y, 40 );  // Multibash effect, so that doors &c will fall
     g->m.bash( x, y, 40 );
     if (g->m.is_destructable(x, y) && rng(1, 10) >= 3)
      g->m.ter_set(x, y, t_rubble);
    }
   }
   break;

  case AEA_HEAL:
   p->add_msg_if_player(m_good, _("You feel healed."));
   p->healall(2);
   break;

  case AEA_CONFUSED:
   for (int x = p->posx - 8; x <= p->posx + 8; x++) {
    for (int y = p->posy - 8; y <= p->posy + 8; y++) {
     int mondex = g->mon_at(x, y);
     if (mondex != -1)
      g->zombie(mondex).add_effect("stunned", rng(5, 15));
    }
   }

  case AEA_ENTRANCE:
   for (int x = p->posx - 8; x <= p->posx + 8; x++) {
    for (int y = p->posy - 8; y <= p->posy + 8; y++) {
     int mondex = g->mon_at(x, y);
     if (mondex != -1 &&  g->zombie(mondex).friendly == 0 &&
         rng(0, 600) > g->zombie(mondex).hp)
      g->zombie(mondex).make_friendly();
    }
   }
   break;

  case AEA_BUGS: {
   int roll = rng(1, 10);
   std::string bug = "mon_null";
   int num = 0;
   std::vector<point> empty;
   for (int x = p->posx - 1; x <= p->posx + 1; x++) {
    for (int y = p->posy - 1; y <= p->posy + 1; y++) {
     if (g->is_empty(x, y))
      empty.push_back( point(x, y) );
    }
   }
   if (empty.empty() || roll <= 4)
    p->add_msg_if_player(m_warning, _("Flies buzz around you."));
   else if (roll <= 7) {
    p->add_msg_if_player(m_warning, _("Giant flies appear!"));
    bug = "mon_fly";
    num = rng(2, 4);
   } else if (roll <= 9) {
    p->add_msg_if_player(m_warning, _("Giant bees appear!"));
    bug = "mon_bee";
    num = rng(1, 3);
   } else {
    p->add_msg_if_player(m_warning, _("Giant wasps appear!"));
    bug = "mon_wasp";
    num = rng(1, 2);
   }
   if (bug != "mon_null") {
    monster spawned(GetMType(bug));
    spawned.friendly = -1;
    for (int j = 0; j < num && !empty.empty(); j++) {
     int index_inner = rng(0, empty.size() - 1);
     point spawnp = empty[index_inner];
     empty.erase(empty.begin() + index_inner);
     spawned.spawn(spawnp.x, spawnp.y);
     g->add_zombie(spawned);
    }
   }
  } break;

  case AEA_TELEPORT:
   g->teleport(p);
   break;

  case AEA_LIGHT:
   p->add_msg_if_player(_("The %s glows brightly!"), it->tname().c_str());
   g->add_event(EVENT_ARTIFACT_LIGHT, int(calendar::turn) + 30);
   break;

  case AEA_GROWTH: {
   monster tmptriffid(GetMType("mon_null"), p->posx, p->posy);
   mattack tmpattack;
   tmpattack.growplants(&tmptriffid);
  } break;

  case AEA_HURTALL:
   for (size_t j = 0; j < g->num_zombies(); j++)
    g->zombie(j).hurt(rng(0, 5));
   break;

  case AEA_RADIATION:
   add_msg(m_warning, _("Horrible gasses are emitted!"));
   for (int x = p->posx - 1; x <= p->posx + 1; x++) {
    for (int y = p->posy - 1; y <= p->posy + 1; y++)
     g->m.add_field(x, y, fd_nuke_gas, rng(2, 3));
   }
   break;

  case AEA_PAIN:
   p->add_msg_if_player(m_bad, _("You're wracked with pain!"));
   // OK, the Lovecraftian thingamajig can bring Deadened
   // masochists & Cenobites the stimulation they've been
   // craving ;)
   p->pain += rng(5, 15);
   break;

  case AEA_MUTATE:
   if (!one_in(3))
    p->mutate();
   break;

  case AEA_PARALYZE:
   p->add_msg_if_player(m_bad, _("You're paralyzed!"));
   p->moves -= rng(50, 200);
   break;

        case AEA_FIRESTORM: {
            p->add_msg_if_player(m_bad, _("Fire rains down around you!"));
            std::vector<point> ps = closest_points_first(3, p->posx, p->posy);
            for(std::vector<point>::iterator p_it = ps.begin(); p_it != ps.end(); p_it++) {
                if (!one_in(3)) {
                    g->m.add_field(*p_it, fd_fire, 1 + rng(0, 1) * rng(0, 1), 30);
                }
            }
            break;
        }

  case AEA_ATTENTION:
   p->add_msg_if_player(m_warning, _("You feel like your action has attracted attention."));
   p->add_disease("attention", 600 * rng(1, 3));
   break;

  case AEA_TELEGLOW:
   p->add_msg_if_player(m_warning, _("You feel unhinged."));
   p->add_disease("teleglow", 100 * rng(3, 12));
   break;

  case AEA_NOISE:
   p->add_msg_if_player(m_bad, _("Your %s emits a deafening boom!"), it->tname().c_str());
   g->sound(p->posx, p->posy, 100, "");
   break;

  case AEA_SCREAM:
   p->add_msg_if_player(m_warning, _("Your %s screams disturbingly."), it->tname().c_str());
   g->sound(p->posx, p->posy, 40, "");
   p->add_morale(MORALE_SCREAM, -10, 0, 300, 5);
   break;

  case AEA_DIM:
   p->add_msg_if_player(_("The sky starts to dim."));
   g->add_event(EVENT_DIM, int(calendar::turn) + 50);
   break;

  case AEA_FLASH:
   p->add_msg_if_player(_("The %s flashes brightly!"), it->tname().c_str());
   g->flashbang(p->posx, p->posy);
   break;

  case AEA_VOMIT:
   p->add_msg_if_player(m_bad, _("A wave of nausea passes through you!"));
   p->vomit();
   break;

  case AEA_SHADOWS: {
   int num_shadows = rng(4, 8);
   monster spawned(GetMType("mon_shadow"));
   int num_spawned = 0;
   for (int j = 0; j < num_shadows; j++) {
    int tries = 0, monx, mony, junk;
    do {
     if (one_in(2)) {
      monx = rng(p->posx - 5, p->posx + 5);
      mony = (one_in(2) ? p->posy - 5 : p->posy + 5);
     } else {
      monx = (one_in(2) ? p->posx - 5 : p->posx + 5);
      mony = rng(p->posy - 5, p->posy + 5);
     }
    } while (tries < 5 && !g->is_empty(monx, mony) &&
             !g->m.sees(monx, mony, p->posx, p->posy, 10, junk));
    if (tries < 5) {
     num_spawned++;
     spawned.sp_timeout = rng(8, 20);
     spawned.spawn(monx, mony);
     g->add_zombie(spawned);
    }
   }
   if (num_spawned > 1)
    p->add_msg_if_player(m_warning, _("Shadows form around you."));
   else if (num_spawned == 1)
    p->add_msg_if_player(m_warning, _("A shadow forms nearby."));
  } break;

  case AEA_SPLIT: // TODO
   break;

  case AEA_NULL: // BUG
  case NUM_AEAS:
  default:
   debugmsg("iuse::artifact(): wrong artifact type (%d)", used);
   break;
  }
 }
 return it->type->charges_to_use();
}

int iuse::spray_can(player *p, item *it, bool)
{
    bool ismarker = (it->type->id==_("permanent_marker") );
    if ( ismarker )
    {
        int ret=menu(true, _("Write on what?"), _("The ground"), _("An item"), _("Cancel"), NULL );

        if (ret == 2 )
        {
            // inscribe_item returns false if the action fails or is canceled somehow.
            bool canceled_inscription = !inscribe_item( p, _("Write"), _("Written"), false );
            if( canceled_inscription )
            {
                return 0;
            }
            return it->type->charges_to_use();
        }
        else if ( ret != 1) // User chose cancel or some other undefined key.
        {
            return 0;
        }
    }

    std::string message = string_input_popup(ismarker?_("Write what?"):_("Spray what?"),
                                             0, "", "", "graffiti");

    if(message.empty()) {
        return 0;
    } else {
        if(g->m.add_graffiti(p->posx, p->posy, message))
        {
            add_msg(
                ismarker?
                _("You write a message on the ground.") :
                _("You spray a message on the ground.")
            );
            p->moves -= 2 * message.length();
        } else {
            add_msg(
                ismarker?
                _("You fail to write a message here.") :
                _("You fail to spray a message here.")
            );

            return 0;
        }
    }
    return it->type->charges_to_use();
}

/**
 * Heats up a food item.
 * @return 1 if an item was heated, false if nothing was heated.
 */
static bool heat_item(player *p)
{
    int pos = g->inv(_("Heat up what?"));
    item* heat = &(p->i_at(pos));
    if (heat->type->id == "null") {
        add_msg(m_info, _("You do not have that item!"));
        return false;
    }
    item *target = heat->is_food_container() ? &(heat->contents[0]) : heat;
    if (target->type->is_food()) {
        p->moves -= 300;
        add_msg(_("You heat up the food."));
        target->item_tags.insert("HOT");
        target->active = true;
        target->item_counter = 600; // sets the hot food flag for 60 minutes
        return true;
    }
    add_msg(m_info, _("You can't heat that up!"));
    return false;
}

int iuse::heatpack(player *p, item *it, bool)
{
  if(heat_item(p)) {
    it->make("heatpack_used");
  }
  return 0;
}

int iuse::hotplate(player *p, item *it, bool)
{
  if(it->charges < it->type->charges_to_use()) {
    p->add_msg_if_player( m_info, _("The %s's batteries are dead."), it->tname().c_str());
    return 0;
  }

  int choice = 1;
  if ((p->has_disease("bite") || p->has_disease("bleed") || p->has_trait("MASOCHIST") ||
       p->has_trait("MASOCHIST_MED") || p->has_trait("CENOBITE") ) && !p->is_underwater() ) {
      //Might want to cauterize
      choice = menu(true, ("Using hotplate:"), _("Heat food"), _("Cauterize wound"), _("Cancel"), NULL);
  }

  if(choice == 1) {
    if(heat_item(p)) {
        return it->type->charges_to_use();
    }
  } else if(choice == 2) {
    return cauterize_elec(p, it);
  }
  return 0;
}

int iuse::flask_yeast(player *p, item *it, bool)
{
    int cult_time = it->brewing_time();
    if (calendar::turn.get_turn() > (it->bday + cult_time) )
    {
        p->add_msg_if_player(_("You open the flask and harvest the culture."));
        itype_id yeast_id = (it->type->id).substr(6);
        it->make("flask_glass");
        it->contents.push_back(item(yeast_id, 0));
        it->contents[0].charges = 10;
        return it->type->charges_to_use();
    }
    else
    {
        p->add_msg_if_player(m_info, _("The yeast isn't done culturing yet."));
        return 0;
    }
}

int iuse::quiver(player *p, item *it, bool)
{
    int choice = -1;
    if(!(it->contents.empty()) && it->contents[0].charges > 0) {
        choice = menu(true, _("Do what with quiver?"), _("Store more arrows"),
                      _("Empty quiver"), _("Cancel"), NULL);

        // empty quiver
        if(choice == 2) {
            item& arrows = it->contents[0];
            int arrowsRemoved = arrows.charges;
            p->add_msg_if_player( ngettext("You remove the %s from the %s.", "You remove the %s from the %s.", arrowsRemoved),
                                 arrows.type->nname(arrowsRemoved).c_str(), it->tname().c_str());
            p->inv.assign_empty_invlet(arrows, false);
            p->i_add(arrows);
            it->contents.erase(it->contents.begin());
            return it->type->charges_to_use();
        }
    }

    // if quiver is empty or storing more arrows, pull up menu asking what to store
    if(it->contents.empty() || choice == 1) {
        int pos = g->inv_type(_("Store which arrows?"), IC_AMMO);
        item* put = &(p->i_at(pos));
        if(put == NULL || put->is_null()) {
            p->add_msg_if_player( _("Never mind."));
            return 0;
        }

        if(!(put->type->is_ammo() && (put->ammo_type() == "arrow" || put->ammo_type() == "bolt"))) {
            p->add_msg_if_player(m_info, _("Those aren't arrows!"));
            return 0;
        }

        int maxArrows = it->max_charges_from_flag("QUIVER");
        if(maxArrows == 0) {
            debugmsg("Tried storing arrows in quiver without a QUIVER_n tag (iuse::quiver)");
            return 0;
        }

        int arrowsStored = 0;

        // not empty so adding more arrows
        if(!(it->contents.empty()) && it->contents[0].charges > 0) {
            if(it->contents[0].type->id != put->type->id) {
                p->add_msg_if_player(m_info, _("Those aren't the same arrows!"));
                return 0;
            }
            if(it->contents[0].charges >= maxArrows) {
                p->add_msg_if_player(m_info, _("That %s is already full!"), it->tname().c_str());
                return 0;
            }
            arrowsStored = it->contents[0].charges;
            it->contents[0].charges += put->charges;
            p->i_rem(put);

        // empty, putting in new arrows
        } else {
            it->put_in(p->i_rem(put));
        }

        // handle overflow
        if(it->contents[0].charges > maxArrows) {
            int toomany = it->contents[0].charges - maxArrows;
            it->contents[0].charges -= toomany;
            item clone = it->contents[0].clone();
            clone.charges = toomany;
            p->i_add(clone);
        }

        arrowsStored = it->contents[0].charges - arrowsStored;
        p->add_msg_if_player( ngettext("You store %d %s in your %s.", "You store %d %s in your %s.", arrowsStored),
                             arrowsStored, it->contents[0].type->nname(arrowsStored).c_str(), it->tname().c_str());
        p->moves -= 10 * arrowsStored;
    } else {
        p->add_msg_if_player( _("Never mind."));
        return 0;
    }
    return it->type->charges_to_use();
}

int iuse::holster_pistol(player *p, item *it, bool)
{
    // if holster is empty, pull up menu asking what to holster
    if(it->contents.empty()) {
        int pos = g->inv_type(_("Holster what?"), IC_GUN); // only show guns
        item* put = &(p->i_at(pos));
        if (put == NULL || put->is_null()) {
            p->add_msg_if_player( _("Never mind."));
            return 0;
        }

        // make sure we're holstering a pistol
        if(put->type->is_gun()) {
            it_gun* gun = dynamic_cast<it_gun*>(put->type);
            if(!(gun->skill_used == Skill::skill("pistol"))) {
                p->add_msg_if_player(m_info, _("The %s isn't a pistol!"), put->tname().c_str());
                return 0;
            }
        } else {
            p->add_msg_if_player(m_info, _("That isn't a gun!"), put->tname().c_str());
            return 0;
        }

        int maxvol = 5;
        if(it->type->id == "bootstrap") { // bootstrap can't hold as much as holster
            maxvol = 3;
        }

        // only allow guns smaller than a certain size
        if(put->volume() > maxvol) {
            p->add_msg_if_player(m_info, _("That holster is too small to hold your %s!"),
                                 put->tname().c_str());
            return 0;
        }

        int lvl = p->skillLevel("pistol");
        std::string message;
        if(lvl < 2) {
            message = _("You clumsily holster your %s.");
        } else if(lvl >= 7) {
            message = _("You deftly holster your %s.");
        } else  {
            message = _("You holster your %s.");
        }

        p->add_msg_if_player( message.c_str(), put->tname().c_str());
        p->store(it, put, "pistol", 14);

    // else draw the holstered pistol and have the player wield it
    } else {
        if (!p->is_armed() || p->wield(NULL)) {
            item& gun = it->contents[0];
            int lvl = p->skillLevel("pistol");
            std::string message;
            if(lvl < 2) {
                message = _("You clumsily draw your %s from the %s.");
            } else if(lvl >= 7) {
                message = _("You quickly draw your %s from the %s.");
            } else {
                message = _("You draw your %s from the %s.");
            }

            p->add_msg_if_player( message.c_str(), gun.tname().c_str(), it->tname().c_str());
            p->wield_contents(it, true, "pistol", 13);
        }
    }
    return it->type->charges_to_use();
}

int iuse::sheath_knife(player *p, item *it, bool)
{
    // if sheath is empty, pull up menu asking what to sheathe
    if(it->contents.empty()) {
         // only show SHEATH_KNIFE items
        int pos = g->inv_for_flag("SHEATH_KNIFE", _("Sheathe what?"), false);
        item* put = &(p->i_at(pos));
        if (put == NULL || put->is_null()) {
            p->add_msg_if_player( _("Never mind."));
            return 0;
        }

        if(!put->has_flag("SHEATH_KNIFE")) {
            if(put->has_flag("SHEATH_SWORD")) {
                p->add_msg_if_player(m_info, _("You need a scabbard to sheathe a sword!"),
                                     put->tname().c_str());
            } else {
                p->add_msg_if_player(m_info, _("You can't sheathe your %s!"), put->tname().c_str());
            }
            return 0;
        }

        int maxvol = 5;
        if(it->type->id == "bootstrap") { // bootstrap can't hold as much as sheath
            maxvol = 3;
        }

        // only allow knives smaller than a certain size
        if(put->volume() > maxvol) {
            p->add_msg_if_player(m_info, _("That sheath is too small to hold your %s!"), put->tname().c_str());
            return 0;
        }

        int lvl = p->skillLevel("cutting");
        std::string message;
        if(lvl < 2) {
            message = _("You clumsily shove your %s into the %s.");
        } else if(lvl >= 5) {
            message = _("You deftly insert your %s into the %s.");
        } else {
            message = _("You put your %s into the %s.");
        }

        p->add_msg_if_player( message.c_str(), put->tname().c_str(), it->tname().c_str());
        p->store(it, put, "cutting", 14);

    // else unsheathe a sheathed weapon and have the player wield it
    } else {
        if (!p->is_armed() || p->wield(NULL)) {
            p->wield_contents(it, true, "cutting", 13);

            int lvl = p->skillLevel("cutting");
            std::string message;
            if(lvl < 2) {
                message = _("You clumsily draw your %s from the %s.");
            } else if(lvl >= 5) {
                message = _("You deftly draw your %s from the %s.");
            } else {
                message = _("You draw your %s from the %s.");
            }

            p->add_msg_if_player( message.c_str(), p->weapon.tname().c_str(), it->tname().c_str());

            // diamond knives glimmer in the sunlight
            if(g->is_in_sunlight(p->posx, p->posy) && (p->weapon.made_of("diamond") ||
               p->weapon.type->id == "foon" || p->weapon.type->id == "spork")) {
                p->add_msg_if_player( _("The %s glimmers magnificently in the sunlight."),
                                     p->weapon.tname().c_str());
            }
        }
    }
    return it->type->charges_to_use();
}

int iuse::sheath_sword(player *p, item *it, bool)
{
    // if sheath is empty, pull up menu asking what to sheathe
    if(it->contents.empty()) {
         // only show SHEATH_SWORD items
        int pos = g->inv_for_flag("SHEATH_SWORD", _("Sheathe what?"), false);
        item* put = &(p->i_at(pos));
        if (put == NULL || put->is_null()) {
            p->add_msg_if_player( _("Never mind."));
            return 0;
        }

        if(!put->has_flag("SHEATH_SWORD")) {
            if(put->has_flag("SHEATH_KNIFE")) {
                p->add_msg_if_player(m_info, _("You need a knife sheath for that!"), put->tname().c_str());
            } else {
                p->add_msg_if_player(m_info, _("You can't sheathe your %s!"), put->tname().c_str());
            }
            return 0;
        }

        int lvl = p->skillLevel("cutting");
        std::string message;
        if(lvl < 2) {
            message = _("You clumsily sheathe your %s.");
        } else if(lvl >= 7) {
            message = _("You deftly sheathe your %s.");
        } else {
            message = _("You sheathe your %s.");
        }

        p->add_msg_if_player( message.c_str(), put->tname().c_str());
        p->store(it, put, "cutting", 14);

    // else unsheathe a sheathed weapon and have the player wield it
    } else {
        if (!p->is_armed() || p->wield(NULL)) {
            int lvl = p->skillLevel("cutting");
            p->wield_contents(it, true, "cutting", 13);

            // in order to perform iaijutsu, have to pass a roll based on level
            bool iaijutsu =
                lvl >= 7 &&
                p->weapon.has_flag("IAIJUTSU") &&
                one_in(12 - lvl);

            // iaijutsu! slash an enemy as you draw your sword
            if(iaijutsu) {
                // check for adjacent enemies before asking to slash
                int mon_num = -1;
                for(int i = -1; i <= 1; i++) {
                    for(int j = -1; j <= 1; j++) {
                        mon_num = g->mon_at(p->posx + i, p->posy + j);
                        if(mon_num != -1) {
                            break; // break at first found enemy
                        }
                    }
                    if(mon_num != -1) {
                        break;
                    }
                }

                // if there's an adjacent enemy, ask which one to slash
                // if a spot without an enemy is chosen, defaults to the first enemy found above
                if(mon_num != -1) {
                    int slashx, slashy;
                    if(choose_adjacent(_("Slash where?"), slashx, slashy)) {
                        const int mon_hit = g->mon_at(slashx, slashy);
                        if(mon_hit != -1)
                            mon_num = mon_hit;
                    }
                    monster& zed = g->zombie(mon_num);
                    p->add_msg_if_player(m_good, _("You slash at the %s as you draw your %s."),
                                         zed.name().c_str(), p->weapon.tname().c_str());
                    p->melee_attack(zed, true);
                } else {
                    // no adjacent monsters, draw sword normally
                    iaijutsu = false;
                }
            }

            // draw sword normally
            if(!iaijutsu) {
                std::string message;
                if(lvl < 2) {
                    message = _("You clumsily draw your %s.");
                } else if(lvl >= 7) {
                    message = _("You masterfully draw your %s.");
                } else {
                    message = _("You draw your %s.");
                }

                p->add_msg_if_player( message.c_str(), p->weapon.tname().c_str());
            }

            // diamond swords glimmer in the sunlight
            if(g->is_in_sunlight(p->posx, p->posy) && p->weapon.made_of("diamond")) {
                p->add_msg_if_player( _("The %s glimmers magnificently in the sunlight."),
                                     p->weapon.tname().c_str());
            }
        }
    }
    return it->type->charges_to_use();
}

int iuse::holster_ankle(player *p, item *it, bool b)
{
    int choice = -1;
    // ask whether to store a knife or a pistol
    if (it->contents.empty()) {
        choice = menu(true, _("Using ankle holster:"), _("Holster a pistol"),
                      _("Sheathe a knife"), _("Cancel"), NULL);
        if(choice == 1) {
            holster_pistol(p, it, b);
        } else if(choice == 2) {
            sheath_knife(p, it, b);
        }
    // unsheathe knife or draw pistol
    } else {
        if (!p->is_armed() || p->wield(NULL)) {
            item& stored = it->contents[0];
            if(stored.has_flag("SHEATH_KNIFE")) {
                sheath_knife(p, it, b);
            } else {
                holster_pistol(p, it, b);
            }
        }
    }
    return it->type->charges_to_use();
}

int iuse::boots(player *p, item *it, bool)
{
 int choice = -1;
 if (it->contents.empty())
  choice = menu(true, _("Using boots:"), _("Put a knife in the boot"), _("Cancel"), NULL);
 else if (it->contents.size() == 1)
  choice = menu(true, _("Take what:"), it->contents[0].tname().c_str(), _("Put a knife in the boot"), _("Cancel"), NULL);
 else
  choice = menu(true, _("Take what:"), it->contents[0].tname().c_str(), it->contents[1].tname().c_str(), _("Cancel"), NULL);

 if ((it->contents.size() > 0 && choice == 1) || // Pull 1st
     (it->contents.size() > 1 && choice == 2)) {  // Pull 2nd
  p->moves -= 15;
  item& knife = it->contents[choice - 1];
  if (!p->is_armed() || p->wield(NULL)) {
   p->inv.assign_empty_invlet(knife, true);  // force getting an invlet.
   p->wield(&(p->i_add(knife)));
   it->contents.erase(it->contents.begin() + choice - 1);
  }
 } else if ((it->contents.empty() && choice == 1) || // Put 1st
            (it->contents.size() == 1 && choice == 2)) { // Put 2st
  int pos = g->inv_for_flag("SHEATH_KNIFE", _("Put what?"), false);
  item* put = &(p->i_at(pos));
  if (put == NULL || put->is_null()) {
   p->add_msg_if_player(m_info, _("You do not have that item!"));
   return 0;
  }
  if (!put->type->can_use( "KNIFE" ) ) {
   p->add_msg_if_player(m_info, _("That isn't a knife!"));
   return 0;
  }
  if (put->type->volume > 5) {
   p->add_msg_if_player(m_info, _("That item does not fit in your boot!"));
   return 0;
  }
  p->moves -= 30;
  p->add_msg_if_player( _("You put the %s in your boot."), put->tname().c_str());
  it->put_in(p->i_rem(pos));
 }
 return it->type->charges_to_use();
}

int iuse::towel(player *p, item *it, bool)
{
    bool towelUsed = false;

    // can't use an already wet towel!
    if( it->has_flag("WET") )
    {
        p->add_msg_if_player(m_info, _("That %s is too wet to soak up any more liquid!"), it->tname().c_str());
    }

    // dry off from being wet
    else if( abs(p->has_morale(MORALE_WET)) )
    {
        p->rem_morale(MORALE_WET);
        p->add_msg_if_player(_("You use the %s to dry off, saturating it with water!"), it->tname().c_str());

        towelUsed = true;
        it->item_counter = 300;
    }

    // clean off slime
    else if( p->has_disease("slimed") )
    {
        p->rem_disease("slimed");
        p->add_msg_if_player(_("You use the %s to clean yourself off, saturating it with slime!"), it->tname().c_str());

        towelUsed = true;
        it->item_counter = 450; // slime takes a bit longer to dry
    }

    // default message
    else
    {
        p->add_msg_if_player(_("You are already dry, the %s does nothing."), it->tname().c_str());
    }

    // towel was used
    if(towelUsed)
    {
        p->moves -= 50;
        // change "towel" to a "towel_wet" (different flavor text/color)
        if(it->type->id == "towel")
            it->make("towel_wet");

        // WET, active items have their timer decremented every turn
        it->item_tags.erase("ABSORBENT");
        it->item_tags.insert("WET");
        it->active = true;
    }
    return it->type->charges_to_use();
}

int iuse::unfold_generic(player *p, item *it, bool)
{
    if (p->is_underwater()) {
        p->add_msg_if_player(m_info, _("You can't do that while underwater."));
        return 0;
    }
    vehicle *veh = g->m.add_vehicle( "none", p->posx, p->posy, 0, 0, 0, false);
    if( veh == NULL ) {
        p->add_msg_if_player(m_info,  _("There's no room to unfold the %s."), it->tname().c_str());
        return 0;
    }
    veh->name = it->item_vars["vehicle_name"];
    if (!veh->restore(it->item_vars["folding_bicycle_parts"])) {
        g->m.destroy_vehicle(veh);
        return 0;
    }
    g->m.update_vehicle_cache(veh, true);
    p->add_msg_if_player( _("You painstakingly unfold the %s and make it ready to ride."), veh->name.c_str());
    p->moves -= 500;
    return 1;
}

int iuse::adrenaline_injector(player *p, item *it, bool)
{
  p->moves -= 100;
  p->add_msg_if_player( "You inject yourself with adrenaline.");

  p->inv.add_item_by_type("syringe");
  if(p->has_disease("adrenaline")) {
    //Increase current surge by 3 minutes (if not on comedown)
    p->add_disease("adrenaline", 30);
    //Also massively boost stimulant level, risking death on an extended chain
    p->stim += 80;
  } else {
    //No current adrenaline surge: Give the full duration
    p->add_disease("adrenaline", 200);
  }

  if(p->has_disease("asthma")) {
    p->rem_disease("asthma");
    p->add_msg_if_player(m_good, _("The adrenaline causes your asthma to clear."));
  }
  return it->type->charges_to_use();
}

int iuse::jet_injector(player *p, item *it, bool)
{
    if(it->charges < it->type->charges_to_use()) {
        p->add_msg_if_player(m_info, _("The jet injector is empty."), it->tname().c_str());
        return 0;
    } else {
        p->add_msg_if_player(_("You inject yourself with the jet injector."));
        p->add_disease("jetinjector", 200);
        p->pkill += 20;
        p->stim += 10;
        p->rem_disease("infected");
        p->rem_disease("bite");
        p->rem_disease("bleed");
        p->rem_disease("fungus");
        p->rem_disease("dermatik");
        p->radiation += 4;
        p->healall(20);
    }

    if(p->has_disease("jetinjector") &&
       p->disease_duration("jetinjector") > 200) {
        p->add_msg_if_player(m_warning, _("Your heart is beating alarmingly fast!"));
    }
    return it->type->charges_to_use();
}

int iuse::radglove(player *p, item *it, bool)
{
    if ( p->get_item_position( it ) >= -1 ) {
        p->add_msg_if_player(m_info, _("You must wear the radiation biomonitor before you can activate it."));
        return 0;
    } else if (it->charges < it->type->charges_to_use()) {
        p->add_msg_if_player(m_info, _("The radiation biomonitor needs batteries to function."));
        return 0;
    } else {
        p->add_msg_if_player(_("You activate your radiation biomonitor."));
        if (p->radiation >= 1) {
            p->add_msg_if_player(m_warning, _("You are currently irradiated."));
            add_msg(m_info, _("Your radiation level: %d"), p->radiation);
        } else {
            p->add_msg_if_player(m_info, _("You are not currently irradiated."));
        }
        p->add_msg_if_player(_("Have a nice day!"));
    }
    return it->type->charges_to_use();
}


int iuse::contacts(player *p, item *it, bool)
{
    if (p->is_underwater()) {
        p->add_msg_if_player( m_info, _("You can't do that while underwater."));
        return 0;
    }
    int duration = rng(80640, 120960); // Around 7 days.
    if(p->has_disease("contacts") ) {
        if ( query_yn(_("Replace your current lenses?")) ) {
            p->moves -= 200;
            p->add_msg_if_player( _("You replace your current %s."), it->tname().c_str());
            p->rem_disease("contacts");
            p->add_disease("contacts", duration);
            return it->type->charges_to_use();
        }
        else {
            p->add_msg_if_player( _("You don't do anything with your %s."), it->tname().c_str());
            return 0;
        }
    }
    else if(p->has_trait("HYPEROPIC") || p->has_trait("MYOPIC") || p->has_trait("URSINE_EYE")) {
        p->moves -= 200;
        p->add_msg_if_player( _("You put the %s in your eyes."), it->tname().c_str());
        p->add_disease("contacts", duration);
        return it->type->charges_to_use();
    }
    else {
        p->add_msg_if_player(m_info, _("Your vision is fine already."));
        return 0;
    }
}

int iuse::talking_doll(player *p, item *it, bool)
{
    if(it->charges < it->type->charges_to_use()) {
        p->add_msg_if_player(m_info, _("The %s's batteries are dead."), it->tname().c_str());
        return 0;
    }

    std::string label;

    if( it->type->id == "talking_doll" ) {
        label = "doll";
    } else {
        label = "creepy_doll";
    }

    const SpeechBubble speech = get_speech( label );

    g->sound( p->posx, p->posy, speech.volume, speech.text );

    return it->type->charges_to_use();
}

int iuse::gun_repair(player *p, item *it, bool)
{
    if (it->charges < it->type->charges_to_use()) {
          return 0;
    }
    if (p->is_underwater()) {
        p->add_msg_if_player(m_info, _("You can't do that while underwater."));
        return 0;
    }
    if (p->skillLevel("mechanics") < 2) {
        p->add_msg_if_player(m_info, _("You need a mechanics skill of 2 to use this repair kit."));
        return 0;
    }
    int pos = g->inv(_("Select the firearm to repair."));
    item* fix = &(p->i_at(pos));
    if (fix == NULL || fix->is_null()) {
        p->add_msg_if_player(m_info, _("You do not have that item!"));
        return 0 ;
    }
    if (!fix->is_gun()) {
        p->add_msg_if_player(m_info, _("That isn't a firearm!"));
        return 0;
    }
    if (fix->damage == -1) {
        p->add_msg_if_player(m_info, _("You cannot improve your %s any more this way."),
                             fix->tname().c_str());
        return 0;
    }
    if ((fix->damage == 0) && p->skillLevel("mechanics") < 8) {
        p->add_msg_if_player(m_info, _("Your %s is already in peak condition."), fix->tname().c_str());
        p->add_msg_if_player(m_info,  _("With a higher mechanics skill, you might be able to improve it."));
        return 0;
    }
    if ((fix->damage == 0) && p->skillLevel("mechanics") >= 8) {
        p->add_msg_if_player(m_good, _("You accurize your %s."), fix->tname().c_str());
        g->sound(p->posx, p->posy, 6, "");
        p->moves -= 2000 * p->fine_detail_vision_mod();
        p->practice( "mechanics", 10 );
        fix->damage--;
    } else if (fix->damage >= 2) {
        p->add_msg_if_player(m_good, _("You repair your %s!"), fix->tname().c_str());
        g->sound(p->posx, p->posy, 8, "");
        p->moves -= 1000 * p->fine_detail_vision_mod();
        p->practice( "mechanics", 10 );
        fix->damage--;
    } else {
        p->add_msg_if_player(m_good, _("You repair your %s completely!"),
                             fix->tname().c_str());
        g->sound(p->posx, p->posy, 8, "");
        p->moves -= 500 * p->fine_detail_vision_mod();
        p->practice( "mechanics", 10 );
        fix->damage = 0;
    }
    return it->type->charges_to_use();
}

int iuse::misc_repair(player *p, item *it, bool)
{
    if (it->charges < it->type->charges_to_use()) {
          return 0;
    }
    if (p->is_underwater()) {
        p->add_msg_if_player( m_info, _("You can't do that while underwater."));
        return 0;
    }
    if (p->skillLevel("fabrication") < 1) {
        p->add_msg_if_player(m_info, _("You need a fabrication skill of 1 to use this repair kit."));
        return 0;
    }
    int pos = g->inv(_("Select the item to repair."));
    item* fix = &(p->i_at(pos));
    if (fix == NULL || fix->is_null()) {
        p->add_msg_if_player(m_info, _("You do not have that item!"));
        return 0 ;
    }
    if (fix->is_gun()) {
        p->add_msg_if_player(m_info, _("That requires gunsmithing tools."));
        return 0;
    }
    if (!(fix->made_of("wood") || fix->made_of("plastic") || fix->made_of("bone") || fix->made_of("chitin"))) {
        p->add_msg_if_player(m_info, _("That isn't made of wood, bone, or chitin!"));
        return 0;
    }
    if (fix->damage == -1) {
        p->add_msg_if_player(m_info, _("You cannot improve your %s any more this way."), fix->tname().c_str());
        return 0;
    }
    if (fix->damage == 0) {
        p->add_msg_if_player(m_good, _("You reinforce your %s."), fix->tname().c_str());
        p->moves -= 1000 * p->fine_detail_vision_mod();
        p->practice( "fabrication", 10 );
        fix->damage--;
    }
    else if (fix->damage >= 2) {
        p->add_msg_if_player(m_good, _("You repair your %s!"), fix->tname().c_str());
        p->moves -= 500 * p->fine_detail_vision_mod();
        p->practice( "fabrication", 10 );
        fix->damage--;
    }
    else {
        p->add_msg_if_player(m_good, _("You repair your %s completely!"), fix->tname().c_str());
        p->moves -= 250 * p->fine_detail_vision_mod();
        p->practice( "fabrication", 10 );
        fix->damage = 0;
    }
    return it->type->charges_to_use();
}

int iuse::bell(player *p, item *it, bool)
{
    if( it->type->id == "cow_bell" ) {
        g->sound(p->posx, p->posy, 12, _("Clank! Clank!"));
        if ( ! p->is_deaf() ) {
            const int cow_factor = 1 + ( p->mutation_category_level.find("MUTCAT_CATTLE") == p->mutation_category_level.end() ?
                0 :
                (p->mutation_category_level.find("MUTCAT_CATTLE")->second)/8
            );
            if ( x_in_y( cow_factor, 1 + cow_factor ) ) {
                p->add_morale(MORALE_MUSIC, 1, 15 * (cow_factor > 10 ? 10 : cow_factor) );
            }
        }
    } else {
        g->sound(p->posx, p->posy, 4, _("Ring! Ring!"));
    }
    return it->type->charges_to_use();
}

int iuse::seed(player *, item *it, bool)
{
    if( query_yn(_("Sure you want to eat the %s? You could plant it in a mound of dirt."),
                 it->tname().c_str())) {
        return it->type->charges_to_use(); //This eats the seed object.
    }
    return 0;
}

int iuse::robotcontrol(player *p, item *it, bool)
{
    if(it->charges < it->type->charges_to_use()) {
        p->add_msg_if_player( _("The %s's batteries are dead."), it->tname().c_str());
        return 0;

    }
    if(p->has_trait("ILLITERATE")){
        p->add_msg_if_player( _("You cannot read a computer screen."));
        return 0;
    }

    int choice = -1;
    choice = menu(true, _("Welcome to hackPRO!:"), _("Override IFF protocols"),
                  _("Set friendly robots to passive mode"),
                  _("Set friendly robots to combat mode"), _("Cancel"), NULL);
    switch(choice){
    case 1:{ // attempt to make a robot friendly
        uimenu pick_robot;
        pick_robot.text = _("Choose an endpoint to hack.");
        // Build a list of all unfriendly robots in range.
        for( size_t i = 0; i < g->num_zombies(); ++i ) {
            monster &candidate = g->zombie( i );
            if( candidate.type->in_species( "ROBOT" ) && candidate.friendly == 0 &&
                rl_dist( p->xpos(), p->ypos(), candidate.xpos(), candidate.ypos() <= 10 ) ) {
                pick_robot.entries.push_back( uimenu_entry( i, true, -1,
                                                            candidate.name().c_str() ) );
            }
        }
        if( pick_robot.entries.empty() ) {
            p->add_msg_if_player( m_info, _("No enemy robots in range.") );
            return it->type->charges_to_use();
        }
        pick_robot.entries.push_back( uimenu_entry( -1, true, -1, _("Cancel") ) );

        pick_robot.query();
        if( pick_robot.ret == -1 ) {
            p->add_msg_if_player( m_info, _("Never mind") );
            return it->type->charges_to_use();
        }
        monster *z = &(g->zombie( pick_robot.ret ));
        p->add_msg_if_player( _("You start reprograming the %s into an ally."), z->name().c_str());
        p->moves -= 1000 - p->int_cur*10 - p->skillLevel("computer")*10;
        float success =  p->skillLevel("computer") - 1.5 * (z->type->difficulty) /
            ((rng(2, p->int_cur) /2) + (p->skillLevel("computer") /2));
        if (success >= 0){
            p->add_msg_if_player( _("You successfully override the %s's IFF protocols!"),
                                  z->name().c_str());
            z->friendly = -1;
        } else if (success >= -2) { //A near success
            p->add_msg_if_player( _("The %s short circuits as you attempt to reprogram it!"),
                                  z->name().c_str());
            if( z->hurt( rng(1,10) ) ) { //damage it a little
                g->kill_mon( pick_robot.ret, p == &(g->u) );
                p->practice( "computer", 10 );
                return it->type->charges_to_use(); //dont do the other effects if the robot died
            }
            if (one_in(3)) {
                p->add_msg_if_player( _("...and turns friendly!"));
                if (one_in(3)){ //did the robot became friendly permanently?
                    z->friendly = -1; //it did
                } else {
                    z->friendly = rng(5, 40); // it didn't
                }
            }
        } else {
            p->add_msg_if_player( _("...but the robot refuses to acknowledge you as an ally!"));
        }
        p->practice( "computer", 10 );
        return it->type->charges_to_use();
    }
    case 2:{ //make all friendly robots stop their purposeless extermination of (un)life.
        p->moves -= 100;
        int f = 0; //flag to check if you have robotic allies
        for (size_t i = 0; i < g->num_zombies(); i++) {
            if (g->zombie(i).friendly != 0 && g->zombie(i).type->in_species("ROBOT")) {
                p->add_msg_if_player( _("A following %s goes into passive mode."),
                                      g->zombie(i).name().c_str());
                g->zombie(i).add_effect("docile", 1, 1, true);
                f = 1;
            }
        }
        if (f == 0){
            p->add_msg_if_player( _("You are not commanding any robots."));
            return 0;
        }
        return it->type->charges_to_use();
        break;
    }
    case 3:{ //make all friendly robots terminate (un)life with extreme prejudice
        p->moves -= 100;
        int f = 0; //flag to check if you have robotic allies
        for (size_t i = 0; i < g->num_zombies(); i++) {
            if (g->zombie(i).friendly != 0 && g->zombie(i).has_flag(MF_ELECTRONIC)) {
                p->add_msg_if_player( _("A following %s goes into combat mode."),
                                      g->zombie(i).name().c_str());
                g->zombie(i).remove_effect("docile");
                f = 1;
            }
        }
        if (f == 0){
            p->add_msg_if_player( _("You are not commanding any robots."));
            return 0;
        }
        return it->type->charges_to_use();
        break;
    }

    }
    return 0;
}
=======
#include "iuse.h"
#include "game.h"
#include "mapdata.h"
#include "output.h"
#include "options.h"
#include "rng.h"
#include "line.h"
#include "mutation.h"
#include "player.h"
#include "disease.h"
#include "vehicle.h"
#include "uistate.h"
#include "action.h"
#include "monstergenerator.h"
#include "speech.h"
#include "overmapbuffer.h"
#include "json.h"
#include "messages.h"
#include <sstream>
#include <algorithm>

#define RADIO_PER_TURN 25 // how many characters per turn of radio

// mfb(n) converts a flag to its appropriate position in covers's bitfield
#ifndef mfb
#define mfb(n) static_cast <unsigned long> (1 << (n))
#endif

#include "iuse_software.h"


static bool item_inscription(player *p, item *cut, std::string verb, std::string gerund,
                             bool carveable)
{
    (void)p; //unused
    if (!cut->made_of(SOLID)) {
        std::string lower_verb = verb;
        std::transform(lower_verb.begin(), lower_verb.end(), lower_verb.begin(), ::tolower);
        add_msg(m_info, _("You can't %s an item that's not solid!"), lower_verb.c_str());
        return false;
    }
    if (carveable && !(cut->made_of("wood") || cut->made_of("plastic") || cut->made_of("glass") ||
                       cut->made_of("chitin") || cut->made_of("iron") || cut->made_of("steel") ||
                       cut->made_of("silver"))) {
        std::string lower_verb = verb;
        std::transform(lower_verb.begin(), lower_verb.end(), lower_verb.begin(), ::tolower);
        std::string mtname = cut->get_material(1)->name();
        std::transform(mtname.begin(), mtname.end(), mtname.begin(), ::tolower);
        add_msg(m_info, _("You can't %1$s an item made of %2$s!"),
                lower_verb.c_str(), mtname.c_str());
        return false;
    }

    std::map<std::string, std::string>::const_iterator ent = cut->item_vars.find("item_note");

    bool hasnote = (ent != cut->item_vars.end());
    std::string message = "";
    std::string messageprefix = string_format(hasnote ? _("(To delete, input one '.')\n") : "") +
                                string_format(_("%1$s on the %2$s is: "),
                                        gerund.c_str(), cut->type->nname(1).c_str());
    message = string_input_popup(string_format(_("%s what?"), verb.c_str()), 64,
                                 (hasnote ? cut->item_vars["item_note"] : message),
                                 messageprefix, "inscribe_item", 128);

    if (!message.empty()) {
        if (hasnote && message == ".") {
            cut->item_vars.erase("item_note");
            cut->item_vars.erase("item_note_type");
            cut->item_vars.erase("item_note_typez");
        } else {
            cut->item_vars["item_note"] = message;
            cut->item_vars["item_note_type"] = gerund;
        }
    }
    return true;
}

// Returns false if the inscription failed or if the player canceled the action. Otherwise, returns true.

static bool inscribe_item(player *p, std::string verb, std::string gerund, bool carveable)
{
    //Note: this part still strongly relies on English grammar.
    //Although it can be easily worked around in language like Chinese,
    //but might need to be reworked for some European languages that have more verb forms
    int pos = g->inv(string_format(_("%s on what?"), verb.c_str()));
    item *cut = &(p->i_at(pos));
    if (cut->type->id == "null") {
        add_msg(m_info, _("You do not have that item!"));
        return false;
    }
    return item_inscription(p, cut, verb, gerund, carveable);
}

// For an exxplosion (which releases some kind of gas), this functions
// calculates the points around that explosin where to create those
// gas fields.
// Those points must have a clear line of sight and a clear path to
// the center of the explosion.
// They must also be passable (move_cost > 0).
std::vector<point> points_for_gas_cloud(const point &center, int radius)
{
    const std::vector<point> gas_sources = closest_points_first(radius, center.x, center.y);
    std::vector<point> result;
    int junk;
    for (std::vector<point>::const_iterator a = gas_sources.begin(); a != gas_sources.end(); ++a) {
        const point &p = *a;
        if (g->m.move_cost(p.x, p.y) <= 0) {
            // A wall
            continue;
        }
        if (p.x != center.x || p.y != center.y) {
            if (!g->m.sees(center.x, center.y, p.x, p.y, radius, junk)) {
                // No clear line of sight
                continue;
            }
            if (!g->m.clear_path(center.x, center.y, p.x, p.y, radius, 1, 100, junk)) {
                // Can not splatter gas from center to that point, something is in the way
                continue;
            }
        }
        result.push_back(p);
    }
    return result;
}

/* iuse methods return the number of charges expended, which is usually it->charges_to_use().
 * Some items that don't normally use charges return 1 to indicate they're used up.
 * Regardless, returning 0 indicates the item has not been used up,
 * though it may have been successfully activated.
 */
int iuse::sewage(player *p, item *it, bool)
{
    if (!p->is_npc()) {
        p->add_memorial_log(pgettext("memorial_male", "Ate a sewage sample."),
                            pgettext("memorial_female", "Ate a sewage sample."));
    }
    p->vomit();
    if (one_in(4)) {
        p->mutate();
    }
    return it->type->charges_to_use();
}

int iuse::honeycomb(player *p, item *it, bool)
{
    g->m.spawn_item(p->posx, p->posy, "wax", 2);
    return it->type->charges_to_use();
}

int iuse::royal_jelly(player *p, item *it, bool)
{
    // TODO: Add other diseases here; royal jelly is a cure-all!
    p->pkill += 5;
    std::string message;
    if (p->has_disease("fungus")) {
        message = _("You feel cleansed inside!");
        p->rem_disease("fungus");
    }
    if (p->has_disease("dermatik") || p->has_disease("bloodworms") ||
        p->has_disease("paincysts") || p->has_disease("brainworm") ||
        p->has_disease("tapeworm")) {
        message = _("You feel cleansed inside!");
        p->rem_disease("dermatik");
        p->rem_disease("bloodworms");
        p->rem_disease("paincysts");
        p->rem_disease("brainworm");
        p->rem_disease("tapeworm");
    }
    if (p->has_effect("blind")) {
        message = _("Your sight returns!");
        p->remove_effect("blind");
    }
    if (p->has_effect("poison") || p->has_disease("foodpoison") ||
        p->has_disease("badpoison") || p->has_disease("paralyzepoison") ||
        p->has_disease("tetanus") || p->has_effect("stung")) {
        message = _("You feel much better!");
        p->remove_effect("poison");
        p->remove_effect("stung");
        p->rem_disease("badpoison");
        p->rem_disease("foodpoison");
        p->rem_disease("paralyzepoison");
        p->rem_disease("tetanus");
    }
    if (p->has_disease("asthma")) {
        message = _("Your breathing clears up!");
        p->rem_disease("asthma");
    }
    if (p->has_disease("common_cold") || p->has_disease("flu")) {
        message = _("You feel healthier!");
        p->rem_disease("common_cold");
        p->rem_disease("flu");
    }
    p->add_msg_if_player(m_good, message.c_str());
    return it->type->charges_to_use();
}

static hp_part body_window(player *p, item *, std::string item_name,
                           int normal_bonus, int head_bonus, int torso_bonus,
                           int bleed, int bite, int infect, bool force)
{
    WINDOW *hp_window = newwin(10, 31, (TERMY - 10) / 2, (TERMX - 31) / 2);
    draw_border(hp_window);

    mvwprintz(hp_window, 1, 1, c_ltred, _("Use %s:"), item_name.c_str());
    nc_color color = c_ltgray;
    bool allowed_result[num_hp_parts] = { false };
    if (p->hp_cur[hp_head] < p->hp_max[hp_head] ||
        (p->has_disease("infected", bp_head)) ||
        (p->has_disease("bite", bp_head)) ||
        // By rights "bleed" ought to enable itself via HP loss, but...
        (p->has_disease("bleed", bp_head)) || force) {
        color = g->limb_color(p, bp_head, -1, bleed, bite, infect);
        if (color != c_ltgray || head_bonus != 0) {
            mvwprintz(hp_window, 2, 1, color, _("1: Head"));
            allowed_result[hp_head] = true;
        }
    }
    if (p->hp_cur[hp_torso] < p->hp_max[hp_torso] ||
        (p->has_disease("infected", bp_torso)) ||
        (p->has_disease("bite", bp_torso)) ||
        (p->has_disease("bleed", bp_torso)) || force) {
        color = g->limb_color(p, bp_torso, -1, bleed, bite, infect);
        if (color != c_ltgray || torso_bonus != 0) {
            mvwprintz(hp_window, 3, 1, color, _("2: Torso"));
            allowed_result[hp_torso] = true;
        }
    }
    if (p->hp_cur[hp_arm_l] < p->hp_max[hp_arm_l] ||
        (p->has_disease("infected", bp_arms, 0)) ||
        (p->has_disease("bite", bp_arms, 0)) ||
        (p->has_disease("bleed", bp_arms, 0)) || force) {
        color = g->limb_color(p, bp_arms, 0, bleed, bite, infect);
        if (color != c_ltgray || normal_bonus != 0) {
            mvwprintz(hp_window, 4, 1, color, _("3: Left Arm"));
            allowed_result[hp_arm_l] = true;
        }
    }
    if (p->hp_cur[hp_arm_r] < p->hp_max[hp_arm_r] ||
        (p->has_disease("infected", bp_arms, 1)) ||
        (p->has_disease("bite", bp_arms, 1)) ||
        (p->has_disease("bleed", bp_arms, 1)) || force) {
        color = g->limb_color(p, bp_arms, 1, bleed, bite, infect);
        if (color != c_ltgray || normal_bonus != 0) {
            mvwprintz(hp_window, 5, 1, color, _("4: Right Arm"));
            allowed_result[hp_arm_r] = true;
        }
    }
    if (p->hp_cur[hp_leg_l] < p->hp_max[hp_leg_l] ||
        (p->has_disease("infected", bp_legs, 0)) ||
        (p->has_disease("bite", bp_legs, 0)) ||
        (p->has_disease("bleed", bp_legs, 0)) || force) {
        color = g->limb_color(p, bp_legs, 0, bleed, bite, infect);
        if (color != c_ltgray || normal_bonus != 0) {
            mvwprintz(hp_window, 6, 1, color, _("5: Left Leg"));
            allowed_result[hp_leg_l] = true;
        }
    }
    if (p->hp_cur[hp_leg_r] < p->hp_max[hp_leg_r] ||
        (p->has_disease("infected", bp_legs, 1)) ||
        (p->has_disease("bite", bp_legs, 1)) ||
        (p->has_disease("bleed", bp_legs, 1)) || force) {
        color = g->limb_color(p, bp_legs, 1, bleed, bite, infect);
        if (color != c_ltgray || normal_bonus != 0) {
            mvwprintz(hp_window, 7, 1, color, _("6: Right Leg"));
            allowed_result[hp_leg_r] = true;
        }
    }
    mvwprintz(hp_window, 8, 1, c_ltgray, _("7: Exit"));
    std::string health_bar = "";
    for (int i = 0; i < num_hp_parts; i++) {
        if (allowed_result[i]) {
            // have printed the name of the body part, can select it
            int current_hp = p->hp_cur[i];
            if (current_hp != 0) {
                get_HP_Bar(current_hp, p->hp_max[i], color, health_bar, false);
                if (p->has_trait("SELFAWARE")) {
                    mvwprintz(hp_window, i + 2, 15, color, "%5d", current_hp);
                } else {
                    mvwprintz(hp_window, i + 2, 15, color, health_bar.c_str());
                }
            } else {
                // curhp is 0; requires surgical attention
                mvwprintz(hp_window, i + 2, 15, c_dkgray, "-----");
            }
            mvwprintz(hp_window, i + 2, 20, c_dkgray, " -> ");
            if (current_hp != 0) {
                switch (hp_part(i)) {
                    case hp_head:
                        current_hp += head_bonus;
                        break;
                    case hp_torso:
                        current_hp += torso_bonus;
                        break;
                    default:
                        current_hp += normal_bonus;
                        break;
                }
                if (current_hp > p->hp_max[i]) {
                    current_hp = p->hp_max[i];
                } else if (current_hp < 0) {
                    current_hp = 0;
                }
                get_HP_Bar(current_hp, p->hp_max[i], color, health_bar, false);
                if (p->has_trait("SELFAWARE")) {
                    mvwprintz(hp_window, i + 2, 24, color, "%5d", current_hp);
                } else {
                    mvwprintz(hp_window, i + 2, 24, color, health_bar.c_str());
                }
            } else {
                // curhp is 0; requires surgical attention
                mvwprintz(hp_window, i + 2, 24, c_dkgray, "-----");
            }
        }
    }
    wrefresh(hp_window);
    char ch;
    hp_part healed_part = num_hp_parts;
    do {
        ch = getch();
        if (ch == '1') {
            healed_part = hp_head;
        } else if (ch == '2') {
            healed_part = hp_torso;
        } else if (ch == '3') {
            if ((p->hp_cur[hp_arm_l] == 0) &&
                (!((p->has_disease("infected", bp_arms, 0)) ||
                   (p->has_disease("bite", bp_arms, 0)) ||
                   (p->has_disease("bleed", bp_arms, 0))))) {
                p->add_msg_if_player(m_info, _("That arm is broken.  It needs surgical attention."));
                healed_part = num_hp_parts;
            } else {
                healed_part = hp_arm_l;
            }
        } else if (ch == '4') {
            if ((p->hp_cur[hp_arm_r] == 0) &&
                (!((p->has_disease("infected", bp_arms, 1)) ||
                   (p->has_disease("bite", bp_arms, 1)) ||
                   (p->has_disease("bleed", bp_arms, 1))))) {
                p->add_msg_if_player(m_info, _("That arm is broken.  It needs surgical attention."));
                healed_part = num_hp_parts;
            } else {
                healed_part = hp_arm_r;
            }
        } else if (ch == '5') {
            if ((p->hp_cur[hp_leg_l] == 0) &&
                (!((p->has_disease("infected", bp_legs, 0)) ||
                   (p->has_disease("bite", bp_legs, 0)) ||
                   (p->has_disease("bleed", bp_legs, 0))))) {
                p->add_msg_if_player(m_info, _("That leg is broken.  It needs surgical attention."));
                healed_part = num_hp_parts;
            } else {
                healed_part = hp_leg_l;
            }
        } else if (ch == '6') {
            if ((p->hp_cur[hp_leg_r] == 0) &&
                (!((p->has_disease("infected", bp_legs, 1)) ||
                   (p->has_disease("bite", bp_legs, 1)) ||
                   (p->has_disease("bleed", bp_legs, 1))))) {
                p->add_msg_if_player(m_info, _("That leg is broken.  It needs surgical attention."));
                healed_part = num_hp_parts;
            } else {
                healed_part = hp_leg_r;
            }
        } else if (ch == '7' || ch == KEY_ESCAPE) {
            p->add_msg_if_player(_("Never mind."));
            healed_part = num_hp_parts;
            break;
        }
        if (healed_part < num_hp_parts && !allowed_result[healed_part]) {
            p->add_msg_if_player(_("Never mind."));
            healed_part = num_hp_parts;
            break;
        }
    } while (ch < '1' || ch > '7');
    werase(hp_window);
    wrefresh(hp_window);
    delwin(hp_window);
    refresh();

    return healed_part;
}

// returns true if we want to use the special action
static hp_part use_healing_item(player *p, item *it, int normal_power, int head_power,
                                int torso_power, int bleed,
                                int bite, int infect, bool force)
{
    hp_part healed = num_hp_parts;
    int bonus = p->skillLevel("firstaid");
    int head_bonus = 0;
    int normal_bonus = 0;
    int torso_bonus = 0;
    if (head_power > 0) {
        head_bonus = bonus * .8 + head_power;
    } else {
        head_bonus = head_power;
    }
    if (normal_power > 0) {
        normal_bonus = bonus + normal_power;
    } else {
        normal_bonus = normal_power;
    }
    if (torso_power > 0) {
        torso_bonus = bonus * 1.5 + torso_power;
    } else {
        torso_bonus = torso_power;
    }

    if (p->is_npc()) { // NPCs heal whichever has sustained the most damage
        int highest_damage = 0;
        for (int i = 0; i < num_hp_parts; i++) {
            int damage = p->hp_max[i] - p->hp_cur[i];
            if (i == hp_head) {
                damage *= 1.5;
            }
            if (i == hp_torso) {
                damage *= 1.2;
            }
            if (damage > highest_damage) {
                highest_damage = damage;
                healed = hp_part(i);
            }
        }
    } else { // Player--present a menu
        if (p->activity.type != ACT_FIRSTAID) {
            healed = body_window(p, it, it->tname(), normal_bonus, head_bonus,
                                 torso_bonus, bleed, bite, infect, force);
            if (healed == num_hp_parts) {
                return num_hp_parts; // canceled
            }
        }
        // Brick healing if using a first aid kit for the first time.
        // TODO: Base check on something other than the name.
        if (it->type->id == "1st_aid" && p->activity.type != ACT_FIRSTAID) {
            // Cancel and wait for activity completion.
            return healed;
        } else if (p->activity.type == ACT_FIRSTAID) {
            // Completed activity, extract body part from it.
            healed = (hp_part)p->activity.values[0];
        }
    }
    p->practice("firstaid", 8);
    int dam = 0;
    if (healed == hp_head) {
        dam = head_bonus;
    } else if (healed == hp_torso) {
        dam = torso_bonus;
    } else {
        dam = normal_bonus;
    }
    if ((p->hp_cur[healed] >= 1) && (dam > 0)) { // Prevent first-aid from mending limbs
        p->heal(healed, dam);
    } else if ((p->hp_cur[healed] >= 1) && (dam < 0)) {
        p->hurt(healed, -dam); //hurt takes + damage
    }

    body_part bp_healed = bp_torso;
    int side = -1;
    p->hp_convert(healed, bp_healed, side);

    if (p->has_disease("bleed", bp_healed, side)) {
        if (x_in_y(bleed, 100)) {
            p->rem_disease("bleed", bp_healed, side);
            p->add_msg_if_player(m_good, _("You stop the bleeding."));
        } else {
            p->add_msg_if_player(_("You fail to stop the bleeding."));
        }
    }
    if (p->has_disease("bite", bp_healed, side)) {
        if (x_in_y(bite, 100)) {
            int bite_dur = p->disease_duration("bite", false, bp_healed, side);
            p->rem_disease("bite", bp_healed, side);
            p->add_disease("recover", 2 * (3601 - bite_dur) - 4800);
            p->add_msg_if_player(m_good, _("You clean the wound."));
        } else {
            p->add_msg_if_player(m_warning, _("Your wound still aches."));
        }
    }
    if (p->has_disease("infected", bp_healed, side)) {
        if (x_in_y(infect, 100)) {
            int infected_dur = p->disease_duration("infected", false, bp_healed, side);
            p->rem_disease("infected", bp_healed, side);
            if (infected_dur > 8401) {
                p->add_disease("recover", 3 * (14401 - infected_dur + 3600) - 4800);
            } else {
                p->add_disease("recover", 4 * (14401 - infected_dur + 3600) - 4800);
            }
            p->add_msg_if_player(m_good, _("You disinfect the wound."));
        } else {
            p->add_msg_if_player(m_warning, _("Your wound still hurts."));
        }
    }
    return healed;
}

int iuse::bandage(player *p, item *it, bool)
{
    if (p->is_underwater()) {
        p->add_msg_if_player(m_info, _("You can't do that while underwater."));
        return false;
    }
    if (num_hp_parts != use_healing_item(p, it, 3, 1, 4, 90, 0, 0, false)) {
        if (it->type->id != "quikclot") {
            // Make bandages and rags take arbitrarily longer than hemostatic powder.
            p->moves -= 100;
        }
        return it->type->charges_to_use();
    }
    return 0;
}

int iuse::firstaid(player *p, item *it, bool)
{
    if (p->is_underwater()) {
        p->add_msg_if_player(m_info, _("You can't do that while underwater."));
        return false;
    }
    // Assign first aid long action.
    int healed = use_healing_item(p, it, 14, 10, 18, 95, 99, 95, false);
    if (healed != num_hp_parts) {
        p->assign_activity(ACT_FIRSTAID, 6000 / (p->skillLevel("firstaid") + 1), 0,
                           p->get_item_position(it), it->tname());
        p->activity.values.push_back(healed);
        p->moves = 0;
    }

    return 0;
}

// Used when finishing the first aid long action.
int iuse::completefirstaid(player *p, item *it, bool)
{
    if (num_hp_parts != use_healing_item(p, it, 14, 10, 18, 95, 99, 95, false)) {
        p->add_msg_if_player(_("You finish using the %s."), it->tname().c_str());
        p->add_disease("pkill1", 120);
    }
    return 0;
}

int iuse::disinfectant(player *p, item *it, bool)
{
    if (p->is_underwater()) {
        p->add_msg_if_player(m_info, _("You can't do that while underwater."));
        return false;
    }
    if (num_hp_parts != use_healing_item(p, it, 6, 5, 9, 0, 95, 0, false)) {
        return it->type->charges_to_use();
    }
    return 0;
}

int iuse::xanax(player *p, item *it, bool)
{
    p->add_msg_if_player(_("You take some %s."), it->tname().c_str());

    if (!p->has_disease("took_xanax")) {
        p->add_disease("took_xanax", 900);
    } else {
        p->add_disease("took_xanax", 200);
    }
    return it->type->charges_to_use();
}

int iuse::caff(player *p, item *it, bool)
{
    it_comest *food = dynamic_cast<it_comest *> (it->type);
    p->fatigue -= food->stim * 3;
    return it->type->charges_to_use();
}

int iuse::atomic_caff(player *p, item *it, bool)
{
    p->add_msg_if_player(m_good, _("Wow! This %s has a kick."), it->tname().c_str());
    it_comest *food = dynamic_cast<it_comest *> (it->type);
    p->fatigue -= food->stim * 12;
    p->radiation += 8;
    return it->type->charges_to_use();
}

int iuse::raw_meat(player *p, item *it, bool)
{
    if ((one_in(32)) && !(p->has_disease("tapeworm") || p->has_bionic("bio_digestion") ||
                          p->has_trait("PARAIMMUNE") ||
                          // Hyper-Metabolism digests the thing before it can set up shop.
                          p->has_trait("EATHEALTH"))) {
        p->add_disease("tapeworm", 1, true);
    }
    if ((one_in(64)) && !(p->has_disease("bloodworms") || p->has_bionic("bio_digestion") ||
                          p->has_trait("PARAIMMUNE"))) {
        p->add_disease("bloodworms", 1, true);
    }
    if ((one_in(128)) && !(p->has_disease("brainworm") || p->has_bionic("bio_digestion") ||
                           p->has_trait("PARAIMMUNE"))) {
        p->add_disease("brainworm", 1, true);
    }
    if ((one_in(64)) && !(p->has_disease("paincysts") || p->has_bionic("bio_digestion") ||
                          p->has_trait("PARAIMMUNE"))) {
        p->add_disease("paincysts", 1, true);
    }
    return it->type->charges_to_use();
}

int iuse::raw_fat(player *p, item *it, bool)
{
    if ((one_in(64)) && !(p->has_disease("tapeworm") || p->has_bionic("bio_digestion") ||
                          p->has_trait("PARAIMMUNE") ||
                          p->has_trait("EATHEALTH"))) {
        p->add_disease("tapeworm", 1, true);
    }
    if ((one_in(128)) && !(p->has_disease("bloodworms") || p->has_bionic("bio_digestion") ||
                           p->has_trait("PARAIMMUNE"))) {
        p->add_disease("bloodworms", 1, true);
    }
    if ((one_in(128)) && !(p->has_disease("brainworm") || p->has_bionic("bio_digestion") ||
                           p->has_trait("PARAIMMUNE"))) {
        p->add_disease("brainworm", 1, true);
    }
    return it->type->charges_to_use();
}

int iuse::raw_bone(player *p, item *it, bool)
{
    if ((one_in(128)) && !(p->has_disease("bloodworms") || p->has_bionic("bio_digestion") ||
                           p->has_trait("PARAIMMUNE"))) {
        p->add_disease("bloodworms", 1, true);
    }
    return it->type->charges_to_use();
}

int iuse::raw_fish(player *p, item *it, bool)
{
    if ((one_in(256)) && !(p->has_disease("tapeworm") || p->has_bionic("bio_digestion") ||
                           p->has_trait("PARAIMMUNE") ||
                           p->has_trait("EATHEALTH"))) {
        p->add_disease("tapeworm", 1, true);
    }
    if ((one_in(256)) && !(p->has_disease("bloodworms") || p->has_bionic("bio_digestion") ||
                           p->has_trait("PARAIMMUNE"))) {
        p->add_disease("bloodworms", 1, true);
    }
    if ((one_in(256)) && !(p->has_disease("brainworm") || p->has_bionic("bio_digestion") ||
                           p->has_trait("PARAIMMUNE"))) {
        p->add_disease("brainworm", 1, true);
    }
    if ((one_in(256)) && !(p->has_disease("paincysts") || p->has_bionic("bio_digestion") ||
                           p->has_trait("PARAIMMUNE"))) {
        p->add_disease("paincysts", 1, true);
    }
    return it->type->charges_to_use();
}

int iuse::raw_wildveg(player *p, item *it, bool)
{
    if ((one_in(512)) && !(p->has_disease("tapeworm") || p->has_bionic("bio_digestion") ||
                           p->has_trait("PARAIMMUNE") ||
                           p->has_trait("EATHEALTH"))) {
        p->add_disease("tapeworm", 1, true);
    }
    if ((one_in(256)) && !(p->has_disease("bloodworms") || p->has_bionic("bio_digestion") ||
                           p->has_trait("PARAIMMUNE"))) {
        p->add_disease("bloodworms", 1, true);
    }
    if ((one_in(512)) && !(p->has_disease("brainworm") || p->has_bionic("bio_digestion") ||
                           p->has_trait("PARAIMMUNE"))) {
        p->add_disease("brainworm", 1, true);
    }
    if ((one_in(128)) && !(p->has_disease("paincysts") || p->has_bionic("bio_digestion") ||
                           p->has_trait("PARAIMMUNE"))) {
        p->add_disease("paincysts", 1, true);
    }
    return it->type->charges_to_use();
}

int iuse::alcohol(player *p, item *it, bool)
{
    int duration = 680 - (10 * p->str_max); // Weaker characters are cheap drunks
    it_comest *food = dynamic_cast<it_comest *> (it->type);
    if (p->has_trait("ALCMET")) {
        duration = 180 - (10 * p->str_max);
        // Metabolizing the booze improves the nutritional
        // value; might not be healthy, and still
        // causes Thirst problems, though
        p->hunger -= (abs(food->stim));
        // Metabolizing it cancels out depressant
        // effects, but doesn't make it any more
        // stimulating
        if ((food->stim) < 0) {
            p->stim += (abs(food->stim));
        }
    } else if (p->has_trait("TOLERANCE")) {
        duration -= 300;
    } else if (p->has_trait("LIGHTWEIGHT")) {
        duration += 300;
    }
    if (!(p->has_trait("ALCMET"))) {
        p->pkill += 8;
    }
    p->add_disease("drunk", duration);
    return it->type->charges_to_use();
}

int iuse::alcohol_weak(player *p, item *it, bool)
{
    int duration = 340 - (6 * p->str_max);
    it_comest *food = dynamic_cast<it_comest *> (it->type);
    if (p->has_trait("ALCMET")) {
        duration = 90 - (6 * p->str_max);
        // Metabolizing the booze improves the nutritional
        // value; might not be healthy, and still
        // cuses Thirst problems, though
        p->hunger -= (abs(food->stim));
        // Metabolizing it cancels out the depressant
        p->stim += (abs(food->stim));
    } else if (p->has_trait("TOLERANCE")) {
        duration -= 120;
    } else if (p->has_trait("LIGHTWEIGHT")) {
        duration += 120;
    }
    if (!(p->has_trait("ALCMET"))) {
        p->pkill += 4;
    }
    p->add_disease("drunk", duration);
    return it->type->charges_to_use();
}

int iuse::alcohol_strong(player *p, item *it, bool)
{
    int duration = 900 - (12 * p->str_max);
    it_comest *food = dynamic_cast<it_comest *> (it->type);
    if (p->has_trait("ALCMET")) {
        duration = 250 - (10 * p->str_max);
        // Metabolizing the booze improves the nutritional
        // value; might not be healthy, and still
        // causes Thirst problems, though
        p->hunger -= (abs(food->stim));
        // Metabolizing it cancels out depressant
        // effects, but doesn't make it any more
        // stimulating
        if ((food->stim) < 0) {
            p->stim += (abs(food->stim));
        }
    } else if (p->has_trait("TOLERANCE")) {
        duration -= 450;
    } else if (p->has_trait("LIGHTWEIGHT")) {
        duration += 450;
    }
    if (!(p->has_trait("ALCMET"))) {
        p->pkill += 12;
    }
    p->add_disease("drunk", duration);
    return it->type->charges_to_use();
}

/**
 * Entry point for intentional bodily intake of smoke via paraphernalia: pipe,
 * crack pipe, etc.
 *
 * @param p
 * @param it the apparatus with which to do the smoking.
 * @param
 * @return
 */
int iuse::smoking_pipe(player *p, item *it, bool)
{
    bool hasFire = (p->has_charges("fire", 1));
    // Hardcoded for now, would like to get away from this.
    std::vector<std::string> smokable_ids;
    smokable_ids.push_back("tobacco");
    smokable_ids.push_back("weed");
    // What is available in our area (inventory right now) to smoke.
    std::vector<std::string> smokable_choices;

    // Fail fast(er) if we can't/shouldn't smoke.
    std::vector<item *> active_items = p->inv.active_items();
    for (item *i : active_items) {
        if (i->has_flag("LITCIG")) {
            p->add_msg_if_player(m_info, _("You're already smoking a %s!"), i->tname().c_str());
            return 0;
        }
    }
    if (!hasFire) {
        p->add_msg_if_player(m_info, _("You don't have anything to light it with!"));
        return 0;
    }

    // Figure out what we can smoke, if anything.
    for (auto s_id : smokable_ids) {
        if (p->has_amount(s_id, 1)) {
            smokable_choices.push_back(s_id);
        }
    }
    if (smokable_choices.size() == 0) {
        p->add_msg_if_player(m_info, _("You need to find something to smoke."));
        return 0;
    }
    int choice = uimenu(true, _("What would you like to smoke?"), smokable_choices) - 1;
    if (choice < 0 || choice >= smokable_choices.size()) {
        // Chose not to smoke.
        return 0;
    }
    // Finally we can smoke.
    std::string id_to_smoke = smokable_choices[(size_t)choice];
    // We trust from this point on that we've checked for the existence of
    // consumables and as such will now consume.
    p->use_charges("fire", 1);
    /// \todo More content goes into a single toke than a cig/cigar. Should pipe effects be stronger?
    if ("tobacco" == id_to_smoke) {
        p->add_msg_if_player(_("You smoke some tobacco out of your %s."), it->tname().c_str());
        p->use_charges("tobacco", 1);
        p->thirst += 1;
        p->hunger -= 2;
        p->add_disease("cig", 200);
        for (int i = 0; i < 3; i++) {
            g->m.add_field(p->posx + int(rng(-2, 2)), p->posy + int(rng(-2, 2)), fd_cigsmoke, 2);
        }
        if (p->disease_duration("cig") > (100 * (p->addiction_level(ADD_CIG)))) {
            p->add_msg_if_player(m_bad, _("Ugh, too much smoke... you cough heavily."));
            g->sound(p->posx, p->posy, 10, "");
        }
        p->moves -= 250;
    } else if ("weed" == id_to_smoke) {
        if (!(p->has_disease("weed_high"))) {
            p->add_msg_if_player(m_good, _("You smoke some weed.  Good stuff, man!"));
        } else {
            p->add_msg_if_player(m_info, _("You smoke some more weed."));
        }
        p->use_charges("weed", 1);
        p->hunger += 4;
        p->thirst += 6;
        if (p->pkill < 5) {
            p->pkill += 3;
            p->pkill *= 2;
        }
        int duration = 90;
        if (p->has_trait("TOLERANCE")) {
            duration = 60;
        } else if (p->has_trait("LIGHTWEIGHT")) {
            duration = 120;
        }
        p->add_disease("weed_high", duration);
        p->moves -= 40;
        // breathe out some smoke
        for (int i = 0; i < 3; i++) {
            g->m.add_field(p->posx + int(rng(-2, 2)), p->posy + int(rng(-2, 2)), fd_weedsmoke, 2);
        }
        if (one_in(5)) {
            weed_msg(p);
        }
    }

    return 0;
}

/**
 * Entry point for intentional bodily intake of smoke via paper wrapped one
 * time use items: cigars, cigarettes, etc.
 *
 * @param p
 * @param it the item to be smoked.
 * @param
 * @return
 */
int iuse::smoking(player *p, item *it, bool)
{
    bool hasFire = (p->has_charges("fire", 1));

    // make sure we're not already smoking something
    std::vector<item *> active_items = p->inv.active_items();
    for (std::vector<item *>::iterator iter = active_items.begin(); iter != active_items.end();
         iter++) {
        item *i = *iter;
        if (i->has_flag("LITCIG")) {
            p->add_msg_if_player(m_info, _("You're already smoking a %s!"), i->tname().c_str());
            return 0;
        }
    }

    if (!hasFire) {
        p->add_msg_if_player(m_info, _("You don't have anything to light it with!"));
        return 0;
    }

    item cig;
    if (it->type->id == "cig") {
        cig = item("cig_lit", int(calendar::turn));
        cig.item_counter = 40;
        p->thirst += 2;
        p->hunger -= 3;
    } else if (it->type->id == "handrolled_cig") {
        // This transforms the hand-rolled into a normal cig, which isn't exactly
        // what I want, but leaving it for now.
        cig = item("cig_lit", int(calendar::turn));
        cig.item_counter = 40;
        p->thirst += 2;
        p->hunger -= 3;
    } else if (it->type->id == "cigar") {
        cig = item("cigar_lit", int(calendar::turn));
        cig.item_counter = 120;
        p->thirst += 3;
        p->hunger -= 4;
    } else if (it->type->id == "joint") {
        cig = item("joint_lit", int(calendar::turn));
        cig.item_counter = 40;
        p->hunger += 4;
        p->thirst += 6;
        if (p->pkill < 5) {
            p->pkill += 3;
            p->pkill *= 2;
        }
    } else {
        p->add_msg_if_player(m_bad,
                             _("Please let the devs know you should be able to smoke a %s but the smoking code does not know how."),
                             it->tname().c_str());
        return 0;
    }
    // If we're here, we better have a cig to light.
    p->use_charges_if_avail("fire", 1);
    cig.active = true;
    p->inv.add_item(cig, false, true);
    p->add_msg_if_player(m_info, _("You light a %s."), cig.tname().c_str());

    // Parting messages
    if (it->type->id == "joint") {
        // Would group with the joint, but awkward to mutter before lighting up.
        if (one_in(5)) {
            weed_msg(p);
        }
    }
    if (p->disease_duration("cig") > (100 * (p->addiction_level(ADD_CIG) + 1))) {
        p->add_msg_if_player(m_bad, _("Ugh, too much smoke... you feel nasty."));
    }

    return it->type->charges_to_use();
}


int iuse::ecig(player *p, item *it, bool)
{
    if (it->type->id == "ecig") {
        p->add_msg_if_player(_("You take a puff from your electronic cigarette."));
    } else if (it->type->id == "advanced_ecig") {
        if (p->inv.has_components("nicotine_liquid", 1)) {
            p->add_msg_if_player(_("You inhale some vapor from your advanced electronic cigarette."));
            p->inv.use_charges("nicotine_liquid", 1);
        } else {
            p->add_msg_if_player(m_info, _("You don't have any nicotine liquid!"));
            return 0;
        }
    }

    p->thirst += 1;
    p->hunger -= 1;
    p->add_disease("cig", 100);
    if (p->disease_duration("cig") > (100 * (p->addiction_level(ADD_CIG) + 1))) {
        p->add_msg_if_player(m_bad, _("Ugh, too much nicotine... you feel nasty."));
    }
    return it->type->charges_to_use();
}

int iuse::antibiotic(player *p, item *it, bool)
{
    p->add_msg_if_player(_("You take some antibiotics."));
    if (p->has_disease("infected")) {
        // cheap model of antibiotic resistance, but it's something.
        if (x_in_y(95, 100)) {
            int infected_dur = p->disease_duration("infected", true);
            p->rem_disease("infected");
            p->add_disease("recover", std::max((14401 - infected_dur + 3600) - 4800, 0));
        }
    }
    if (p->has_disease("tetanus")) {
        if (one_in(3)) {
            p->rem_disease("tetanus");
            p->add_msg_if_player(m_good, _("The muscle spasms start to go away."));
        } else {
            p->add_msg_if_player(m_warning, _("The medication does nothing to help the spasms."));
        }
    }
    return it->type->charges_to_use();
}

int iuse::eyedrops(player *p, item *it, bool)
{
    if (p->is_underwater()) {
        p->add_msg_if_player(m_info, _("You can't do that while underwater."));
        return false;
    }
    p->add_msg_if_player(_("You use your %s."), it->tname().c_str());
    p->moves -= 150;
    if (p->has_disease("boomered")) {
        p->rem_disease("boomered");
        p->add_msg_if_player(m_good, _("You wash the slime from your eyes."));
    }
    return it->type->charges_to_use();
}

int iuse::fungicide(player *p, item *it, bool)
{
    if (p->is_underwater()) {
        p->add_msg_if_player(m_info, _("You can't do that while underwater."));
        return false;
    }
    p->add_msg_if_player(_("You use your fungicide."));
    if (p->has_disease("fungus") && (one_in(3))) {
        p->rem_disease("fungus");
        p->add_msg_if_player(m_warning,
                             _("You feel a burning sensation under your skin that quickly fades away."));
    }
    if (p->has_disease("spores") && (one_in(2))) {
        if (!p->has_disease("fungus")) {
            p->add_msg_if_player(m_warning, _("Your skin grows warm for a moment."));
        }
        int fungus_int = p->disease_intensity("spores", true);
        p->rem_disease("spores");
        int spore_count = rng(fungus_int / 5, fungus_int);
        if (spore_count > 0) {
            monster spore(GetMType("mon_spore"));
            for (int i = p->posx - 1; i <= p->posx + 1; i++) {
                for (int j = p->posy - 1; j <= p->posy + 1; j++) {
                    if (spore_count == 0) {
                        break;
                    }
                    if (i == p->posx && j == p->posy) {
                        continue;
                    }
                    if (g->m.move_cost(i, j) > 0 && x_in_y(spore_count, 8)) {
                        const int zid = g->mon_at(i, j);
                        if (zid >= 0) {  // Spores hit a monster
                            if (g->u_see(i, j) &&
                                !g->zombie(zid).type->in_species("FUNGUS")) {
                                add_msg(m_warning, _("The %s is covered in tiny spores!"),
                                        g->zombie(zid).name().c_str());
                            }
                            if (!g->zombie(zid).make_fungus()) {
                                g->kill_mon(zid);
                            }
                        } else {
                            spore.spawn(i, j);
                            g->add_zombie(spore);
                        }
                        spore_count--;
                    }
                }
                if (spore_count == 0) {
                    break;
                }
            }
        }
    }
    return it->type->charges_to_use();
}

int iuse::antifungal(player *p, item *it, bool)
{
    if (p->is_underwater()) {
        p->add_msg_if_player(m_info, _("You can't do that while underwater."));
        return false;
    }
    p->add_msg_if_player(_("You take some antifungal medication."));
    if (p->has_disease("fungus")) {
        p->rem_disease("fungus");
        p->add_msg_if_player(m_warning,
                             _("You feel a burning sensation under your skin that quickly fades away."));
    }
    if (p->has_disease("spores")) {
        if (!p->has_disease("fungus")) {
            p->add_msg_if_player(m_warning, _("Your skin grows warm for a moment."));
        }
    }
    return it->type->charges_to_use();
}

int iuse::antiparasitic(player *p, item *it, bool)
{
    if (p->is_underwater()) {
        p->add_msg_if_player(m_info, _("You can't do that while underwater."));
        return false;
    }
    p->add_msg_if_player(_("You take some antiparasitic medication."));
    if (p->has_disease("dermatik")) {
        p->rem_disease("dermatik");
        p->add_msg_if_player(m_good, _("The itching sensation under your skin fades away."));
    }
    if (p->has_disease("tapeworm")) {
        p->rem_disease("tapeworm");
        p->hunger--;  // You just digested the tapeworm.
        if (p->has_trait("NOPAIN")) {
            p->add_msg_if_player(m_good, _("Your bowels clench as something inside them dies."));
        } else {
            p->add_msg_if_player(m_mixed, _("Your bowels spasm painfully as something inside them dies."));
            p->mod_pain(rng(8, 24));
        }
    }
    if (p->has_disease("bloodworms")) {
        p->rem_disease("bloodworms");
        p->add_msg_if_player(_("Your skin prickles and your veins itch for a few moments."));
    }
    if (p->has_disease("brainworm")) {
        p->rem_disease("brainworm");
        if (p->has_trait("NOPAIN")) {
            p->add_msg_if_player(m_good, _("The pressure inside your head feels better already."));
        } else {
            p->add_msg_if_player(m_mixed,
                                 _("Your head pounds like a sore tooth as something inside of it dies."));
            p->mod_pain(rng(8, 24));
        }
    }
    if (p->has_disease("paincysts")) {
        p->rem_disease("paincysts");
        if (p->has_trait("NOPAIN")) {
            p->add_msg_if_player(m_good, _("The stiffness in your joints goes away."));
        } else {
            p->add_msg_if_player(m_good, _("The pain in your joints goes away."));
        }
    }
    return it->type->charges_to_use();
}

int iuse::anticonvulsant(player *p, item *it, bool)
{
    p->add_msg_if_player(_("You take some anticonvulsant medication."));
    int duration = 4800 - p->str_cur * rng(0, 100);
    if (p->has_trait("TOLERANCE")) {
        duration -= 600;
    }
    if (p->has_trait("LIGHTWEIGHT")) {
        duration += 1200;
    }
    p->add_disease("valium", duration);
    p->add_disease("high", duration);
    if (p->has_disease("shakes")) {
        p->rem_disease("shakes");
        p->add_msg_if_player(m_good, _("You stop shaking."));
    }
    return it->type->charges_to_use();
}

int iuse::weed_brownie(player *p, item *it, bool)
{
    p->add_msg_if_player(_("You scarf down the delicious brownie. It tastes a little funny though..."));
    int duration = 120;
    if (p->has_trait("TOLERANCE")) {
        duration = 90;
    }
    if (p->has_trait("LIGHTWEIGHT")) {
        duration = 150;
    }
    p->hunger += 2;
    p->thirst += 6;
    if (p->pkill < 5) {
        p->pkill += 3;
        p->pkill *= 2;
    }
    p->add_disease("weed_high", duration);
    p->moves -= 100;
    if (one_in(5)) {
        weed_msg(p);
    }
    return it->type->charges_to_use();
}

int iuse::coke(player *p, item *it, bool)
{
    p->add_msg_if_player(_("You snort a bump of coke."));
    int duration = 21 - p->str_cur + rng(0, 10);
    if (p->has_trait("TOLERANCE")) {
        duration -= 10; // Symmetry would cause problems :-/
    }
    if (p->has_trait("LIGHTWEIGHT")) {
        duration += 20;
    }
    p->hunger -= 8;
    p->add_disease("high", duration);
    return it->type->charges_to_use();
}

int iuse::grack(player *p, item *it, bool)
{
    // Grack requires a fire source AND a pipe.
    if (p->has_amount("apparatus", 1) && p->use_charges_if_avail("fire", 1)) {
        p->add_msg_if_player(m_neutral, _("You smoke some Grack Cocaine."));
        p->add_msg_if_player(m_good, _("Time seems to stop."));
        int duration = 1000;
        if (p->has_trait("TOLERANCE")) {
            duration -= 10;
        } else if (p->has_trait("LIGHTWEIGHT")) {
            duration += 10;
        }
        p->hunger -= 10;
        p->add_disease("grack", duration);
        return it->type->charges_to_use();
    }
    return 0;
}

int iuse::meth(player *p, item *it, bool)
{
    int duration = 10 * (60 - p->str_cur);
    if (p->has_amount("apparatus", 1) && p->use_charges_if_avail("fire", 1)) {
        p->add_msg_if_player(m_neutral, _("You smoke your meth."));
        p->add_msg_if_player(m_good, ("The world seems to sharpen."));
        if (p->has_trait("TOLERANCE")) {
            duration *= 1.2;
        } else {
            duration *= (p->has_trait("LIGHTWEIGHT") ? 1.8 : 1.5);
        }
        // breathe out some smoke
        for (int i = 0; i < 3; i++) {
            g->m.add_field(p->posx + int(rng(-2, 2)), p->posy + int(rng(-2, 2)), fd_methsmoke, 2);
        }
    } else {
        p->add_msg_if_player(_("You snort some crystal meth."));
    }
    if (!p->has_disease("meth")) {
        duration += 600;
    }
    if (duration > 0) {
        int hungerpen = (p->str_cur < 10 ? 20 : 40 - p->str_cur);
        p->hunger -= hungerpen;
        p->add_disease("meth", duration);
    }
    return it->type->charges_to_use();
}

int iuse::vitamins(player *p, item *it, bool)
{
    p->add_msg_if_player(_("You take some vitamins."));
    if (p->health >= 10) {
        return it->type->charges_to_use();
    } else if (p->health >= 0) {
        p->health = 10;
    } else {
        p->health += 10;
    }
    return it->type->charges_to_use();
}

int iuse::vaccine(player *p, item *it, bool)
{
    p->add_msg_if_player(_("You inject the vaccine."));
    p->add_msg_if_player(m_good, _("You feel tough."));
    if (p->health >= 100) {
        return it->type->charges_to_use();
    } else if (p->health >= 0) {
        p->health = 100;
    } else {
        p->health += 100;
    }
    p->mod_pain(3);
    return it->type->charges_to_use();
}

int iuse::poison(player *p, item *it, bool)
{
    if ((p->has_trait("EATDEAD"))) {
        return it->type->charges_to_use();
    } else if ((p->has_trait("EATPOISON")) && (!(one_in(p->str_cur / 2)))) {
        return it->type->charges_to_use();
    }
    p->add_effect("poison", 600);
    p->add_disease("foodpoison", 1800);
    return it->type->charges_to_use();
}

/**
 * Hallucinogenic with a fun effect. Specifically used to have a comestible
 * give a morale boost without it being noticeable by examining the item (ie,
 * for magic mushrooms).
 */
int iuse::fun_hallu(player *p, item *it, bool)
{
    it_comest *comest = dynamic_cast<it_comest *>(it->type);

    //Fake a normal food morale effect
    p->add_morale(MORALE_FOOD_GOOD, 18, 36, 60, 30, false, comest);
    if (!p->has_disease("hallu")) {
        p->add_disease("hallu", 3600);
    }
    return it->type->charges_to_use();
}

int iuse::thorazine(player *p, item *it, bool)
{
    p->fatigue += 5;
    p->rem_disease("hallu");
    p->rem_disease("visuals");
    p->rem_disease("high");
    if (!p->has_disease("dermatik")) {
        p->rem_disease("formication");
    }
    if (one_in(50)) {  // adverse reaction
        p->add_msg_if_player(m_bad, _("You feel completely exhausted."));
        p->fatigue += 15;
    } else {
        p->add_msg_if_player(m_warning, _("You feel a bit wobbly."));
    }
    return it->type->charges_to_use();
}

int iuse::prozac(player *p, item *it, bool)
{
    if (!p->has_disease("took_prozac") && p->morale_level() < 0) {
        p->add_disease("took_prozac", 7200);
    } else {
        p->stim += 3;
    }
    if (one_in(150)) {  // adverse reaction
        p->add_msg_if_player(m_warning, _("You suddenly feel hollow inside."));
    }
    return it->type->charges_to_use();
}

int iuse::sleep(player *p, item *it, bool)
{
    p->fatigue += 40;
    p->add_msg_if_player(m_warning, _("You feel very sleepy..."));
    return it->type->charges_to_use();
}

int iuse::iodine(player *p, item *it, bool)
{
    p->add_disease("iodine", 1200);
    p->add_msg_if_player(_("You take an iodine tablet."));
    return it->type->charges_to_use();
}

int iuse::flumed(player *p, item *it, bool)
{
    p->add_disease("took_flumed", 6000);
    p->add_msg_if_player(_("You take some %s"), it->tname().c_str());
    return it->type->charges_to_use();
}

int iuse::flusleep(player *p, item *it, bool)
{
    p->add_disease("took_flumed", 7200);
    p->fatigue += 30;
    p->add_msg_if_player(_("You take some %s"), it->tname().c_str());
    p->add_msg_if_player(m_warning, _("You feel very sleepy..."));
    return it->type->charges_to_use();
}

int iuse::inhaler(player *p, item *it, bool)
{
    p->rem_disease("asthma");
    p->add_msg_if_player(_("You take a puff from your inhaler."));
    if (one_in(50)) {  // adverse reaction
        p->add_msg_if_player(m_bad, _("Your heart begins to race."));
        p->fatigue -= 10;
    }
    return it->type->charges_to_use();
}

int iuse::oxygen_bottle(player *p, item *it, bool)
{
    p->moves -= 500;
    p->add_msg_if_player(_("You breathe deeply from the %s"), it->tname().c_str());
    if (p->has_effect("smoke")) {
        p->remove_effect("smoke");
    } else if (p->has_disease("asthma")) {
        p->rem_disease("asthma");
    } else if (p->stim < 16) {
        p->stim += 8;
        p->pkill += 2;
    }
    p->pkill += 2;
    return it->type->charges_to_use();
}

int iuse::blech(player *p, item *it, bool)
{
    // TODO: Add more effects?
    if (it->is_drink()) {
        if (!query_yn(_("This looks unhealthy, sure you want to drink it?"))) {
            return 0;
        }
    } else { //Assume that if a blech consumable isn't a drink, it will be eaten.
        if (!query_yn(_("This looks unhealthy, sure you want to eat it?"))) {
            return 0;
        }
    }
    p->add_msg_if_player(m_bad, _("Blech, that burns your throat!"));
    if (it->type->id != "soap") { // soap burns but doesn't make you throw up
        p->vomit();
    }
    return it->type->charges_to_use();
}

int iuse::chew(player *p, item *it, bool)
{
    // TODO: Add more effects?
    p->add_msg_if_player(_("You chew your %s."), it->tname().c_str());
    return it->type->charges_to_use();
}

int iuse::mutagen(player *p, item *it, bool)
{
    if (!p->is_npc()) {
        p->add_memorial_log(pgettext("memorial_male", "Consumed mutagen."),
                            pgettext("memorial_female", "Consumed mutagen."));
    }
    if (p->has_trait("MUT_JUNKIE")) {
        p->add_msg_if_player(m_good, _("You quiver with anticipation..."));
        p->add_morale(MORALE_MUTAGEN, 5, 50);
    }
    std::string mutation_category;
    // Generic "mutagen".
    if (it->has_flag("MUTAGEN_STRONG")) {
        mutation_category = "";
        p->mutate();
        p->mod_pain(2 * rng(1, 5));
        p->hunger += 10;
        p->fatigue += 5;
        p->thirst += 10;
        if (!one_in(3)) {
            p->mutate();
            p->mod_pain(2 * rng(1, 5));
            p->hunger += 10;
            p->fatigue += 5;
            p->thirst += 10;
            if (one_in(4)) {
                p->add_msg_if_player(m_bad, _("You suddenly feel dizzy, and collapse to the ground."));
                p->add_disease("downed", 1);
            }
        }
        if (one_in(2)) {
            p->mutate();
            p->mod_pain(2 * rng(1, 5));
            p->hunger += 10;
            p->fatigue += 5;
            p->thirst += 10;
            p->add_msg_if_player(m_bad, _("Oops.  You must've blacked out for a minute there."));
            //Should be about 3 min, less 6 sec/IN point.
            p->fall_asleep((30 - p->int_cur));
        }
    }
    if (it->has_flag("MUTAGEN_WEAK")) {
        mutation_category = "";
        // Stuff like the limbs, the tainted tornado, etc.
        if (!one_in(3)) {
            p->mutate();
            p->mod_pain(2 * rng(1, 5));
            p->hunger += 10;
            p->fatigue += 5;
            p->thirst += 10;
            if (one_in(4)) {
                p->add_msg_if_player(m_bad, _("You suddenly feel dizzy, and collapse to the ground."));
                p->add_disease("downed", 1);
            }
        }
    } else {
        // Categorized/targeted mutagens go here.
        if (it->has_flag("MUTAGEN_PLANT")) {
            p->add_msg_if_player(_("You feel much closer to nature."));
            mutation_category = "MUTCAT_PLANT";
        } else if (it->has_flag("MUTAGEN_INSECT")) {
            p->add_msg_if_player(_("You hear buzzing, and feel your body harden."));
            mutation_category = "MUTCAT_INSECT";
        } else if (it->has_flag("MUTAGEN_SPIDER")) {
            p->add_msg_if_player(_("You feel insidious."));
            mutation_category = "MUTCAT_SPIDER";
        } else if (it->has_flag("MUTAGEN_SLIME")) {
            p->add_msg_if_player(_("Your body loses all rigidity for a moment."));
            mutation_category = "MUTCAT_SLIME";
        } else if (it->has_flag("MUTAGEN_FISH")) {
            p->add_msg_if_player(_("You are overcome by an overwhelming longing for the ocean."));
            mutation_category = "MUTCAT_FISH";
        } else if (it->has_flag("MUTAGEN_RAT")) {
            p->add_msg_if_player(_("You feel a momentary nausea."));
            mutation_category = "MUTCAT_RAT";
        } else if (it->has_flag("MUTAGEN_BEAST")) {
            p->add_msg_if_player(_("Your heart races and you see blood for a moment."));
            mutation_category = "MUTCAT_BEAST";
        } else if (it->has_flag("MUTAGEN_URSINE")) {
            p->add_msg_if_player(_("You feel an urge to...patrol? the forests?"));
            mutation_category = "MUTCAT_URSINE";
        } else if (it->has_flag("MUTAGEN_FELINE")) {
            p->add_msg_if_player(_("As you lap up the last of the mutagen, you wonder why..."));
            mutation_category = "MUTCAT_FELINE";
        } else if (it->has_flag("MUTAGEN_LUPINE")) {
            p->add_msg_if_player(_("You feel an urge to mark your territory. But then it passes."));
            mutation_category = "MUTCAT_LUPINE";
        } else if (it->has_flag("MUTAGEN_CATTLE")) {
            p->add_msg_if_player(_("Your mind and body slow down. You feel peaceful."));
            mutation_category = "MUTCAT_CATTLE";
        } else if (it->has_flag("MUTAGEN_CEPHALOPOD")) {
            p->add_msg_if_player(
                _("Your mind is overcome by images of eldritch horrors...and then they pass."));
            mutation_category = "MUTCAT_CEPHALOPOD";
        } else if (it->has_flag("MUTAGEN_BIRD")) {
            p->add_msg_if_player(_("Your body lightens and you long for the sky."));
            mutation_category = "MUTCAT_BIRD";
        } else if (it->has_flag("MUTAGEN_LIZARD")) {
            p->add_msg_if_player(_("For a heartbeat, your body cools down."));
            mutation_category = "MUTCAT_LIZARD";
        } else if (it->has_flag("MUTAGEN_TROGLOBITE")) {
            p->add_msg_if_player(_("You yearn for a cool, dark place to hide."));
            mutation_category = "MUTCAT_TROGLOBITE";
        } else if (it->has_flag("MUTAGEN_ALPHA")) {
            p->add_msg_if_player(_("You feel...better. Somehow."));
            mutation_category = "MUTCAT_ALPHA";
        } else if (it->has_flag("MUTAGEN_MEDICAL")) {
            p->add_msg_if_player(
                _("You can feel the blood rushing through your veins and a strange, medicated feeling washes over your senses."));
            mutation_category = "MUTCAT_MEDICAL";
        } else if (it->has_flag("MUTAGEN_CHIMERA")) {
            p->add_msg_if_player(_("You need to roar, bask, bite, and flap.  NOW."));
            mutation_category = "MUTCAT_CHIMERA";
        } else if (it->has_flag("MUTAGEN_ELFA")) {
            p->add_msg_if_player(_("Nature is becoming one with you..."));
            mutation_category = "MUTCAT_ELFA";
        } else if (it->has_flag("MUTAGEN_RAPTOR")) {
            p->add_msg_if_player(_("Mmm...sweet, bloody flavor...tastes like victory."));
            mutation_category = "MUTCAT_RAPTOR";
        }  // Yep, orals take a bit out of you too
        p->mutate_category(mutation_category);
        p->mod_pain(2 * rng(1, 5));
        p->hunger += 10;
        p->fatigue += 5;
        p->thirst += 10;
        if (one_in(4)) {
            p->add_msg_if_player(m_bad, _("You suddenly feel dizzy, and collapse to the ground."));
            p->add_disease("downed", 1);
        }
    }
    return it->type->charges_to_use();
}

int iuse::mut_iv(player *p, item *it, bool)
{
    if (!p->is_npc()) {
        p->add_memorial_log(pgettext("memorial_male", "Injected mutagen."),
                            pgettext("memorial_female", "Injected mutagen."));
    }
    if (p->has_trait("MUT_JUNKIE")) {
        p->add_msg_if_player(m_good, _("You quiver with anticipation..."));
        p->add_morale(MORALE_MUTAGEN, 10, 100);
    }
    std::string mutation_category;
    if (it->has_flag("MUTAGEN_STRONG")) {
        // 3 guaranteed mutations, 75%/66%/66% for the 4th/5th/6th,
        // 6-16 Pain per shot and potential knockdown/KO.
        mutation_category = "";
        if (p->has_trait("MUT_JUNKIE")) {
            p->add_msg_if_player(m_good, _("Oh, yeah! That's the stuff!"));
            g->sound(p->posx, p->posy, 15 + 3 * p->str_cur, _("YES! YES! YESSS!!!"));
        } else if (p->has_trait("NOPAIN")) {
            p->add_msg_if_player(_("You inject yourself."));
        } else {
            p->add_msg_if_player(m_bad, _("You inject yoursel-arRGH!"));
            g->sound(p->posx, p->posy, 15 + 3 * p->str_cur, _("You scream in agony!!"));
        }
        p->mutate();
        p->mod_pain(1 * rng(1, 4));
        //Standard IV-mutagen effect: 10 hunger/thirst & 5 Fatigue *per mutation*.
        // Numbers may vary based on mutagen.
        p->hunger += 10;
        p->fatigue += 5;
        p->thirst += 10;
        p->mutate();
        p->mod_pain(2 * rng(1, 3));
        p->hunger += 10;
        p->fatigue += 5;
        p->thirst += 10;
        p->mutate();
        p->hunger += 10;
        p->fatigue += 5;
        p->thirst += 10;
        p->mod_pain(3 * rng(1, 2));
        if (!one_in(4)) {
            p->mutate();
            p->hunger += 10;
            p->fatigue += 5;
            p->thirst += 10;
        }
        if (!one_in(3)) {
            p->mutate();
            p->hunger += 10;
            p->fatigue += 5;
            p->thirst += 10;
            p->add_msg_if_player(m_bad, _("You writhe and collapse to the ground."));
            p->add_disease("downed", rng(1, 4));
        }
        if (!one_in(3)) {
            //Jackpot! ...kinda, don't wanna go unconscious in dangerous territory
            p->mutate();
            p->hunger += 10;
            p->fatigue += 5;
            p->thirst += 10;
            p->add_msg_if_player(m_bad, _("It all goes dark..."));
            //Should be about 40 min, less 30 sec/IN point.
            p->fall_asleep((400 - p->int_cur * 5));
        }
    } else if (it->has_flag("MUTAGEN_ALPHA")) {
        //5-15 pain, 66% for each of the followups, so slightly better odds (designed for injection).
        mutation_category = "MUTCAT_ALPHA";
        p->add_msg_if_player(_("You took that shot like a champ!"));
        p->mutate_category("MUTCAT_ALPHA");
        p->mod_pain(3 * rng(1, 5));
        //Alpha doesn't make a lot of massive morphologial changes, so less nutrients needed.
        p->hunger += 3;
        p->fatigue += 5;
        p->thirst += 3;
        if (!one_in(3)) {
            p->mutate_category("MUTCAT_ALPHA");
            p->hunger += 3;
            p->fatigue += 5;
            p->thirst += 3;
        }
        if (!one_in(3)) {
            p->mutate_category("MUTCAT_ALPHA");
            p->hunger += 3;
            p->fatigue += 5;
            p->thirst += 3;
        }
    } else if (it->has_flag("MUTAGEN_MEDICAL")) {
        // 2-6 pain, same as Alpha--since specifically intended for medical applications.
        mutation_category = "MUTCAT_MEDICAL";
        if (p->has_trait("MUT_JUNKIE")) {
            p->add_msg_if_player(_("Ahh, there it is. You can feel the mutagen again."));
        } else if (!(p->has_trait("MUT_JUNKIE"))) {
            p->add_msg_if_player(
                _("You can feel the blood in your medication stream. It's a strange feeling."));
        }
        p->mutate_category("MUTCAT_MEDICAL");
        p->mod_pain(2 * rng(1, 3));
        //Medical's are pretty much all physiology, IIRC
        p->hunger += 3;
        p->fatigue += 5;
        p->thirst += 3;
        if (!one_in(3)) {
            p->mutate_category("MUTCAT_MEDICAL");
            p->hunger += 3;
            p->fatigue += 5;
            p->thirst += 3;
        }
        if (!one_in(3)) {
            p->mutate_category("MUTCAT_MEDICAL");
            p->hunger += 3;
            p->fatigue += 5;
            p->thirst += 3;
        }
    } else if (it->has_flag("MUTAGEN_CHIMERA")) {
        // 24-36 pain, Scream,, -40 Morale,
        // but two guaranteed mutations and 75% each for third and fourth.
        mutation_category = "MUTCAT_CHIMERA";
        p->add_msg_if_player(m_bad, _("everyanimalthateverlived..bursting.from.YOU!"));
        p->mutate_category("MUTCAT_CHIMERA");
        p->mod_pain(4 * rng(1, 4));
        //Chimera's all about the massive morphological changes Done Quick, so lotsa nutrition needed.
        p->hunger += 20;
        p->fatigue += 20;
        p->thirst += 20;
        p->mutate_category("MUTCAT_CHIMERA");
        if (!(g->u.has_trait("NOPAIN"))) {
            p->mod_pain(20);
            g->sound(p->posx, p->posy, 25 + 3 * p->str_cur, _("You roar in agony!!"));
            p->add_morale(MORALE_MUTAGEN_CHIMERA, -40, -200);
        }
        p->hunger += 20;
        p->fatigue += 20;
        p->thirst += 20;
        if (!one_in(4)) {
            p->mutate_category("MUTCAT_CHIMERA");
            p->hunger += 20;
            p->fatigue += 10;
            p->thirst += 20;
        }
        if (!one_in(4)) {
            p->mutate_category("MUTCAT_CHIMERA");
            p->hunger += 20;
            p->thirst += 10;
            p->mod_pain(5);
            // Out for a while--long enough to receive another two injections
            // and wake up in hostile territory.
            p->add_msg_if_player(m_bad, _("With a final *pop*, you go out like a light."));
            p->fall_asleep(800 - p->int_cur * 5);
        }
    } else {
        // These categories for the most part share their effects,
        // so print their messages and any special effects,
        // then handle the mutation at the end in combined code.
        if (it->has_flag("MUTAGEN_PLANT")) {
            p->add_msg_if_player(_("You inject some nutrients into your phloem."));
            mutation_category = "MUTCAT_PLANT";
        } else if (it->has_flag("MUTAGEN_INSECT")) {
            p->add_msg_if_player(_("You sting yourself...for the Queen."));
            mutation_category = "MUTCAT_INSECT";
        } else if (it->has_flag("MUTAGEN_SPIDER")) {
            p->add_msg_if_player(_("Mmm...the *special* venom."));
            mutation_category = "MUTCAT_SPIDER";
        } else if (it->has_flag("MUTAGEN_SLIME")) {
            if (p->has_trait("MUT_JUNKIE")) {
                p->add_msg_if_player(_("Maybe if you drank enough, you'd become mutagen..."));
            } else if (!(p->has_trait("MUT_JUNKIE"))) {
                p->add_msg_if_player(_("This stuff takes you back. Downright primordial!"));
            }
            mutation_category = "MUTCAT_SLIME";
        } else if (it->has_flag("MUTAGEN_FISH")) {
            p->add_msg_if_player(_("Your pulse pounds as the waves."));
            mutation_category = "MUTCAT_FISH";
        } else if (it->has_flag("MUTAGEN_URSINE")) {
            p->add_msg_if_player(_("You feel yourself quite equipped for wilderness survival."));
            mutation_category = "MUTCAT_URSINE";
        } else if (it->has_flag("MUTAGEN_LUPINE")) {
            p->add_msg_if_player(_("As the mutagen hits you, your ears twitch and you stifle a yipe."));
            mutation_category = "MUTCAT_LUPINE";
        } else if (it->has_flag("MUTAGEN_FELINE")) {
            p->add_msg_if_player(_("Your back arches as the mutagen takes hold."));
            mutation_category = "MUTCAT_FELINE";
        } else if (it->has_flag("MUTAGEN_RAT")) {
            p->add_msg_if_player(_("You squeak as the shot hits you."));
            //~Sound of ratlike squeaking
            g->sound(p->posx, p->posy, 10, _("Eep!"));
            mutation_category = "MUTCAT_RAT";
        } else if (it->has_flag("MUTAGEN_BEAST")) {
            p->add_msg_if_player(_("Your heart races wildly as the injection takes hold."));
            mutation_category = "MUTCAT_BEAST";
        } else if (it->has_flag("MUTAGEN_CATTLE")) {
            //~rBGH is a bovine growth hormone, unpopular with consumers
            p->add_msg_if_player(_("You wonder if this is what rBGH feels like..."));
            mutation_category = "MUTCAT_CATTLE";
        } else if (it->has_flag("MUTAGEN_CEPHALOPOD")) {
            //~Zork reference, but it's talking about your blood vessels
            p->add_msg_if_player(_("You watch the mutagen flow through a maze of little twisty passages.\n\
								   								   								   								   								   								   								   								   								   								   								   								   								   								   								   								   								   								   								   								   								   								   								   								   								   								   								   								   								   								   								   								   								   								   								   								   								   								   								   								   								   								   								   								   								   								   								   								   								   								   								   								   								   								   								   								   								   								   								   								   								   								   								   								   								   								   								   								   								   								   								   								   								   								   								   								   								   								   								   								   								   								   								   								   								   								   								   								   								   								   								   								   								   								   								   								   								   								   								   								   								   								   								   								   								   								   								   								   								   								               All the same."));
            mutation_category = "MUTCAT_CEPHALOPOD";
        } else if (it->has_flag("MUTAGEN_BIRD")) {
            p->add_msg_if_player(_("Your arms spasm in an oddly wavelike motion."));
            mutation_category = "MUTCAT_BIRD";
        } else if (it->has_flag("MUTAGEN_LIZARD")) {
            p->add_msg_if_player(_("Your blood cools down. The feeling is..different."));
            mutation_category = "MUTCAT_LIZARD";
        } else if (it->has_flag("MUTAGEN_TROGLOBITE")) {
            p->add_msg_if_player(_("As you press the plunger, it all goes so bright..."));
            mutation_category = "MUTCAT_TROGLOBITE";
        } else if (it->has_flag("MUTAGEN_ELFA")) {
            // 3-15 pain, morale boost, but no more mutagenic than cat-9s
            p->add_msg_if_player(_("Everything goes green for a second.\n\
								   								   								   								   								   								   								   								   								   								   								   								   								   								   								   								   								   								   								   								   								   								   								   								   								   								   								   								   								   								   								   								   								   								   								   								   								   								   								   								   								   								   								   								   								   								   								   								   								   								   								   								   								   								   								   								   								   								   								   								   								   								   								   								   								   								   								   								   								   								   								   								   								   								   								   								   								   								   								   								   								   								   								   								   								   								   								   								   								   								   								   								   								   								   								   								   								   								   								   								   								   								   								   								   								   								   								   								   								   								           It's painfully beautiful..."));
            p->fall_asleep(20); //Should be out for two minutes.  Ecstasy Of Green
            // Extra helping of pain.
            p->mod_pain(rng(1, 5));
            p->add_morale(MORALE_MUTAGEN_ELFA, 25, 100);
            mutation_category = "MUTCAT_ELFA";
        } else if (it->has_flag("MUTAGEN_RAPTOR")) {
            //Little more painful than average, but nowhere near as harsh & effective as Chimera.
            p->add_msg_if_player(_("You distinctly smell the mutagen mixing with your blood\n\
								   								   								   								   								   								   								   								   								   								   								   								   								   								   								   								   								   								   								   								   								   								   								   								   								   								   								   								   								   								   								   								   								   								   								   								   								   								   								   								   								   								   								   								   								   								   								   								   								   								   								   								   								   								   								   								   								   								   								   								   								   								   								   								   								   								   								   								   								   								   								   								   								   								   								   								   								   								   								   								   								   								   								   								   								   								   								   								   								   								   								   								   								   								   								   								   								   								   								   								   								   								   								   								   								   								   								   								   								   								           ...and then it passes."));
            mutation_category = "MUTCAT_RAPTOR";
        }

        p->mutate_category(mutation_category);
        p->mod_pain(2 * rng(1, 5));
        p->hunger += 10;
        // EkarusRyndren had the idea to add Fatigue and knockout,
        // though that's a bit much for every case
        p->fatigue += 5;
        p->thirst += 10;
        if (!one_in(3)) {
            p->mutate_category(mutation_category);
            p->hunger += 10;
            p->fatigue += 5;
            p->thirst += 10;
        }
        if (one_in(2)) {
            p->mutate_category(mutation_category);
            p->hunger += 10;
            p->fatigue += 5;
            p->thirst += 10;
        }
    }

    // Threshold-check.  You only get to cross once!
    if (p->crossed_threshold() == false) {
        // Threshold-breaching
        std::string primary = p->get_highest_category();
        int total = ((p->mutation_category_level["MUTCAT_LIZARD"]) +
                     (p->mutation_category_level["MUTCAT_BIRD"]) +
                     (p->mutation_category_level["MUTCAT_FISH"]) +
                     (p->mutation_category_level["MUTCAT_BEAST"]) +
                     (p->mutation_category_level["MUTCAT_FELINE"]) +
                     (p->mutation_category_level["MUTCAT_LUPINE"]) +
                     (p->mutation_category_level["MUTCAT_URSINE"]) +
                     (p->mutation_category_level["MUTCAT_CATTLE"]) +
                     (p->mutation_category_level["MUTCAT_INSECT"]) +
                     (p->mutation_category_level["MUTCAT_PLANT"]) +
                     (p->mutation_category_level["MUTCAT_SLIME"]) +
                     (p->mutation_category_level["MUTCAT_TROGLOBITE"]) +
                     (p->mutation_category_level["MUTCAT_CEPHALOPOD"]) +
                     (p->mutation_category_level["MUTCAT_SPIDER"]) +
                     (p->mutation_category_level["MUTCAT_RAT"]) +
                     (p->mutation_category_level["MUTCAT_MEDICAL"]) +
                     (p->mutation_category_level["MUTCAT_ALPHA"]) +
                     (p->mutation_category_level["MUTCAT_ELFA"]) +
                     (p->mutation_category_level["MUTCAT_CHIMERA"]) +
                     (p->mutation_category_level["MUTCAT_RAPTOR"]));
        // Only if you were pushing for more in your primary category.
        // You wanted to be more like it and less human.
        // That said, you're required to have hit third-stage dreams first.
        if ((mutation_category == primary) && (p->mutation_category_level[primary] > 50)) {
            // Little help for the categories that have a lot of crossover.
            // Starting with Ursine as that's... a bear to get.  8-)
            // Will add others if there's serious/demonstrable need.
            int booster = 0;
            if (mutation_category == "MUTCAT_URSINE") {
                booster = 50;
            }
            int breacher = (p->mutation_category_level[primary]) + booster;
            if (x_in_y(breacher, total)) {
                p->add_msg_if_player(m_good,
                                     _("Something strains mightily for a moment...and then..you're...FREE!"));
                if (mutation_category == "MUTCAT_LIZARD") {
                    p->toggle_mutation("THRESH_LIZARD");
                    p->add_memorial_log(pgettext("memorial_male", "Shed the ugly human skin."),
                                        pgettext("memorial_female", "Shed the ugly human skin."));
                } else if (mutation_category == "MUTCAT_BIRD") {
                    p->toggle_mutation("THRESH_BIRD");
                    p->add_memorial_log(pgettext("memorial_male", "Broke free of humanity."),
                                        pgettext("memorial_female", "Broke free of humanity."));
                } else if (mutation_category == "MUTCAT_FISH") {
                    p->toggle_mutation("THRESH_FISH");
                    p->add_memorial_log(pgettext("memorial_male", "Went deep."),
                                        pgettext("memorial_female", "Went deep."));
                } else if (mutation_category == "MUTCAT_BEAST") {
                    p->toggle_mutation("THRESH_BEAST");
                    p->add_memorial_log(pgettext("memorial_male", "Embraced his bestial nature."),
                                        pgettext("memorial_female", "Embraced her bestial nature."));
                } else if (mutation_category == "MUTCAT_FELINE") {
                    p->toggle_mutation("THRESH_FELINE");
                    p->add_memorial_log(pgettext("memorial_male", "Realized the dream."),
                                        pgettext("memorial_female", "Realized the dream."));
                } else if (mutation_category == "MUTCAT_LUPINE") {
                    p->toggle_mutation("THRESH_LUPINE");
                    p->add_memorial_log(pgettext("memorial_male", "Wolfed out."),
                                        pgettext("memorial_female", "Wolfed out."));
                } else if (mutation_category == "MUTCAT_URSINE") {
                    p->toggle_mutation("THRESH_URSINE");
                    // Manually removing Carnivore, since it tends to creep in
                    if (p->has_trait("CARNIVORE")) {
                        p->toggle_mutation("CARNIVORE");
                        p->add_msg_if_player(_("Your appetite for blood fades."));
                    }
                    p->add_memorial_log(pgettext("memorial_male", "Became one with the bears."),
                                        pgettext("memorial_female", "Became one with the bears."));
                } else if (mutation_category == "MUTCAT_CATTLE") {
                    p->toggle_mutation("THRESH_CATTLE");
                    p->add_memorial_log(pgettext("memorial_male", "Stopped worrying and learned to love the cowbell."),
                                        pgettext("memorial_female", "Stopped worrying and learned to love the cowbell."));
                } else if (mutation_category == "MUTCAT_INSECT") {
                    p->toggle_mutation("THRESH_INSECT");
                    p->add_memorial_log(pgettext("memorial_male", "Metamorphosed."),
                                        pgettext("memorial_female", "Metamorphosed."));
                } else if (mutation_category == "MUTCAT_PLANT") {
                    p->toggle_mutation("THRESH_PLANT");
                    p->add_memorial_log(pgettext("memorial_male", "Bloomed forth."),
                                        pgettext("memorial_female", "Bloomed forth."));
                } else if (mutation_category == "MUTCAT_SLIME") {
                    p->toggle_mutation("THRESH_SLIME");
                    p->add_memorial_log(pgettext("memorial_male", "Gave up on rigid human norms."),
                                        pgettext("memorial_female", "Gave up on rigid human norms."));
                } else if (mutation_category == "MUTCAT_TROGLOBITE") {
                    p->toggle_mutation("THRESH_TROGLOBITE");
                    p->add_memorial_log(pgettext("memorial_male", "Adapted to underground living."),
                                        pgettext("memorial_female", "Adapted to underground living."));
                } else if (mutation_category == "MUTCAT_CEPHALOPOD") {
                    p->toggle_mutation("THRESH_CEPHALOPOD");
                    p->add_memorial_log(pgettext("memorial_male", "Began living the dreams."),
                                        pgettext("memorial_female", "Began living the dreams."));
                } else if (mutation_category == "MUTCAT_SPIDER") {
                    p->toggle_mutation("THRESH_SPIDER");
                    p->add_memorial_log(pgettext("memorial_male", "Found a place in the web of life."),
                                        pgettext("memorial_female", "Found a place in the web of life."));
                } else if (mutation_category == "MUTCAT_RAT") {
                    p->toggle_mutation("THRESH_RAT");
                    p->add_memorial_log(pgettext("memorial_male", "Found that survival *is* everything."),
                                        pgettext("memorial_female", "Found that survival *is* everything."));
                } else if (mutation_category == "MUTCAT_MEDICAL") {
                    p->toggle_mutation("THRESH_MEDICAL");
                    p->add_memorial_log(pgettext("memorial_male", "Resumed clinical trials."),
                                        pgettext("memorial_female", "Resumed clinical trials."));
                } else if (mutation_category == "MUTCAT_ALPHA") {
                    p->toggle_mutation("THRESH_ALPHA");
                    p->add_memorial_log(pgettext("memorial_male", "Started representing."),
                                        pgettext("memorial_female", "Started representing."));
                } else if (mutation_category == "MUTCAT_ELFA") {
                    p->toggle_mutation("THRESH_ELFA");
                    p->add_memorial_log(pgettext("memorial_male", "Accepted a more natural way of life."),
                                        pgettext("memorial_female", "Accepted a more natural way of life."));
                } else if (mutation_category == "MUTCAT_CHIMERA") {
                    p->toggle_mutation("THRESH_CHIMERA");
                    p->add_memorial_log(pgettext("memorial_male", "United disunity."),
                                        pgettext("memorial_female", "United disunity."));
                } else if (mutation_category == "MUTCAT_RAPTOR") {
                    p->toggle_mutation("THRESH_RAPTOR");
                    p->add_memorial_log(pgettext("memorial_male", "Hatched."),
                                        pgettext("memorial_female", "Hatched."));
                }
            } else if (p->mutation_category_level[primary] > 100) {
                //~NOPAIN is a post-Threshold trait, so you shouldn't
                //~legitimately have it and get here!
                if (g->u.has_trait("NOPAIN")) {
                    p->add_msg_if_player(m_bad, _("You feel extremely Bugged."));
                } else {
                    p->add_msg_if_player(m_bad, _("You stagger with a piercing headache!"));
                    p->pain += 8;
                    p->add_disease("stunned", rng(3, 5));
                }
            } else if (p->mutation_category_level[primary] > 80) {
                if (g->u.has_trait("NOPAIN")) {
                    p->add_msg_if_player(m_bad, _("You feel very Bugged."));
                } else {
                    p->add_msg_if_player(m_bad, _("Your head throbs with memories of your life, before all this..."));
                    p->pain += 6;
                    p->add_disease("stunned", rng(2, 4));
                }
            } else if (p->mutation_category_level[primary] > 60) {
                if (g->u.has_trait("NOPAIN")) {
                    p->add_msg_if_player(m_bad, _("You feel Bugged."));
                } else {
                    p->add_msg_if_player(m_bad, _("Images of your past life flash before you."));
                    p->add_disease("stunned", rng(2, 3));
                }
            }
        }
    }
    return it->type->charges_to_use();
}

int iuse::purifier(player *p, item *it, bool)
{
    if (!p->is_npc()) {
        p->add_memorial_log(pgettext("memorial_male", "Consumed purifier."),
                            pgettext("memorial_female", "Consumed purifier."));
    }
    std::vector<std::string> valid; // Which flags the player has
    for (std::map<std::string, trait>::iterator iter = traits.begin(); iter != traits.end(); ++iter) {
        if (p->has_trait(iter->first) && !p->has_base_trait(iter->first)) {
            //Looks for active mutation
            valid.push_back(iter->first);
        }
    }
    if (valid.empty()) {
        p->add_msg_if_player(_("You feel cleansed."));
        return it->type->charges_to_use();
    }
    int num_cured = rng(1, valid.size());
    if (num_cured > 4) {
        num_cured = 4;
    }
    for (int i = 0; i < num_cured && !valid.empty(); i++) {
        int index = rng(0, valid.size() - 1);
        if (p->purifiable(valid[index])) {
            p->remove_mutation(valid[index]);
        } else {
            p->add_msg_if_player(m_warning, _("You feel a slight itching inside, but it passes."));
        }
        valid.erase(valid.begin() + index);
    }
    return it->type->charges_to_use();
}

int iuse::purify_iv(player *p, item *it, bool)
{
    if (!p->is_npc()) {
        p->add_memorial_log(pgettext("memorial_male", "Injected purifier."),
                            pgettext("memorial_female", "Injected purifier."));
    }
    std::vector<std::string> valid; // Which flags the player has
    for (std::map<std::string, trait>::iterator iter = traits.begin(); iter != traits.end(); ++iter) {
        if (p->has_trait(iter->first) && !p->has_base_trait(iter->first)) {
            //Looks for active mutation
            valid.push_back(iter->first);
        }
    }
    if (valid.empty()) {
        p->add_msg_if_player(_("You feel cleansed."));
        return it->type->charges_to_use();
    }
    int num_cured = rng(4,
                        valid.size()); //Essentially a double-strength purifier, but guaranteed at least 4.  Double-edged and all
    if (num_cured > 8) {
        num_cured = 8;
    }
    for (int i = 0; i < num_cured && !valid.empty(); i++) {
        int index = rng(0, valid.size() - 1);
        if (p->purifiable(valid[index])) {
            p->remove_mutation(valid[index]);
        } else {
            p->add_msg_if_player(m_warning, _("You feel a distinct burning inside, but it passes."));
        }
        valid.erase(valid.begin() + index);
        if (!(g->u.has_trait("NOPAIN"))) {
            p->mod_pain(2 * num_cured); //Hurts worse as it fixes more
            p->add_msg_if_player(m_warning, _("Feels like you're on fire, but you're OK."));
        }
        p->thirst += 2 * num_cured;
        p->hunger += 2 * num_cured;
        p->fatigue += 2 * num_cured;
    }
    return it->type->charges_to_use();
}

int iuse::marloss(player *p, item *it, bool t)
{
    if (p->is_npc()) {
        return it->type->charges_to_use();
    }
    // If we have the marloss in our veins, we are a "breeder" and will spread
    // the fungus.
    p->add_memorial_log(pgettext("memorial_male", "Ate a marloss berry."),
                        pgettext("memorial_female", "Ate a marloss berry."));

    if (p->has_trait("MARLOSS")) {
        p->add_msg_if_player(m_good,
                             _("As you eat the berry, you have a near-religious experience, feeling at one with your surroundings..."));
        p->add_morale(MORALE_MARLOSS, 100, 1000);
        p->hunger = -100;
        monster spore(GetMType("mon_spore"));
        spore.friendly = -1;
        int spore_spawned = 0;
        for (int x = p->posx - 4; x <= p->posx + 4; x++) {
            for (int y = p->posy - 4; y <= p->posy + 4; y++) {
                if (rng(0, 10) > trig_dist(x, y, p->posx, p->posy) &&
                    rng(0, 10) > trig_dist(x, y, p->posx, p->posy)) {
                    g->m.marlossify(x, y);
                }
                bool moveOK = (g->m.move_cost(x, y) > 0);
                bool monOK = g->mon_at(x, y) == -1;
                bool posOK = (g->u.posx != x || g->u.posy != y);
                if (moveOK && monOK && posOK &&
                    one_in(10 + 5 * trig_dist(x, y, p->posx, p->posy)) &&
                    (spore_spawned == 0 || one_in(spore_spawned * 2))) {
                    spore.spawn(x, y);
                    g->add_zombie(spore);
                    spore_spawned++;
                }
            }
        }
        return it->type->charges_to_use();
    }

    /* If we're not already carriers of Marloss, roll for a random effect:
     * 1 - Mutate
     * 2 - Mutate
     * 3 - Mutate
     * 4 - Purify
     * 5 - Purify
     * 6 - Cleanse radiation + Purify
     * 7 - Fully satiate
     * 8 - Vomit
     * 9 - Give Marloss mutation
     */
    int effect = rng(1, 9);
    if (effect <= 3) {
        p->add_msg_if_player(_("This berry tastes extremely strange!"));
        p->mutate();
    } else if (effect <= 6) { // Radiation cleanse is below
        p->add_msg_if_player(m_good, _("This berry makes you feel better all over."));
        p->pkill += 30;
        this->purifier(p, it, t);
        if (effect == 6) {
            p->radiation = 0;
        }
    } else if (effect == 7) {
        p->add_msg_if_player(m_good, _("This berry is delicious, and very filling!"));
        p->hunger = -100;
    } else if (effect == 8) {
        p->add_msg_if_player(m_bad, _("You take one bite, and immediately vomit!"));
        p->vomit();
    } else if (!p->has_trait("MARLOSS")) {
        p->add_msg_if_player(_("You feel a strange warmth spreading throughout your body..."));
        p->toggle_mutation("MARLOSS");
    }
    return it->type->charges_to_use();
}

// TOOLS below this point!

int iuse::dogfood(player *p, item *, bool)
{
    int dirx, diry;
    if (!choose_adjacent(_("Put the dog food where?"), dirx, diry)) {
        return 0;
    }
    p->moves -= 15;
    int mon_dex = g->mon_at(dirx, diry);
    if (mon_dex != -1) {
        if (g->zombie(mon_dex).type->id == "mon_dog") {
            p->add_msg_if_player(m_good, _("The dog seems to like you!"));
            g->zombie(mon_dex).friendly = -1;
        } else {
            p->add_msg_if_player(_("The %s seems quite unimpressed!"),
                                 g->zombie(mon_dex).name().c_str());
        }
    } else {
        p->add_msg_if_player(m_bad, _("You spill the dogfood all over the ground."));
    }
    return 1;
}

int iuse::catfood(player *p, item *, bool)
{
    int dirx, diry;
    if (!choose_adjacent(_("Put the cat food where?"), dirx, diry)) {
        return 0;
    }
    p->moves -= 15;
    int mon_dex = g->mon_at(dirx, diry);
    if (mon_dex != -1) {
        if (g->zombie(mon_dex).type->id == "mon_cat") {
            p->add_msg_if_player(m_good,
                                 _("The cat seems to like you! Or maybe it just tolerates your presence better. It's hard to tell with cats."));
            g->zombie(mon_dex).friendly = -1;
        } else {
            p->add_msg_if_player(_("The %s seems quite unimpressed!"),
                                 g->zombie(mon_dex).name().c_str());
        }
    } else {
        p->add_msg_if_player(m_bad, _("You spill the cat food all over the ground."));
    }
    return 1;
}

bool prep_firestarter_use(player *p, item *it, int &posx, int &posy)
{
    if (it->charges == 0) {
        return false;
    }
    if (p->is_underwater()) {
        p->add_msg_if_player(m_info, _("You can't do that while underwater."));
        return false;
    }
    if (!choose_adjacent(_("Light where?"), posx, posy)) {
        return false;
    }
    if (posx == p->posx && posy == p->posy) {
        p->add_msg_if_player(m_info, _("You would set yourself on fire."));
        p->add_msg_if_player(_("But you're already smokin' hot."));
        return false;
    }
    if (g->m.get_field(point(posx, posy), fd_fire)) {
        // check if there's already a fire
        p->add_msg_if_player(m_info, _("There is already a fire."));
        return false;
    }
    if (!(g->m.flammable_items_at(posx, posy) ||
          g->m.has_flag("FLAMMABLE", posx, posy) || g->m.has_flag("FLAMMABLE_ASH", posx, posy))) {
        p->add_msg_if_player(m_info, _("There's nothing to light there."));
        return false;
    } else {
        return true;
    }
}

void resolve_firestarter_use(player *p, item *, int posx, int posy)
{
    if (g->m.add_field(point(posx, posy), fd_fire, 1, 100)) {
        p->add_msg_if_player(_("You successfully light a fire."));
    }
}

int iuse::lighter(player *p, item *it, bool)
{
    int dirx, diry;
    if (prep_firestarter_use(p, it, dirx, diry)) {
        p->moves -= 15;
        resolve_firestarter_use(p, it, dirx, diry);
        return it->type->charges_to_use();
    }
    return 0;
}

int iuse::primitive_fire(player *p, item *it, bool)
{
    int posx, posy;
    if (prep_firestarter_use(p, it, posx, posy)) {
        p->moves -= 500;
        const int skillLevel = p->skillLevel("survival");
        const int sides = 10;
        const int base_dice = 3;
        // aiming for ~50% success at skill level 3, and possible but unheard of at level 0
        const int difficulty = (base_dice + 3) * sides / 2;
        if (dice(skillLevel + base_dice, 10) >= difficulty) {
            resolve_firestarter_use(p, it, posx, posy);
        } else {
            p->add_msg_if_player(_("You try to light a fire, but fail."));
        }
        p->practice("survival", 10);
        return it->type->charges_to_use();
    }
    return 0;
}

int iuse::ref_lit(player *p, item *it, bool t)
{
    if (p->is_underwater()) {
        p->add_msg_if_player(_("The lighter is extinguished."));
        it->make("ref_lighter");
        it->active = false;
        return 0;
    }
    if (t) {
        if (it->charges < it->type->charges_to_use()) {
            p->add_msg_if_player(_("The lighter burns out."));
            it->make("ref_lighter");
            it->active = false;
        }
    } else if (it->charges <= 0) {
        p->add_msg_if_player(_("The %s winks out."), it->tname().c_str());
    } else { // Turning it off
        int choice = menu(true, _("refillable lighter (lit)"), _("extinguish"),
                          _("light something"), _("cancel"), NULL);
        switch (choice) {
            case 1: {
                p->add_msg_if_player(_("You extinguish the lighter."));
                it->make("ref_lighter");
                it->active = false;
                return 0;
            }
            break;
            case 2: {
                int dirx, diry;
                if (prep_firestarter_use(p, it, dirx, diry)) {
                    p->moves -= 15;
                    resolve_firestarter_use(p, it, dirx, diry);
                    return it->type->charges_to_use();
                }

            }
        }
    }
    return it->type->charges_to_use();
}

int iuse::sew(player *p, item *it, bool)
{
    if (it->charges == 0) {
        return 0;
    }
    if (p->is_underwater()) {
        p->add_msg_if_player(m_info, _("You can't do that while underwater."));
        return 0;
    }
    //minimum LL_LOW of LL_DARK + (ELFA_NV or atomic_light)
    if (p->fine_detail_vision_mod() > 4) {
        add_msg(m_info, _("You can't see to sew!"));
        return 0;
    }
    int thread_used = 1;
    int pos = g->inv(_("Repair what?"));
    item *fix = &(p->i_at(pos));
    if (fix == NULL || fix->is_null()) {
        p->add_msg_if_player(m_info, _("You do not have that item!"));
        return 0;
    }
    //some items are made from more than one material. we should try to use both items if one type of repair item is missing
    itype_id repair_item = "none";
    std::vector<std::string> plurals;
    std::vector<itype_id> repair_items;
    std::string plural = "";
    //translation note: add <plural> tag to keep them unique
    if (fix->made_of("cotton") || fix->made_of("wool")) {
        repair_items.push_back("rag");
        plurals.push_back(rm_prefix(_("<plural>rags")));
    }
    if (fix->made_of("leather")) {
        repair_items.push_back("leather");
        plurals.push_back(rm_prefix(_("<plural>leather")));
    }
    if (fix->made_of("fur")) {
        repair_items.push_back("fur");
        plurals.push_back(rm_prefix(_("<plural>fur")));
    }
    if (fix->made_of("nomex")) {
        repair_items.push_back("nomex");
        plurals.push_back(rm_prefix(_("<plural>nomex")));
    }
    if (repair_items.empty()) {
        p->add_msg_if_player(m_info, _("Your %s is not made of fabric, leather or fur."),
                             fix->tname().c_str());
        return 0;
    }
    if (std::find(repair_items.begin(), repair_items.end(), fix->typeId()) != repair_items.end()) {
        p->add_msg_if_player(m_info, _("This can be used to repair other items, not itself."));
        return 0;
    }

    int items_needed = (fix->damage > 2 || fix->damage == 0) ? 1 : 0;

    // this will cause issues if/when NPCs start being able to sew.
    // but, then again, it'll cause issues when they start crafting, too.
    inventory crafting_inv = g->crafting_inventory(p);
    bool bFound = false;
    //go through all discovered repair items and see if we have any of them available
    for (unsigned int i = 0; i < repair_items.size(); i++) {
        if (crafting_inv.has_amount(repair_items[i], items_needed)) {
            //we've found enough of a material, use this one
            repair_item = repair_items[i];
            bFound = true;
        }
    }
    if (!bFound) {
        for (unsigned int i = 0; i < repair_items.size(); i++) {
            p->add_msg_if_player(m_info, _("You don't have enough %s to do that."), plurals[i].c_str());
        }
        return 0;
    }

    std::vector<component> comps;
    comps.push_back(component(repair_item, items_needed));
    comps.back().available = true;

    if (fix->damage > 0) {
        p->moves -= 500 * p->fine_detail_vision_mod();
        p->practice("tailor", 8);
        int rn = dice(4, 2 + p->skillLevel("tailor"));
        rn -= rng(fix->damage, fix->damage * 2);
        if (p->dex_cur < 8 && one_in(p->dex_cur)) {
            rn -= rng(2, 6);
        }
        if (p->dex_cur >= 8 && (p->dex_cur >= 16 || one_in(16 - p->dex_cur))) {
            rn += rng(2, 6);
        }
        if (p->dex_cur > 16) {
            rn += rng(0, p->dex_cur - 16);
        }
        if (rn <= 4) {
            p->add_msg_if_player(m_bad, _("You damage your %s further!"), fix->tname().c_str());
            fix->damage++;
            if (fix->damage >= 5) {
                p->add_msg_if_player(m_bad, _("You destroy it!"));
                p->i_rem(pos);
            }
        } else if (rn <= 6) {
            p->add_msg_if_player(m_bad, _("You don't repair your %s, but you waste lots of thread."),
                                 fix->tname().c_str());
            thread_used = rng(1, 8);
        } else if (rn <= 8) {
            p->add_msg_if_player(m_mixed, _("You repair your %s, but waste lots of thread."),
                                 fix->tname().c_str());
            if (fix->damage >= 3) {
                g->consume_items(p, comps);
            }
            fix->damage--;
            thread_used = rng(1, 8);
        } else if (rn <= 16) {
            p->add_msg_if_player(m_good, _("You repair your %s!"), fix->tname().c_str());
            if (fix->damage >= 3) {
                g->consume_items(p, comps);
            }
            fix->damage--;
        } else {
            p->add_msg_if_player(m_good, _("You repair your %s completely!"), fix->tname().c_str());
            if (fix->damage >= 3) {
                g->consume_items(p, comps);
            }
            fix->damage = 0;
        }
    } else if (fix->damage == 0 || (fix->has_flag("VARSIZE") && !fix->has_flag("FIT"))) {
        p->moves -= 500 * p->fine_detail_vision_mod();
        p->practice("tailor", 10);
        int rn = dice(4, 2 + p->skillLevel("tailor"));
        if (p->dex_cur < 8 && one_in(p->dex_cur)) {
            rn -= rng(2, 6);
        }
        if (p->dex_cur >= 16 || (p->dex_cur > 8 && one_in(16 - p->dex_cur))) {
            rn += rng(2, 6);
        }
        if (p->dex_cur > 16) {
            rn += rng(0, p->dex_cur - 16);
        }
        if (rn <= 4) {
            p->add_msg_if_player(m_bad, _("You damage your %s!"), fix->tname().c_str());
            fix->damage++;
        } else if (rn >= 12 && fix->has_flag("VARSIZE") && !fix->has_flag("FIT")) {
            p->add_msg_if_player(m_good, _("You take your %s in, improving the fit."), fix->tname().c_str());
            fix->item_tags.insert("FIT");
        } else if (rn >= 12 && (fix->has_flag("FIT") || !fix->has_flag("VARSIZE"))) {
            p->add_msg_if_player(m_good, _("You make your %s extra sturdy."), fix->tname().c_str());
            fix->damage--;
            g->consume_items(p, comps);
        } else {
            p->add_msg_if_player(m_neutral, _("You practice your sewing."));
        }
    } else {
        p->add_msg_if_player(m_info, _("Your %s is already enhanced."), fix->tname().c_str());
        return 0;
    }

    return thread_used;
}

int iuse::extra_battery(player *p, item *, bool)
{
    int pos = g->inv_type(_("Modify what?"), IC_TOOL);
    item *modded = &(p->i_at(pos));

    if (modded == NULL || modded->is_null()) {
        p->add_msg_if_player(m_info, _("You do not have that item!"));
        return 0;
    }
    if (!modded->is_tool()) {
        p->add_msg_if_player(m_info, _("This mod can only be used on tools."));
        return 0;
    }

    it_tool *tool = dynamic_cast<it_tool *>(modded->type);
    if (tool->ammo != "battery") {
        p->add_msg_if_player(m_info, _("That item does not use batteries!"));
        return 0;
    }

    if (modded->has_flag("DOUBLE_AMMO")) {
        p->add_msg_if_player(m_info, _("That item has already had its battery capacity doubled."));
        return 0;
    }

    if (modded->has_flag("ATOMIC_AMMO")) {
        p->add_msg_if_player(
            _("You replace the plutonium cells in your %s with a double capacity battery compartment!"),
            tool->nname(1).c_str());
        if (modded->charges >= 2500) {
            g->m.spawn_item(p->posx, p->posy, "plut_cell", modded->charges / 2500);
            modded->charges %= 2500;
        }
        g->m.spawn_item(p->posx, p->posy, "battery_atomic", 1, modded->charges);
        modded->item_tags.erase("ATOMIC_AMMO");
        modded->item_tags.erase("RADIOACTIVE");
        modded->item_tags.erase("LEAK_DAM");
        modded->item_tags.erase("NO_UNLOAD");
        modded->charges = 0;
    } else if (modded->has_flag("RECHARGE")) {
        p->add_msg_if_player(
            _("You replace the rechargeable battery pack of your %s with a double-capacity battery compartment!"),
            tool->nname(1).c_str());
        g->m.spawn_item(p->posx, p->posy, "rechargeable_battery", 1, modded->charges);
        modded->charges = 0;
        modded->item_tags.erase("RECHARGE");
        modded->item_tags.erase("NO_UNLOAD");
    } else if (modded->has_flag("USE_UPS")) {
        p->add_msg_if_player(
            _("You replace the UPS Conversion Pack of your %s with a double-capacity battery compartment!"),
            tool->nname(1).c_str());

        g->m.spawn_item(p->posx, p->posy, "battery_ups", 1, modded->charges);
        modded->charges = -1;
        modded->item_tags.erase("USE_UPS");
        modded->item_tags.erase("NO_UNLOAD");
        modded->item_tags.erase("NO_RELOAD");
    } else {
        p->add_msg_if_player(_("You double the battery capacity of your %s!"), tool->nname(1).c_str());
    }
    modded->item_tags.insert("DOUBLE_AMMO");
    return 1;
}

int iuse::rechargeable_battery(player *p, item *it, bool)
{
    int pos = g->inv_type(_("Modify what?"), IC_TOOL);
    item *modded = &(p->i_at(pos));

    if (modded == NULL || modded->is_null()) {
        p->add_msg_if_player(m_info, _("You do not have that item!"));
        return 0;
    }
    if (!modded->is_tool()) {
        p->add_msg_if_player(m_info, _("This mod can only be used on tools."));
        return 0;
    }

    it_tool *tool = dynamic_cast<it_tool *>(modded->type);
    if (tool->ammo != "battery") {
        p->add_msg_if_player(m_info, _("That item does not use batteries!"));
        return 0;
    }

    if (modded->has_flag("RECHARGE")) {
        p->add_msg_if_player(m_info, _("That item already has a rechargeable battery pack."));
        return 0;
    }

    if (modded->has_flag("ATOMIC_AMMO")) {
        p->add_msg_if_player(
            _("You replace the plutonium cells in your %s with a rechargeable battery pack!"),
            tool->nname(1).c_str());
        if (modded->charges >= 2500) {
            g->m.spawn_item(p->posx, p->posy, "plut_cell", modded->charges / 2500);
            modded->charges %= 2500;
        }
        g->m.spawn_item(p->posx, p->posy, "battery_atomic", 1, modded->charges);
        modded->item_tags.erase("ATOMIC_AMMO");
        modded->item_tags.erase("RADIOACTIVE");
        modded->item_tags.erase("LEAK_DAM");
        modded->item_tags.erase("NO_UNLOAD");
    } else if (modded->has_flag("USE_UPS")) {
        p->add_msg_if_player(
            _("You replace the UPS Conversion Pack of your %s with a rechargeable battery pack!"),
            tool->nname(1).c_str());

        g->m.spawn_item(p->posx, p->posy, "battery_ups", 1, modded->charges);
        modded->charges = 0;
        modded->item_tags.erase("USE_UPS");
        modded->item_tags.erase("NO_UNLOAD");
        modded->item_tags.erase("NO_RELOAD");
    } else {
        p->add_msg_if_player(
            _("You replace the battery compartment of your %s with a rechargeable battery pack!"),
            tool->nname(1).c_str());
        if (modded->has_flag("DOUBLE_AMMO")) {
            g->m.spawn_item(p->posx, p->posy, "battery_compartment", 1);
            modded->item_tags.erase("DOUBLE_AMMO");
        }
        if (modded->charges > 0) {
            g->m.spawn_item(p->posx, p->posy, "battery", 1, modded->charges);
        }
    }
    modded->charges = it->charges;

    modded->item_tags.insert("RECHARGE");
    modded->item_tags.insert("NO_UNLOAD");
    return 1;
}

int iuse::atomic_battery(player *p, item *it, bool)
{
    int pos = g->inv_type(_("Modify what?"), IC_TOOL);
    item *modded = &(p->i_at(pos));

    if (modded == NULL || modded->is_null()) {
        p->add_msg_if_player(m_info, _("You do not have that item!"));
        return 0;
    }
    if (!modded->is_tool()) {
        p->add_msg_if_player(m_info, _("This mod can only be used on tools."));
        return 0;
    }

    it_tool *tool = dynamic_cast<it_tool *>(modded->type);
    if (tool->ammo != "battery") {
        p->add_msg_if_player(m_info, _("That item does not use batteries!"));
        return 0;
    }

    if (modded->has_flag("ATOMIC_AMMO")) {
        p->add_msg_if_player(m_info,
                             _("That item has already had its battery modded to accept plutonium cells."));
        return 0;
    }

    // remove any existing battery mods
    if (modded->has_flag("DOUBLE_AMMO") || modded->has_flag("RECHARGE")) {
        if (modded->has_flag("DOUBLE_AMMO")) {
            p->add_msg_if_player(_("You replace the conventional batteries in your %s with plutonium cells!"),
                                 tool->nname(1).c_str());
            g->m.spawn_item(p->posx, p->posy, "battery_compartment", 1);
            modded->item_tags.erase("DOUBLE_AMMO");
            if (modded->charges > 0) {
                g->m.spawn_item(p->posx, p->posy, "battery", 1, modded->charges);
            }
        }
        if (modded->has_flag("RECHARGE")) {
            p->add_msg_if_player(_("You replace the rechargeable powerpack in your %s with plutonium cells!"),
                                 tool->nname(1).c_str());
            g->m.spawn_item(p->posx, p->posy, "rechargeable_battery", 1, modded->charges);
            modded->item_tags.erase("RECHARGE");
            modded->item_tags.erase("NO_UNLOAD");
        }
    } else if (modded->has_flag("USE_UPS")) {
        p->add_msg_if_player(_("You replace the UPS Conversion Pack of your %s with plutonium cells!"),
                             tool->nname(1).c_str());

        g->m.spawn_item(p->posx, p->posy, "battery_ups", 1, modded->charges);
        modded->charges = 0;
        modded->item_tags.erase("USE_UPS");
        modded->item_tags.erase("NO_UNLOAD");
        modded->item_tags.erase("NO_RELOAD");
    } else {
        p->add_msg_if_player(_("You modify your %s to run off plutonium cells!"),
                             tool->nname(1).c_str());
        if (modded->charges > 0) {
            g->m.spawn_item(p->posx, p->posy, "battery", 1, modded->charges);
        }
    }

    modded->item_tags.insert("ATOMIC_AMMO");
    modded->item_tags.insert("RADIOACTIVE");
    modded->item_tags.insert("LEAK_DAM");
    modded->item_tags.insert("NO_UNLOAD");
    modded->charges = it->charges;
    return 1;
}
int iuse::ups_battery(player *p, item *, bool)
{
    int pos = g->inv_type(_("Modify what?"), IC_TOOL);
    item *modded = &(p->i_at(pos));

    if (modded == NULL || modded->is_null()) {
        p->add_msg_if_player(_("You do not have that item!"));
        return 0;
    }
    if (!modded->is_tool()) {
        p->add_msg_if_player(_("This mod can only be used on tools."));
        return 0;
    }

    it_tool *tool = dynamic_cast<it_tool *>(modded->type);
    if (tool->ammo != "battery") {
        p->add_msg_if_player(_("That item does not use batteries!"));
        return 0;
    }

    if (modded->has_flag("USE_UPS")) {
        p->add_msg_if_player(_("That item has already had its battery modded to use a UPS!"));
        return 0;
    }

    // remove any existing battery mods
    if (modded->has_flag("DOUBLE_AMMO") || modded->has_flag("RECHARGE")) {
        if (modded->has_flag("DOUBLE_AMMO")) {
            p->add_msg_if_player(
                _("You replace the conventional batteries in your %s with a UPS conversion pack!"),
                tool->nname(1).c_str());
            g->m.spawn_item(p->posx, p->posy, "battery_compartment", 1);
            modded->item_tags.erase("DOUBLE_AMMO");
            if (modded->charges > 0) {
                g->m.spawn_item(p->posx, p->posy, "battery", 1, modded->charges);
            }
        }
        if (modded->has_flag("RECHARGE")) {
            p->add_msg_if_player(
                _("You replace the rechargeable powerpack in your %s with a UPS conversion pack!"),
                tool->nname(1).c_str());
            g->m.spawn_item(p->posx, p->posy, "rechargeable_battery", 1, modded->charges);
            modded->item_tags.erase("RECHARGE");
            modded->item_tags.erase("NO_UNLOAD");
        }
    } else if (modded->has_flag("ATOMIC_AMMO")) {
        p->add_msg_if_player(_("You replace the plutonium cells of your %s with a UPS conversion pack!"),
                             tool->nname(1).c_str());

        g->m.spawn_item(p->posx, p->posy, "battery_atomic", 1, modded->charges);
        modded->charges = 0;
        modded->item_tags.erase("ATOMIC_AMMO");
        modded->item_tags.erase("NO_UNLOAD");
        modded->item_tags.erase("RADIOACTIVE");
        modded->item_tags.erase("LEAK_DAM");
    } else {
        p->add_msg_if_player(_("You modify your %s to run off a UPS!"),
                             tool->nname(1).c_str());
        if (modded->charges > 0) {
            g->m.spawn_item(p->posx, p->posy, "battery", 1, modded->charges);
        }
    }

    modded->item_tags.insert("USE_UPS");
    modded->item_tags.insert("NO_UNLOAD");
    modded->item_tags.insert("NO_RELOAD");
    modded->charges = -1;
    return 1;
}

int iuse::fishing_rod_basic(player *p, item *it, bool)
{
    int dirx, diry;

    if (!choose_adjacent(_("Fish where?"), dirx, diry)) {
        return 0;
    }

    if (!g->m.has_flag("FISHABLE", dirx, diry)) {
        p->add_msg_if_player(m_info, _("You can't fish there!"));
        return 0;
    }
    // can't use g->om_global_location, because that gives the position
    // of the player, not of (dirx, diry)
    const int cursx = (g->levx + dirx / SEEX) / 2 + g->cur_om->pos().x * OMAPX;
    const int cursy = (g->levy + diry / SEEY) / 2 + g->cur_om->pos().y * OMAPY;
    if (!otermap[overmap_buffer.ter(cursx, cursy, g->levz)].is_river) {
        p->add_msg_if_player(m_info, _("That water does not contain any fish, try a river instead."));
        return 0;
    }

    p->rooted_message();

    p->add_msg_if_player(_("You cast your line and wait to hook something..."));

    p->assign_activity(ACT_FISH, 30000, 0, p->get_item_position(it), it->tname());

    return 0;
}

static bool valid_fabric(player *p, item *it, bool)
{
    if (it->type->id == "null") {
        p->add_msg_if_player(m_info, _("You do not have that item!"));
        return false;
    }
    if (it->type->id == "string_6" || it->type->id == "string_36" || it->type->id == "rope_30" ||
        it->type->id == "rope_6") {
        add_msg(m_info, _("You cannot cut that, you must disassemble it using the disassemble key"));
        return false;
    }
    if (it->type->id == "rag" || it->type->id == "rag_bloody" || it->type->id == "leather") {
        p->add_msg_if_player(m_info, _("There's no point in cutting a %s."), it->tname().c_str());
        return false;
    }
    if (!it->made_of("cotton") && !it->made_of("leather") && !it->made_of("nomex")) {
        add_msg(m_info, _("You can only slice items made of fabric or leather."));
        return false;
    }
    if (it->is_container() && !it->contents.empty()) {
        add_msg(m_info, _("That %s is not empty!"), it->tname().c_str());
        return false;
    }

    return true;
}

int iuse::cut_up(player *p, item *it, item *cut, bool)
{
    p->moves -= 25 * cut->volume();
    int count = cut->volume();
    if (p->skillLevel("tailor") == 0) {
        count = rng(0, count);
    } else if (p->skillLevel("tailor") == 1 && count >= 2) {
        count -= rng(0, 2);
    }

    if (dice(3, 3) > p->dex_cur) {
        count -= rng(1, 3);
    }

    // damaged clothing has a chance to lose material
    if (count > 0) {
        float component_success_chance = std::min(std::pow(0.8, cut->damage), 1.0);
        for (int i = count; i > 0; i--) {
            if (component_success_chance < rng_float(0, 1)) {
                count--;
            }
        }
    }

    //scrap_text is result string of worthless scraps
    //sliced_text is result on a success
    std::string scrap_text, sliced_text, type;
    if (cut->made_of("cotton")) {
        scrap_text = _("You clumsily cut the %s into useless ribbons.");
        sliced_text = ngettext("You slice the %s into a rag.", "You slice the %1$s into %2$d rags.",
                               count);
        type = "rag";
    } else if (cut->made_of("leather")) {
        scrap_text = _("You clumsily cut the %s into useless scraps.");
        sliced_text = ngettext("You slice the %s into a piece of leather.",
                               "You slice the %1$s into %2$d pieces of leather.", count);
        type = "leather";
    } else {
        scrap_text = _("You clumsily cut the %s into useless scraps.");
        sliced_text = ngettext("You cut the %s into a piece of nomex.",
                               "You slice the %1$s into %2$d pieces of nomex.", count);
        type = "nomex";
    }

    remove_ammo(cut, *p);
    int pos = p->get_item_position(cut);

    if (count <= 0) {
        p->add_msg_if_player(m_bad, scrap_text.c_str(), cut->tname().c_str());
        p->i_rem(pos);
        return it->type->charges_to_use();
    }
    p->add_msg_if_player(m_good, sliced_text.c_str(), cut->tname().c_str(), count);
    item result(type, int(calendar::turn));
    p->i_rem(pos);
    p->i_add_or_drop(result, count);
    return it->type->charges_to_use();
}

int iuse::scissors(player *p, item *it, bool t)
{
    int pos = g->inv(_("Chop up what?"));
    item *cut = &(p->i_at(pos));

    if (!valid_fabric(p, cut, t)) {
        return 0;
    }
    if (cut == &p->weapon) {
        if (!query_yn(_("You are wielding that, are you sure?"))) {
            return 0;
        }
    } else if (pos < -1) {
        if (!query_yn(_("You're wearing that, are you sure?"))) {
            return 0;
        }
    }
    return cut_up(p, it, cut, t);
}

int iuse::extinguisher(player *p, item *it, bool)
{
    if (it->charges < it->type->charges_to_use()) {
        return 0;
    }
    g->draw();
    int x, y;
    // If anyone other than the player wants to use one of these,
    // they're going to need to figure out how to aim it.
    if (!choose_adjacent(_("Spray where?"), x, y)) {
        return 0;
    }

    p->moves -= 140;

    // Reduce the strength of fire (if any) in the target tile.
    g->m.adjust_field_strength(point(x, y), fd_fire, 0 - rng(2, 3));

    // Also spray monsters in that tile.
    int mondex = g->mon_at(x, y);
    if (mondex != -1) {
        g->zombie(mondex).moves -= 150;
        if (g->u_see(&(g->zombie(mondex)))) {
            p->add_msg_if_player(_("The %s is sprayed!"), g->zombie(mondex).name().c_str());
        }
        if (g->zombie(mondex).made_of(LIQUID)) {
            if (g->u_see(&(g->zombie(mondex)))) {
                p->add_msg_if_player(_("The %s is frozen!"), g->zombie(mondex).name().c_str());
            }
            if (g->zombie(mondex).hurt(rng(20, 60))) {
                g->kill_mon(mondex, (p == &(g->u)));
            } else {
                g->zombie(mondex).speed /= 2;
            }
        }
    }

    // Slightly reduce the strength of fire immediately behind the target tile.
    if (g->m.move_cost(x, y) != 0) {
        x += (x - p->posx);
        y += (y - p->posy);

        g->m.adjust_field_strength(point(x, y), fd_fire, std::min(0 - rng(0, 1) + rng(0, 1), 0L));
    }

    return it->type->charges_to_use();
}

int iuse::hammer(player *p, item *it, bool)
{
    g->draw();
    int x, y;
    // If anyone other than the player wants to use one of these,
    // they're going to need to figure out how to aim it.
    if (!choose_adjacent(_("Pry where?"), x, y)) {
        return 0;
    }

    if (x == p->posx && y == p->posy) {
        p->add_msg_if_player(_("You try to hit yourself with the hammer."));
        p->add_msg_if_player(_("But you can't touch this."));
        return 0;
    }

    int nails = 0, boards = 0;
    ter_id newter;
    ter_id type = g->m.ter(x, y);
    if (type == t_fence_h || type == t_fence_v) {
        nails = 6;
        boards = 3;
        newter = t_fence_post;
        p->add_msg_if_player(_("You pry out the fence post."));
    } else if (type == t_window_boarded) {
        nails = 8;
        boards = 4;
        newter = t_window_frame;
        p->add_msg_if_player(_("You pry the boards from the window."));
    } else if (type == t_window_boarded_noglass) {
        nails = 8;
        boards = 4;
        newter = t_window_empty;
        p->add_msg_if_player(_("You pry the boards from the window frame."));
    } else if (type == t_door_boarded) {
        nails = 8;
        boards = 4;
        // FIXME: boards go across a door FRAME;
        // the door itself should be as good as it was before it was boarded up.
        newter = t_door_b;
        p->add_msg_if_player(_("You pry the boards from the door."));
    } else {
        p->add_msg_if_player(m_info, _("Hammers can only remove boards from windows, doors and fences."));
        p->add_msg_if_player(m_info, _("To board up a window or door, press *"));
        return 0;
    }
    p->moves -= 500;
    g->m.spawn_item(p->posx, p->posy, "nail", 0, nails);
    g->m.spawn_item(p->posx, p->posy, "2x4", boards);
    g->m.ter_set(x, y, newter);
    return it->type->charges_to_use();
}

int iuse::rm13armor_off(player *p, item *it, bool)
{
    if (it->charges < it->type->charges_to_use()) {
        p->add_msg_if_player(m_info, _("The RM13 combat armor's fuel cells are dead."),
                             it->tname().c_str());
        return 0;
    } else {
        std::string oname = it->type->id + "_on";
        p->add_msg_if_player(_("You activate your RM13 combat armor."));
        p->add_msg_if_player(_("Rivtech Model 13 RivOS v2.19:   ONLINE."));
        p->add_msg_if_player(_("CBRN defense system:            ONLINE."));
        p->add_msg_if_player(_("Acoustic dampening system:      ONLINE."));
        p->add_msg_if_player(_("Thermal regulation system:      ONLINE."));
        p->add_msg_if_player(_("Vision enhancement system:      ONLINE."));
        p->add_msg_if_player(_("Electro-reactive armor system:  ONLINE."));
        p->add_msg_if_player(_("All systems nominal."));
        it->make(oname);
        it->active = true;
        return it->type->charges_to_use();
    }
}

int iuse::rm13armor_on(player *p, item *it, bool t)
{
    if (t) { // Normal use
    } else { // Turning it off
        std::string oname = it->type->id;
        if (oname.length() > 3 && oname.compare(oname.length() - 3, 3, "_on") == 0) {
            oname.erase(oname.length() - 3, 3);
        } else {
            debugmsg("no item type to turn it into (%s)!", oname.c_str());
            return 0;
        }
        p->add_msg_if_player(_("RivOS v2.19 shutdown sequence initiated."));
        p->add_msg_if_player(_("Shutting down."));
        p->add_msg_if_player(_("Your RM13 combat armor turns off."));
        it->make(oname);
        it->active = false;
    }
    return it->type->charges_to_use();
}

int iuse::unpack_item(player *p, item *it, bool)
{
    if (p->is_underwater()) {
        p->add_msg_if_player(m_info, _("You can't do that while underwater."));
        return 0;
    }
    std::string oname = it->type->id + "_on";
    p->moves -= 300;
    p->add_msg_if_player(_("You unpack your %s for use."), it->tname().c_str());
    it->make(oname);
    it->active = false;
    return 0;
}

int iuse::pack_item(player *p, item *it, bool t)
{
    if (p->is_underwater()) {
        p->add_msg_if_player(m_info, _("You can't do that while underwater."));
        return 0;
    }
    if (t) { // Normal use
        // Numbers below -1 are reserved for worn items
    } else if (p->get_item_position(it) < -1) {
        p->add_msg_if_player(m_info, _("You can't pack your %s until you take it off."),
                             it->tname().c_str());
        return 0;
    } else { // Turning it off
        std::string oname = it->type->id;
        if (oname.length() > 3 && oname.compare(oname.length() - 3, 3, "_on") == 0) {
            oname.erase(oname.length() - 3, 3);
        } else {
            debugmsg("no item type to turn it into (%s)!", oname.c_str());
            return 0;
        }
        p->moves -= 500;
        p->add_msg_if_player(_("You pack your %s for storage."), it->tname().c_str());
        it->make(oname);
        it->active = false;
    }
    return 0;
}

static bool cauterize_effect(player *p, item *it, bool force = true)
{
    hp_part hpart = use_healing_item(p, it, -2, -2, -2, 100, 50, 0, force);
    if (hpart != num_hp_parts) {
        p->add_msg_if_player(m_neutral, _("You cauterize yourself."));
        if (!(g->u.has_trait("NOPAIN"))) {
            p->mod_pain(15);
            p->add_msg_if_player(m_bad, _("It hurts like hell!"));
        } else {
            p->add_msg_if_player(m_neutral, _("It itches a little."));
        }
        body_part bp = num_bp;
        int side = -1;
        p->hp_convert(hpart, bp, side);
        if (p->has_disease("bite", bp, side)) {
            g->u.add_disease("bite", 2600, false, 1, 1, 0, -1, bp, side, true);
        }
        return true;
    }
    return 0;
}

static int cauterize_elec(player *p, item *it)
{
    if (it->charges == 0) {
        p->add_msg_if_player(m_info, _("You need batteries to cauterize wounds."));
        return 0;
    } else if (!p->has_disease("bite") && !p->has_disease("bleed") && !p->is_underwater()) {
        if ((p->has_trait("MASOCHIST") || p->has_trait("MASOCHIST_MED") || p->has_trait("CENOBITE")) &&
            query_yn(_("Cauterize yourself for fun?"))) {
            return cauterize_effect(p, it, true) ? it->type->charges_to_use() : 0;
        } else {
            p->add_msg_if_player(m_info,
                                 _("You are not bleeding or bitten, there is no need to cauterize yourself."));
            return 0;
        }
    } else if (p->is_npc() || query_yn(_("Cauterize any open wounds?"))) {
        return cauterize_effect(p, it, true) ? it->type->charges_to_use() : 0;
    }
    return 0;
}

int iuse::solder_weld(player *p, item *it, bool)
{
    if (p->is_underwater()) {
        p->add_msg_if_player(m_info, _("You can't do that while underwater."));
        return 0;
    }
    int choice = 2;
    int charges_used = (dynamic_cast<it_tool *>(it->type))->charges_to_use();

    // Option for cauterization only if player has the incentive to do so
    // One does not check for open wounds with a soldering iron.
    if ((p->has_disease("bite") || p->has_disease("bleed")) && !p->is_underwater()) {
        choice = menu(true, ("Using soldering item:"), _("Cauterize wound"),
                      _("Repair plastic/metal/kevlar item"), _("Cancel"), NULL);
    } else if (p->has_trait("MASOCHIST") || p->has_trait("MASOCHIST_MED") ||
               p->has_trait("CENOBITE")) {
        // Masochists might be wounded too, let's not ask twice.
        choice = menu(true, ("Using soldering item:"), _("Cauterize yourself for fun"),
                      _("Repair plastic/metal/kevlar item"), _("Cancel"), NULL);
    }

    switch (choice) {
        case 1:
            return cauterize_elec(p, it);
            break;
        case 2: {
            if (it->charges <= 0) {
                p->add_msg_if_player(m_info, _("Your tool does not have enough charges to do that."));
                return 0;
            }

            int pos = g->inv(_("Repair what?"));
            item *fix = &(p->i_at(pos));
            if (fix == NULL || fix->is_null()) {
                p->add_msg_if_player(m_info, _("You do not have that item!"));
                return 0;
            }
            if (fix->is_gun()) {
                p->add_msg_if_player(m_info, _("That requires gunsmithing tools."));
                return 0;
            }
            if (fix->is_ammo()) {
                p->add_msg_if_player(m_info, _("You cannot repair this type of item."));
                return 0;
            }
            itype_id repair_item = "none";
            std::vector<std::string> repairitem_names;
            std::vector<itype_id> repair_items;
            if (fix->made_of("kevlar")) {
                repair_items.push_back("kevlar_plate");
                repairitem_names.push_back(_("kevlar plates"));
            }
            if (fix->made_of("plastic")) {
                repair_items.push_back("plastic_chunk");
                repairitem_names.push_back(_("plastic chunks"));
            }
            if (fix->made_of("iron") || fix->made_of("steel") || fix->made_of("hardsteel")) {
                repair_items.push_back("scrap");
                repairitem_names.push_back(_("scrap metal"));
            }
            if (repair_items.empty()) {
                p->add_msg_if_player(m_info, _("Your %s is not made of plastic, metal, or kevlar."),
                                     fix->tname().c_str());
                return 0;
            }
            if (std::find(repair_items.begin(), repair_items.end(), fix->typeId()) != repair_items.end()) {
                p->add_msg_if_player(m_info, _("This can be used to repair other items, not itself."));
                return 0;
            }

            //repairing or modifying items requires at least 1 repair item,
            // otherwise number is related to size of item
            int items_needed = ceil(fix->volume() * 0.25);

            // this will cause issues if/when NPCs start being able to sew.
            // but, then again, it'll cause issues when they start crafting, too.
            inventory crafting_inv = g->crafting_inventory(p);

            bool bFound = false;
            //go through all discovered repair items and see if we have any of them available
            for (unsigned int i = 0; i < repair_items.size(); i++) {
                if (crafting_inv.has_amount(repair_items[i], items_needed)) {
                    //we've found enough of a material, use this one
                    repair_item = repair_items[i];
                    bFound = true;
                }
            }
            if (!bFound) {
                for (unsigned int i = 0; i < repair_items.size(); i++) {
                    p->add_msg_if_player(m_info, _("You don't have enough %s to do that."),
                                         repairitem_names[i].c_str());
                }
                return 0;
            }

            std::vector<component> comps;
            comps.push_back(component(repair_item, items_needed));
            comps.back().available = true;

            if (fix->damage > 0) {
                p->moves -= 500 * p->fine_detail_vision_mod();
                p->practice("mechanics", 8);
                int rn = dice(4, 2 + p->skillLevel("mechanics"));
                rn -= rng(fix->damage, fix->damage * 2);
                if (p->dex_cur < 8 && one_in(p->dex_cur)) {
                    rn -= rng(2, 6);
                }
                if (p->dex_cur >= 8 && (p->dex_cur >= 16 || one_in(16 - p->dex_cur))) {
                    rn += rng(2, 6);
                }
                if (p->dex_cur > 16) {
                    rn += rng(0, p->dex_cur - 16);
                }
                if (rn <= 4) {
                    p->add_msg_if_player(m_bad, _("You damage your %s further!"), fix->tname().c_str());
                    fix->damage++;
                    if (fix->damage >= 5) {
                        p->add_msg_if_player(m_bad, _("You destroy it!"));
                        p->i_rem(pos);
                    }
                } else if (rn <= 6) {
                    p->add_msg_if_player(m_bad, _("You don't repair your %s, and you waste lots of charge."),
                                         fix->tname().c_str());
                    charges_used += rng(1, 8);
                } else if (rn <= 8) {
                    p->add_msg_if_player(m_mixed, _("You repair your %s, but you waste lots of charge."),
                                         fix->tname().c_str());
                    if (fix->damage >= 3) {
                        g->consume_items(p, comps);
                    }
                    fix->damage--;
                    charges_used += rng(1, 8);
                } else if (rn <= 16) {
                    p->add_msg_if_player(m_good, _("You repair your %s!"), fix->tname().c_str());
                    if (fix->damage >= 3) {
                        g->consume_items(p, comps);
                    }
                    fix->damage--;
                } else {
                    p->add_msg_if_player(m_good, _("You repair your %s completely!"), fix->tname().c_str());
                    if (fix->damage >= 3) {
                        g->consume_items(p, comps);
                    }
                    fix->damage = 0;
                }
            } else if (fix->damage == 0 || (fix->has_flag("VARSIZE") && !fix->has_flag("FIT"))) {
                p->moves -= 500 * p->fine_detail_vision_mod();
                p->practice("mechanics", 10);
                int rn = dice(4, 2 + p->skillLevel("mechanics"));
                if (p->dex_cur < 8 && one_in(p->dex_cur)) {
                    rn -= rng(2, 6);
                }
                if (p->dex_cur >= 16 || (p->dex_cur > 8 && one_in(16 - p->dex_cur))) {
                    rn += rng(2, 6);
                }
                if (p->dex_cur > 16) {
                    rn += rng(0, p->dex_cur - 16);
                }
                if (rn <= 4) {
                    p->add_msg_if_player(m_bad, _("You damage your %s!"), fix->tname().c_str());
                    fix->damage++;
                } else if (rn >= 12 && fix->has_flag("VARSIZE") && !fix->has_flag("FIT")) {
                    p->add_msg_if_player(m_good, _("You take your %s in, improving the fit."),
                                         fix->tname().c_str());
                    fix->item_tags.insert("FIT");
                } else if (rn >= 12 && (fix->has_flag("FIT") || !fix->has_flag("VARSIZE"))) {
                    p->add_msg_if_player(m_good, _("You make your %s extra sturdy."), fix->tname().c_str());
                    fix->damage--;
                    g->consume_items(p, comps);
                } else {
                    p->add_msg_if_player(m_neutral, _("You practice your soldering."));
                }
            } else {
                p->add_msg_if_player(m_info, _("Your %s is already enhanced."), fix->tname().c_str());
                return 0;
            }
            return charges_used;
        }
        break;
        case 3:
            break;
        default:
            break;
    };
    return 0;
}


int iuse::water_purifier(player *p, item *it, bool)
{
    int pos = g->inv_type(_("Purify what?"), IC_COMESTIBLE);
    if (!p->has_item(pos)) {
        p->add_msg_if_player(m_info, _("You do not have that item!"));
        return 0;
    }
    if (p->i_at(pos).contents.empty()) {
        p->add_msg_if_player(m_info, _("You can only purify water."));
        return 0;
    }
    item *pure = &(p->i_at(pos).contents[0]);
    if (pure->type->id != "water" && pure->type->id != "salt_water") {
        p->add_msg_if_player(m_info, _("You can only purify water."));
        return 0;
    }
    if (pure->charges > it->charges) {
        p->add_msg_if_player(m_info,
                             _("You don't have enough charges in your purifier to purify all of the water."));
        return 0;
    }
    p->moves -= 150;
    pure->make("water_clean");
    pure->poison = 0;
    return pure->charges;
}

int iuse::two_way_radio(player *p, item *it, bool)
{
    WINDOW *w = newwin(6, 36, (TERMY - 6) / 2, (TERMX - 36) / 2);
    draw_border(w);
    // TODO: More options here.  Thoughts...
    //       > Respond to the SOS of an NPC
    //       > Report something to a faction
    //       > Call another player
    fold_and_print(w, 1, 1, 999, c_white,
                   _(
                       "1: Radio a faction for help...\n"
                       "2: Call Acquaintance...\n"
                       "3: General S.O.S.\n"
                       "0: Cancel"));
    wrefresh(w);
    char ch = getch();
    if (ch == '1') {
        p->moves -= 300;
        faction *fac = g->list_factions(_("Call for help..."));
        if (fac == NULL) {
            return 0;
        }
        int bonus = 0;
        if (fac->goal == FACGOAL_CIVILIZATION) {
            bonus += 2;
        }
        if (fac->has_job(FACJOB_MERCENARIES)) {
            bonus += 4;
        }
        if (fac->has_job(FACJOB_DOCTORS)) {
            bonus += 2;
        }
        if (fac->has_value(FACVAL_CHARITABLE)) {
            bonus += 3;
        }
        if (fac->has_value(FACVAL_LONERS)) {
            bonus -= 3;
        }
        if (fac->has_value(FACVAL_TREACHERY)) {
            bonus -= rng(0, 8);
        }
        bonus += fac->respects_u + 3 * fac->likes_u;
        if (bonus >= 25) {
            popup(_("They reply, \"Help is on the way!\""));
            //~ %s is faction name
            g->u.add_memorial_log(pgettext("memorial_male", "Called for help from %s."),
                                  pgettext("memorial_female", "Called for help from %s."),
                                  fac->name.c_str());
            g->add_event(EVENT_HELP, int(calendar::turn) + fac->response_time(), fac->id, -1, -1);
            fac->respects_u -= rng(0, 8);
            fac->likes_u -= rng(3, 5);
        } else if (bonus >= -5) {
            popup(_("They reply, \"Sorry, you're on your own!\""));
            fac->respects_u -= rng(0, 5);
        } else {
            popup(_("They reply, \"Hah!  We hope you die!\""));
            fac->respects_u -= rng(1, 8);
        }

    } else if (ch == '2') { // Call Acquaintance
        // TODO: Implement me!
    } else if (ch == '3') { // General S.O.S.
        p->moves -= 150;
        std::vector<npc *> in_range;
        std::vector<npc *> npcs = overmap_buffer.get_npcs_near_player(30);
        for (size_t i = 0; i < npcs.size(); i++) {
            if (npcs[i]->op_of_u.value >= 4) {
                in_range.push_back(npcs[i]);
            }
        }
        if (!in_range.empty()) {
            npc *coming = in_range[rng(0, in_range.size() - 1)];
            popup(ngettext("A reply!  %s says, \"I'm on my way; give me %d minute!\"",
                           "A reply!  %s says, \"I'm on my way; give me %d minutes!\"", coming->minutes_to_u()),
                  coming->name.c_str(), coming->minutes_to_u());
            g->u.add_memorial_log(pgettext("memorial_male", "Called for help from %s."),
                                  pgettext("memorial_female", "Called for help from %s."),
                                  coming->name.c_str());
            coming->mission = NPC_MISSION_RESCUE_U;
        } else {
            popup(_("No-one seems to reply..."));
        }
    } else {
        return 0;
    }
    werase(w);
    wrefresh(w);
    delwin(w);
    refresh();
    return it->type->charges_to_use();
}

int iuse::radio_off(player *p, item *it, bool)
{
    if (it->charges < it->type->charges_to_use()) {
        p->add_msg_if_player(_("It's dead."));
    } else {
        p->add_msg_if_player(_("You turn the radio on."));
        it->make("radio_on");
        it->active = true;
    }
    return it->type->charges_to_use();
}

static radio_tower *find_radio_station(int frequency)
{
    radio_tower *tower = NULL;
    for (size_t k = 0; k < g->cur_om->radios.size(); k++) {
        tower = &g->cur_om->radios[k];
        if (0 < tower->strength - rl_dist(tower->x, tower->y, g->levx, g->levy) &&
            tower->frequency == frequency) {
            return tower;
        }
    }
    return NULL;
}

int iuse::directional_antenna(player *p, item *it, bool)
{
    // Find out if we have an active radio
    item radio = p->i_of_type("radio_on");
    if (radio.typeId() != "radio_on") {
        add_msg(m_info, _("Must have an active radio to check for signal direction."));
        return 0;
    }
    // Find the radio station its tuned to (if any)
    radio_tower *tower = find_radio_station(radio.frequency);
    if (tower == NULL) {
        add_msg(m_info, _("You can't find the direction if your radio isn't tuned."));
        return 0;
    }
    // Report direction.
    direction angle = direction_from(g->levx, g->levy, tower->x, tower->y);
    add_msg(_("The signal seems strongest to the %s."), direction_name(angle).c_str());
    return it->type->charges_to_use();
}

int iuse::radio_on(player *p, item *it, bool t)
{
    if (t) {
        // Normal use
        std::string message = _("Radio: Kssssssssssssh.");
        radio_tower *selected_tower = find_radio_station(it->frequency);
        if (selected_tower != NULL) {
            if (selected_tower->type == MESSAGE_BROADCAST) {
                message = selected_tower->message;
            } else if (selected_tower->type == WEATHER_RADIO) {
                message = weather_forecast(*selected_tower);
            }

            int signal_strength = selected_tower->strength -
                                  rl_dist(selected_tower->x, selected_tower->y, g->levx, g->levy);

            for (size_t j = 0; j < message.length(); j++) {
                if (dice(10, 100) > dice(10, signal_strength * 3)) {
                    if (!one_in(10)) {
                        message[j] = '#';
                    } else {
                        message[j] = char(rng('a', 'z'));
                    }
                }
            }

            std::vector<std::string> segments = foldstring(message, RADIO_PER_TURN);
            int index = calendar::turn % (segments.size());
            std::stringstream messtream;
            messtream << _("radio: ") << segments[index];
            message = messtream.str();
        }
        point pos = g->find_item(it);
        g->sound(pos.x, pos.y, 6, message.c_str());
    } else { // Activated
        int ch = 2;
        if (it->charges > 0) {
            ch = menu(true, _("Radio:"), _("Scan"), _("Turn off"), NULL);
        }

        switch (ch) {
            case 1: {
                int old_frequency = it->frequency;
                radio_tower *tower = NULL;
                radio_tower *lowest_tower = NULL;
                radio_tower *lowest_larger_tower = NULL;

                for (size_t k = 0; k < g->cur_om->radios.size(); k++) {
                    tower = &g->cur_om->radios[k];

                    if (tower->strength - rl_dist(tower->x, tower->y, g->levx, g->levy) > 0 &&
                        tower->frequency != old_frequency) {
                        if (tower->frequency > old_frequency &&
                            (lowest_larger_tower == NULL ||
                             tower->frequency < lowest_larger_tower->frequency)) {
                            lowest_larger_tower = tower;
                        } else if (lowest_tower == NULL ||
                                   tower->frequency < lowest_tower->frequency) {
                            lowest_tower = tower;
                        }
                    }
                }
                if (lowest_larger_tower != NULL) {
                    it->frequency = lowest_larger_tower->frequency;
                } else if (lowest_tower != NULL) {
                    it->frequency = lowest_tower->frequency;
                }
            }
            break;
            case 2:
                p->add_msg_if_player(_("The radio dies."));
                it->make("radio");
                it->active = false;
                break;
            case 3:
                break;
        }
    }
    return it->type->charges_to_use();
}

int iuse::noise_emitter_off(player *p, item *it, bool)
{
    if (it->charges < it->type->charges_to_use()) {
        p->add_msg_if_player(_("It's dead."));
    } else {
        p->add_msg_if_player(_("You turn the noise emitter on."));
        it->make("noise_emitter_on");
        it->active = true;
    }
    return it->type->charges_to_use();
}

int iuse::airhorn(player *p, item *it, bool)
{
    if (it->charges < it->type->charges_to_use()) {
        p->add_msg_if_player(_("You depress the button but no sound comes out."));
    } else {
        p->add_msg_if_player(_("You honk your airhorn."));
        point pos = g->find_item(it);
        g->sound(pos.x, pos.y, 50, _("HOOOOONK!"));
    }
    return it->type->charges_to_use();
}

int iuse::horn_bicycle(player *p, item *it, bool)
{
    point pos = g->find_item(it);
    g->sound(pos.x, pos.y, 15, _("honk."));
    p->add_msg_if_player(_("You honk the bicycle horn."));
    return it->type->charges_to_use();
}

int iuse::noise_emitter_on(player *p, item *it, bool t)
{
    if (t) { // Normal use
        point pos = g->find_item(it);
        //~ the sound of a noise emitter when turned on
        g->sound(pos.x, pos.y, 30, _("KXSHHHHRRCRKLKKK!"));
    } else { // Turning it off
        p->add_msg_if_player(_("The infernal racket dies as you turn off the noise emitter."));
        it->make("noise_emitter");
        it->active = false;
    }
    return it->type->charges_to_use();
}

static void roadmap_targets(player *, item *, bool,
                            const std::string &target, int distance,
                            int reveal_distance)
{
    std::vector<point> places = overmap_buffer.find_all(
                                    g->om_global_location(), target, distance, false);
    for (std::vector<point>::iterator iter = places.begin(); iter != places.end(); ++iter) {
        const point &place = *iter;
        overmap_buffer.reveal(place, reveal_distance, g->levz);
    }
}

int iuse::roadmap(player *p, item *it, bool t)
{
    if (it->charges < 1) {
        p->add_msg_if_player(_("There isn't anything new on the map."));
        return 0;
    } else if (g->levz < 0) {
        p->add_msg_if_player(_("You should read your map when you get to the surface."));
        return 0;
    }
    // Show roads
    roadmap_targets(p, it, t, "hiway", 0, 0);
    roadmap_targets(p, it, t, "road", 0, 0);
    roadmap_targets(p, it, t, "bridge", 0, 0);

    // Show evac shelters
    roadmap_targets(p, it, t, "shelter", 0, 0);
    // Show hospital(s)
    roadmap_targets(p, it, t, "hospital", 0, 0);
    // Show schools
    roadmap_targets(p, it, t, "school", 0, 0);
    // Show police stations
    roadmap_targets(p, it, t, "police", 0, 0);
    // Show subway entrances
    roadmap_targets(p, it, t, "sub_station", 0, 0);
    // Show banks
    roadmap_targets(p, it, t, "bank", 0, 0);

    p->add_msg_if_player(m_good, _("You add roads and points of interest to your map."));

    return 1;
}

int iuse::survivormap(player *p, item *it, bool t)
{
    if (it->charges < 1) {
        p->add_msg_if_player(_("There isn't anything new on the map."));
        return 0;
    } else if (g->levz < 0) {
        p->add_msg_if_player(_("You should read your map when you get to the surface."));
        return 0;
    }
    // Show roads
    roadmap_targets(p, it, t, "hiway", 0, 0);
    roadmap_targets(p, it, t, "road", 0, 0);
    roadmap_targets(p, it, t, "bridge", 0, 0);

    // Show pharmacies
    roadmap_targets(p, it, t, "s_pharm", 0, 0);
    // Show gun stores
    roadmap_targets(p, it, t, "s_gun", 0, 0);
    // Show grocery stores
    roadmap_targets(p, it, t, "s_grocery", 0, 0);
    // Show military surplus stores
    roadmap_targets(p, it, t, "mil_surplus", 0, 0);
    // Show gas stations
    roadmap_targets(p, it, t, "s_gas", 0, 0);

    p->add_msg_if_player(m_good, _("You add roads and possible supply points to your map."));

    return 1;
}

int iuse::militarymap(player *p, item *it, bool t)
{
    if (it->charges < 1) {
        p->add_msg_if_player(_("There isn't anything new on the map."));
        return 0;
    } else if (g->levz < 0) {
        p->add_msg_if_player(_("You should read your map when you get to the surface."));
        return 0;
    }
    // Show roads
    roadmap_targets(p, it, t, "hiway", 0, 0);
    roadmap_targets(p, it, t, "road", 0, 0);
    roadmap_targets(p, it, t, "bridge", 0, 0);

    // Show FEMA camps
    roadmap_targets(p, it, t, "fema_entrance", 0, 0);
    // Show bunkers
    roadmap_targets(p, it, t, "bunker", 0, 0);
    // Show outposts
    roadmap_targets(p, it, t, "outpost", 0, 0);
    // Show nuclear silos
    roadmap_targets(p, it, t, "silo", 0, 0);
    // Show evac shelters
    roadmap_targets(p, it, t, "shelter", 0, 0);
    // Show police stations
    roadmap_targets(p, it, t, "police", 0, 0);

    p->add_msg_if_player(m_good, _("You add roads and facilities to your map."));

    return 1;
}

int iuse::restaurantmap(player *p, item *it, bool t)
{
    if (it->charges < 1) {
        p->add_msg_if_player(_("There isn't anything new on the map."));
        return 0;
    } else if (g->levz < 0) {
        p->add_msg_if_player(_("You should read your map when you get to the surface."));
        return 0;
    }
    // Show roads
    roadmap_targets(p, it, t, "hiway", 0, 0);
    roadmap_targets(p, it, t, "road", 0, 0);
    roadmap_targets(p, it, t, "bridge", 0, 0);

    // Show coffee shops
    roadmap_targets(p, it, t, "s_restaurant_coffee", 0, 0);
    // Show restaurants
    roadmap_targets(p, it, t, "s_restaurant", 0, 0);
    // Show bars
    roadmap_targets(p, it, t, "bar", 0, 0);
    // Show pizza parlors
    roadmap_targets(p, it, t, "s_pizza_parlor", 0, 0);
    // Show fast food joints
    roadmap_targets(p, it, t, "s_restaurant_fast", 0, 0);

    p->add_msg_if_player(m_good, _("You add roads and restaurants to your map."));

    return 1;
}

int iuse::touristmap(player *p, item *it, bool t)
{
    if (it->charges < 1) {
        p->add_msg_if_player(_("There isn't anything new on the map."));
        return 0;
    } else if (g->levz < 0) {
        p->add_msg_if_player(_("You should read your map when you get to the surface."));
        return 0;
    }
    // Show roads
    roadmap_targets(p, it, t, "hiway", 0, 0);
    roadmap_targets(p, it, t, "road", 0, 0);
    roadmap_targets(p, it, t, "bridge", 0, 0);

    // Show hotels
    roadmap_targets(p, it, t, "hotel_tower", 0, 0);
    // Show restaurants
    roadmap_targets(p, it, t, "s_restaurant", 0, 0);
    // Show cathedrals
    roadmap_targets(p, it, t, "cathedral", 0, 0);
    // Show fast food joints
    roadmap_targets(p, it, t, "s_restaurant_fast", 0, 0);
    // Show fast megastores
    roadmap_targets(p, it, t, "megastore", 0, 0);

    p->add_msg_if_player(m_good, _("You add roads and tourist attractions to your map."));

    return 1;
}

int iuse::ma_manual(player *p, item *it, bool)
{
    std::string style_to_learn = "style_" + it->type->id.substr(
                                     7); // strip "manual_" from the start of the item id, add the rest to "style_"

    for (std::vector<matype_id>::iterator style = p->ma_styles.begin(); style != p->ma_styles.end();
         style++) {
        if (style_to_learn == *style) {
            p->add_msg_if_player(m_info, _("You already know all this book has to teach."));

            return 0;
        }
    }

    p->ma_styles.push_back(style_to_learn);

    p->add_msg_if_player(m_good, _("You learn what you can, and stow the book for further study."));

    return 1;
}

int iuse::picklock(player *p, item *it, bool)
{
    int dirx, diry;
    if (!choose_adjacent(_("Use your pick lock where?"), dirx, diry)) {
        return 0;
    }
    if (dirx == p->posx && diry == p->posy) {
        p->add_msg_if_player(m_info, _("You pick your nose and your sinuses swing open."));
        return 0;
    }
    ter_id type = g->m.ter(dirx, diry);
    int npcdex = g->npc_at(dirx, diry);
    if (npcdex != -1) {
        p->add_msg_if_player(m_info,
                             _("You can pick your friends, and you can\npick your nose, but you can't pick\nyour friend's nose"));
        return 0;
    }

    int pick_quality = 1;
    if (it->typeId() == "picklocks") {
        pick_quality = 5;
    } else if (it->typeId() == "crude_picklock" || "hairpin") {
        pick_quality = 3;
    }

    std::string door_name;
    ter_id new_type;
    std::string open_message = _("With a satisfying click, the lock on the %s opens.");
    if (type == t_chaingate_l) {
        door_name = rm_prefix(_("<door_name>gate"));
        new_type = t_chaingate_c;
    } else if (type == t_door_locked || type == t_door_locked_alarm || type == t_door_locked_interior) {
        door_name = rm_prefix(_("<door_name>door"));
        new_type = t_door_c;
    } else if (type == t_door_bar_locked) {
        door_name = rm_prefix(_("<door_name>door"));
        new_type = t_door_bar_o;
        //Bar doors auto-open (and lock if closed again) so show a different message)
        open_message = _("The %s swings open...");
    } else if (type == t_door_c) {
        add_msg(m_info, _("That door isn't locked."));
        return 0;
    } else {
        add_msg(m_info, _("That cannot be picked."));
        return 0;
    }

    p->practice("mechanics", 1);
    p->moves -= (1000 - (pick_quality * 100)) - (p->dex_cur + p->skillLevel("mechanics")) * 5;
    int pick_roll = (dice(2, p->skillLevel("mechanics")) + dice(2,
                     p->dex_cur) - it->damage / 2) * pick_quality;
    int door_roll = dice(4, 30);
    if (pick_roll >= door_roll) {
        p->practice("mechanics", 1);
        p->add_msg_if_player(m_good, open_message.c_str(), door_name.c_str());
        g->m.ter_set(dirx, diry, new_type);
    } else if (door_roll > (1.5 * pick_roll) && it->damage < 100) {
        it->damage++;

        std::string sStatus = rm_prefix(_("<door_status>damage"));
        if (it->damage >= 5) {
            sStatus = rm_prefix(_("<door_status>destroy"));
        }
        p->add_msg_if_player(m_bad, "The lock stumps your efforts to pick it, and you %s your tool.",
                             sStatus.c_str());
    } else {
        p->add_msg_if_player(m_bad, _("The lock stumps your efforts to pick it."));
    }
    if (type == t_door_locked_alarm && (door_roll + dice(1, 30)) > pick_roll &&
        it->damage < 100) {
        g->sound(p->posx, p->posy, 40, _("An alarm sounds!"));
        if (!g->event_queued(EVENT_WANTED)) {
            g->add_event(EVENT_WANTED, int(calendar::turn) + 300, 0, g->levx, g->levy);
        }
    }
    // Special handling, normally the item isn't used up, but it is if broken.
    if (it->damage >= 5) {
        return 1;
    }

    return it->type->charges_to_use();
}

int iuse::crowbar(player *p, item *it, bool)
{
    int dirx, diry;
    if (!choose_adjacent(_("Pry where?"), dirx, diry)) {
        return 0;
    }

    if (dirx == p->posx && diry == p->posy) {
        p->add_msg_if_player(m_info, _("You attempt to pry open your wallet"));
        p->add_msg_if_player(m_info, _("but alas. You are just too miserly."));
        return 0;
    }
    ter_id type = g->m.ter(dirx, diry);
    const char *succ_action;
    const char *fail_action;
    ter_id new_type = t_null;
    bool noisy;
    int difficulty;

    if (type == t_door_c || type == t_door_locked || type == t_door_locked_alarm ||
        type == t_door_locked_interior) {
        succ_action = _("You pry open the door.");
        fail_action = _("You pry, but cannot pry open the door.");
        new_type = t_door_o;
        noisy = true;
        difficulty = 6;
    } else if (type == t_door_bar_locked) {
        succ_action = _("You pry open the door.");
        fail_action = _("You pry, but cannot pry open the door.");
        new_type = t_door_bar_o;
        noisy = false;
        difficulty = 10;
    } else if (type == t_manhole_cover) {
        succ_action = _("You lift the manhole cover.");
        fail_action = _("You pry, but cannot lift the manhole cover.");
        new_type = t_manhole;
        noisy = false;
        difficulty = 12;
    } else if (g->m.furn(dirx, diry) == f_crate_c) {
        succ_action = _("You pop open the crate.");
        fail_action = _("You pry, but cannot pop open the crate.");
        noisy = true;
        difficulty = 6;
    } else if (type == t_window_domestic || type == t_curtains) {
        succ_action = _("You pry open the window.");
        fail_action = _("You pry, but cannot pry open the window.");
        new_type = t_window_open;
        noisy = true;
        difficulty = 6;
    } else {
        int nails = 0, boards = 0;
        ter_id newter;
        if (type == t_fence_h || type == t_fence_v) {
            nails = 6;
            boards = 3;
            newter = t_fence_post;
            p->add_msg_if_player(_("You pry out the fence post."));
        } else if (type == t_window_boarded) {
            nails = 8;
            boards = 4;
            newter = t_window_frame;
            p->add_msg_if_player(_("You pry the boards from the window."));
        } else if (type == t_window_boarded_noglass) {
            nails = 8;
            boards = 4;
            newter = t_window_empty;
            p->add_msg_if_player(_("You pry the boards from the window frame."));
        } else if (type == t_door_boarded) {
            nails = 8;
            boards = 4;
            // FIXME: boards go across a door FRAME;
            // the door itself should be as good as it was before it was boarded up.
            newter = t_door_b;
            p->add_msg_if_player(_("You pry the boards from the door."));
        } else {
            p->add_msg_if_player(m_info, _("There's nothing to pry there."));
            return 0;
        }
        p->practice("carpentry", 1, 1);
        p->moves -= 500;
        g->m.spawn_item(p->posx, p->posy, "nail", 0, nails);
        g->m.spawn_item(p->posx, p->posy, "2x4", boards);
        g->m.ter_set(dirx, diry, newter);
        return it->type->charges_to_use();
    }

    p->practice("mechanics", 1);
    p->moves -= (difficulty * 25) - ((p->str_cur + p->skillLevel("mechanics")) * 5);
    if (dice(4, difficulty) < dice(2, p->skillLevel("mechanics")) + dice(2, p->str_cur)) {
        p->practice("mechanics", 1);
        p->add_msg_if_player(m_good, succ_action);
        if (g->m.furn(dirx, diry) == f_crate_c) {
            g->m.furn_set(dirx, diry, f_crate_o);
        } else {
            g->m.ter_set(dirx, diry, new_type);
        }
        if (noisy) {
            g->sound(dirx, diry, 12, _("crunch!"));
        }
        if (type == t_manhole_cover) {
            g->m.spawn_item(dirx, diry, "manhole_cover");
        }
        if (type == t_door_locked_alarm) {
            g->u.add_memorial_log(pgettext("memorial_male", "Set off an alarm."),
                                  pgettext("memorial_female", "Set off an alarm."));
            g->sound(p->posx, p->posy, 40, _("An alarm sounds!"));
            if (!g->event_queued(EVENT_WANTED)) {
                g->add_event(EVENT_WANTED, int(calendar::turn) + 300, 0, g->levx, g->levy);
            }
        }
    } else {
        if (type == t_window_domestic || type == t_curtains) {
            //chance of breaking the glass if pry attempt fails
            if (dice(4, difficulty) > dice(2, p->skillLevel("mechanics")) + dice(2, p->str_cur)) {
                p->add_msg_if_player(m_mixed, _("You break the glass."));
                g->sound(dirx, diry, 24, _("glass breaking!"));
                g->m.ter_set(dirx, diry, t_window_frame);
                g->m.spawn_item(dirx, diry, "sheet", 2);
                g->m.spawn_item(dirx, diry, "stick");
                g->m.spawn_item(dirx, diry, "string_36");
                return it->type->charges_to_use();
            }
        }
        p->add_msg_if_player(fail_action);
    }
    return it->type->charges_to_use();
}

int iuse::makemound(player *p, item *it, bool)
{
    if (g->m.has_flag("DIGGABLE", p->posx, p->posy) && !g->m.has_flag("PLANT", p->posx, p->posy)) {
        p->add_msg_if_player(_("You churn up the earth here."));
        p->moves = -300;
        g->m.ter_set(p->posx, p->posy, t_dirtmound);
        return it->type->charges_to_use();
    } else {
        p->add_msg_if_player(_("You can't churn up this ground."));
        return 0;
    }
}

//TODO remove this?
int iuse::dig(player *p, item *it, bool)
{
    p->add_msg_if_player(m_info, _("You can dig a pit via the construction menu--hit *"));
    return it->type->charges_to_use();
}

int iuse::siphon(player *p, item *it, bool)
{
    int posx = 0;
    int posy = 0;
    if (!choose_adjacent(_("Siphon from where?"), posx, posy)) {
        return 0;
    }

    vehicle *veh = g->m.veh_at(posx, posy);
    if (veh == NULL) {
        p->add_msg_if_player(m_info, _("There's no vehicle there."));
        return 0;
    }
    if (veh->fuel_left("gasoline") == 0) {
        p->add_msg_if_player(m_info, _("That vehicle has no fuel to siphon."));
        return 0;
    }
    std::map<point, vehicle *> foundv;
    vehicle *fillv = NULL;
    for (int x = p->posx - 1; x < p->posx + 2; x++) {
        for (int y = p->posy - 1; y < p->posy + 2; y++) {
            fillv = g->m.veh_at(x, y);
            if (fillv != NULL &&
                fillv != veh &&
                foundv.find(point(fillv->posx, fillv->posy)) == foundv.end() &&
                fillv->fuel_capacity("gasoline") > 0) {
                foundv[point(fillv->posx, fillv->posy)] = fillv;
            }
        }
    }
    fillv = NULL;
    if (!foundv.empty()) {
        uimenu fmenu;
        fmenu.text = _("Fill what?");
        fmenu.addentry("Nearby vehicle (%d)", foundv.size());
        fmenu.addentry("Container");
        fmenu.addentry("Never mind");
        fmenu.query();
        if (fmenu.ret == 0) {
            if (foundv.size() > 1) {
                if (choose_adjacent(_("Fill which vehicle?"), posx, posy)) {
                    fillv = g->m.veh_at(posx, posy);
                } else {
                    return 0;
                }
            } else {
                fillv = foundv.begin()->second;

            }
        } else if (fmenu.ret != 1) {
            return 0;
        }
    }
    if (fillv != NULL) {
        int want = fillv->fuel_capacity("gasoline") - fillv->fuel_left("gasoline");
        int got = veh->drain("gasoline", want);
        fillv->refill("gasoline", got);
        add_msg(ngettext("Siphoned %d unit of %s from the %s into the %s%s",
                         "Siphoned %d units of %s from the %s into the %s%s", got), got,
                "gasoline", veh->name.c_str(), fillv->name.c_str(),
                (got < want ? ", draining the tank completely." : ", receiving tank is full."));
        p->moves -= 200;
    } else {
        if (p->siphon(veh, "gasoline")) {
            p->moves -= 200;
        }
    }
    return it->type->charges_to_use();
}

int iuse::combatsaw_off(player *p, item *it, bool)
{
    p->moves -= 60;
    if (it->charges > 0 && !p->is_underwater()) {
        g->sound(p->posx, p->posy, 30,
                 _("With a snarl, the combat chainsaw screams to life!"));
        it->make("combatsaw_on");
        it->active = true;
    } else {
        p->add_msg_if_player(_("You yank the cord, but nothing happens."));
    }
    return it->type->charges_to_use();
}

int iuse::combatsaw_on(player *p, item *it, bool t)
{
    if (t) { // Effects while simply on
        if (p->is_underwater()) {
            p->add_msg_if_player(_("Your chainsaw gurgles in the water and stops."));
            it->make("combatsaw_off");
            it->active = false;
        } else if (one_in(12)) {
            g->sound(p->posx, p->posy, 18, _("Your combat chainsaw growls."));
        }
    } else { // Toggling
        p->add_msg_if_player(_("Your combat chainsaw goes quiet."));
        it->make("combatsaw_off");
        it->active = false;
    }
    return it->type->charges_to_use();
}

int iuse::chainsaw_off(player *p, item *it, bool)
{
    p->moves -= 80;
    if (rng(0, 10) - it->damage > 5 && it->charges > 0 && !p->is_underwater()) {
        g->sound(p->posx, p->posy, 20,
                 _("With a roar, the chainsaw leaps to life!"));
        it->make("chainsaw_on");
        it->active = true;
    } else {
        p->add_msg_if_player(_("You yank the cord, but nothing happens."));
    }
    return it->type->charges_to_use();
}

int iuse::chainsaw_on(player *p, item *it, bool t)
{
    if (p->is_underwater()) {
        p->add_msg_if_player(_("Your chainsaw gurgles in the water and stops."));
        it->make("chainsaw_off");
        it->active = false;
    } else if (t) { // Effects while simply on
        if (one_in(15)) {
            g->sound(p->posx, p->posy, 12, _("Your chainsaw rumbles."));
        }
    } else { // Toggling
        p->add_msg_if_player(_("Your chainsaw dies."));
        it->make("chainsaw_off");
        it->active = false;
    }
    return it->type->charges_to_use();
}

int iuse::cs_lajatang_off(player *p, item *it, bool)
{
    p->moves -= 80;
    if (rng(0, 10) - it->damage > 5 && it->charges > 1) {
        g->sound(p->posx, p->posy, 40,
                 _("With a roar, the chainsaws leap to life!"));
        it->make("cs_lajatang_on");
        it->active = true;
    } else {
        p->add_msg_if_player(_("You yank the cords, but nothing happens."));
    }
    return it->type->charges_to_use();
}

int iuse::cs_lajatang_on(player *p, item *it, bool t)
{
    if (t) { // Effects while simply on
        if (one_in(15)) {
            g->sound(p->posx, p->posy, 12, _("Your chainsaws rumble."));
        }
        //Deduct an additional charge (since there are two of them)
        if (it->charges > 0) {
            it->charges--;
        }
    } else { // Toggling
        p->add_msg_if_player(_("Your chainsaws die."));
        it->make("cs_lajatang_off");
        it->active = false;
    }
    return it->type->charges_to_use();
}

int iuse::carver_off(player *p, item *it, bool)
{
    p->moves -= 80;
    if (it->charges > 0) {
        g->sound(p->posx, p->posy, 20,
                 _("The electric carver's serrated blades start buzzing!"));
        it->make("carver_on");
        it->active = true;
    } else {
        p->add_msg_if_player(_("You pull the trigger but nothing happens."));
    }
    return it->type->charges_to_use();
}

int iuse::carver_on(player *p, item *it, bool t)
{
    if (t) { // Effects while simply on
        if (one_in(10)) {
            g->sound(p->posx, p->posy, 8, _("Your electric carver buzzes."));
        }
    } else { // Toggling
        p->add_msg_if_player(_("Your electric carver dies."));
        it->make("carver_off");
        it->active = false;
    }
    return it->type->charges_to_use();
}

int iuse::trimmer_off(player *p, item *it, bool)
{
    p->moves -= 80;
    if (rng(0, 10) - it->damage > 3 && it->charges > 0) {
        g->sound(p->posx, p->posy, 15,
                 _("With a roar, the hedge trimmer leaps to life!"));
        it->make("trimmer_on");
        it->active = true;
    } else {
        p->add_msg_if_player(_("You yank the cord, but nothing happens."));
    }
    return it->type->charges_to_use();
}

int iuse::trimmer_on(player *p, item *it, bool t)
{
    if (t) { // Effects while simply on
        if (one_in(15)) {
            g->sound(p->posx, p->posy, 10, _("Your hedge trimmer rumbles."));
        }
    } else { // Toggling
        p->add_msg_if_player(_("Your hedge trimmer dies."));
        it->make("trimmer_off");
        it->active = false;
    }
    return it->type->charges_to_use();
}

int iuse::circsaw_on(player *p, item *it, bool t)
{
    if (t) { // Effects while simply on
        if (one_in(15)) {
            g->sound(p->posx, p->posy, 7, _("Your circular saw buzzes."));
        }
    } else { // Toggling
        p->add_msg_if_player(_("Your circular saw powers off."));
        it->make("circsaw_off");
        it->active = false;
    }
    return 0;
}

int iuse::shishkebab_off(player *p, item *it, bool)
{
    int choice = menu(true, _("What's the plan?"), _("Bring the heat!"),
                      _("Cut 'em up!"), _("I'm good."), NULL);
    switch (choice) {
        case 1: {
            p->moves -= 10;
            if (it->charges <= 0) {
                p->add_msg_if_player(m_info, _("This thing needs some fuel!"));
            } else if (rng(0, 10) - it->damage > 5 && !p->is_underwater()) {
                g->sound(p->posx, p->posy, 10, _("Let's dance, Zeds!"));
                it->make("shishkebab_on");
                it->active = true;
            } else {
                p->add_msg_if_player(_("Aw, dangit. It fails to start!"));
            }
            return it->type->charges_to_use();
        }
        break;
        case 2: {
            return iuse::knife(p, it, false);
        }
        default:
            return 0;
    }
}

int iuse::shishkebab_on(player *p, item *it, bool t)
{
    if (p->is_underwater()) {
        p->add_msg_if_player(_("Your shishkebab hisses in the water and goes out."));
        it->make("shishkebab_off");
        it->active = false;
    } else if (t) {
        // Effects while simply on
        if (one_in(25)) {
            g->sound(p->posx, p->posy, 10, _("Your shishkebab crackles!"));
        }

        if (one_in(75)) {
            p->add_msg_if_player(m_bad, _("Bummer, man! Your shishkebab's flame flickers and dies out."));
            it->make("shishkebab_off");
            it->active = false;
        }
    } else if (it->charges < it->type->charges_to_use()) {
        p->add_msg_if_player(m_bad, _("Uncool, outta gas! Your shishkebab's flame goes out."));
        it->make("shishkebab_off");
        it->active = false;
    } else {
        int choice = menu(true, _("What's the plan?"), _("Chill out"),
                          _("Torch something!"), _("Keep groovin'"), NULL);
        switch (choice) {
            case 1: {
                p->add_msg_if_player(_("Peace out. Your shishkebab's flame dies."));
                it->make("shishkebab_off");
                it->active = false;
            }
            break;
            case 2: {
                int dirx, diry;
                if (prep_firestarter_use(p, it, dirx, diry)) {
                    p->moves -= 5;
                    resolve_firestarter_use(p, it, dirx, diry);
                }
            }
            default:
                return 0;
        }
    }
    return it->type->charges_to_use();
}

int iuse::firemachete_off(player *p, item *it, bool)
{
    int choice = menu(true,
                      _("No. 9"), _("Turn on"), _("Use as a knife"), _("Cancel"), NULL);
    switch (choice) {
        case 1: {
            p->moves -= 10;
            if (rng(0, 10) - it->damage > 2 && it->charges > 0 && !p->is_underwater()) {
                g->sound(p->posx, p->posy, 10, _("Your No. 9 glows!"));
                it->make("firemachete_on");
                it->active = true;
            } else {
                p->add_msg_if_player(_("Click."));
            }
        }
        break;
        case 2: {
            iuse::knife(p, it, false);
        }
        default:
            return 0;
    }
    return it->type->charges_to_use();
}

int iuse::firemachete_on(player *p, item *it, bool t)
{
    if (t) {  // Effects while simply on
        if (p->is_underwater()) {
            p->add_msg_if_player(_("Your No. 9 hisses in the water and goes out."));
            it->make("firemachete_off");
            it->active = false;
        } else if (one_in(25)) {
            g->sound(p->posx, p->posy, 5, _("Your No. 9 hisses."));
        }
        if (one_in(100)) {
            p->add_msg_if_player(m_bad, _("Your No. 9 cuts out!"));
            it->make("firemachete_off");
            it->active = false;
        }
    } else if (it->charges < it->type->charges_to_use()) {
        p->add_msg_if_player(m_info, _("Out of ammo!"));
        it->make("firemachete_off");
        it->active = false;
    } else {
        int choice = menu(true, _("No. 9"), _("Turn off"), _("Light something"), _("Cancel"), NULL);
        switch (choice) {
            case 1: {
                p->add_msg_if_player(_("Your No. 9 goes dark."));
                it->make("firemachete_off");
                it->active = false;
            }
            break;
            case 2: {
                int dirx, diry;
                if (prep_firestarter_use(p, it, dirx, diry)) {
                    p->moves -= 5;
                    resolve_firestarter_use(p, it, dirx, diry);
                }
            }
            default:
                return 0;
        }
    }
    return it->type->charges_to_use();
}

int iuse::broadfire_off(player *p, item *it, bool t)
{
    int choice = menu(true, _("What will thou do?"), _("Ready for battle!"),
                      _("Perform peasant work?"), _("Reconsider thy strategy"), NULL);
    switch (choice) {
        case 1: {
            p->moves -= 10;
            if (it->charges > 0 && !p->is_underwater()) {
                g->sound(p->posx, p->posy, 10,
                         _("Charge!!"));
                it->make("broadfire_on");
                it->active = true;
            } else {
                p->add_msg_if_player(m_info, _("No strength to fight!"));
            }
        }
        break;
        case 2: {
            return iuse::knife(p, it, t);
        }
    }
    return it->type->charges_to_use();
}

int iuse::broadfire_on(player *p, item *it, bool t)
{
    if (t) {  // Effects while simply on
        if (p->is_underwater()) {
            p->add_msg_if_player(_("Your sword hisses in the water and goes out."));
            it->make("broadfire_off");
            it->active = false;
        } else if (one_in(35)) {
            p->add_msg_if_player(_("Your blade burns for combat!"));
        }
    } else if (it->charges < it->type->charges_to_use()) {
        p->add_msg_if_player(m_bad, _("Thy strength fades!"));
        it->make("broadfire_off");
        it->active = false;
    } else {
        int choice = menu(true, _("What will thou do?"), _("Retreat!"),
                          _("Burn and Pillage!"), _("Keep Fighting!"), NULL);
        switch (choice) {
            case 1: {
                p->add_msg_if_player(_("Run away!"));
                it->make("broadfire_off");
                it->active = false;
            }
            break;
            case 2: {
                int dirx, diry;
                if (prep_firestarter_use(p, it, dirx, diry)) {
                    p->moves -= 5;
                    resolve_firestarter_use(p, it, dirx, diry);
                }
            }
        }
    }
    return it->type->charges_to_use();
}

int iuse::firekatana_off(player *p, item *it, bool t)
{
    int choice = menu(true, _("The Dark of Night."), _("Daybreak"),
                      _("The Moonlight's Edge"), _("Eternal Night"), NULL);
    switch (choice) {
        case 1: {
            p->moves -= 10;
            if (it->charges > 0 && !p->is_underwater()) {
                g->sound(p->posx, p->posy, 10,
                         _("The Sun rises."));
                it->make("firekatana_on");
                it->active = true;
            } else {
                p->add_msg_if_player(_("Time stands still."));
            }
        }
        break;
        case 2: {
            return iuse::knife(p, it, t);
        }
    }
    return it->type->charges_to_use();
}

int iuse::firekatana_on(player *p, item *it, bool t)
{
    if (t) {  // Effects while simply on
        if (p->is_underwater()) {
            p->add_msg_if_player(_("Your sword hisses in the water and goes out."));
            it->make("firekatana_off");
            it->active = false;
        } else if (one_in(35)) {
            p->add_msg_if_player(_("The Sun shines brightly."));
        }
    } else if (it->charges < it->type->charges_to_use()) {
        p->add_msg_if_player(m_bad, _("The Light Fades."));
        it->make("firekatana_off");
        it->active = false;
    } else {
        int choice = menu(true, _("The Light of Day."), _("Nightfall"),
                          _("Blazing Heat"), _("Endless Day"), NULL);
        switch (choice) {
            case 1: {
                p->add_msg_if_player(_("The Sun sets."));
                it->make("firekatana_off");
                it->active = false;
            }
            break;
            case 2: {
                int dirx, diry;
                if (prep_firestarter_use(p, it, dirx, diry)) {
                    p->moves -= 5;
                    resolve_firestarter_use(p, it, dirx, diry);
                    return it->type->charges_to_use();
                }
            }
        }
    }
    return it->type->charges_to_use();
}

int iuse::zweifire_off(player *p, item *it, bool t)
{
    int choice = menu(true, _("Was willst du tun?"), _("Die Flamme entfachen."),
                      _("Als Messer verwenden."), _("Nichts tun."), NULL);
    switch (choice) {
        case 1: {
            p->moves -= 10;
            if (it->charges > 0 && !p->is_underwater()) {
                g->sound(p->posx, p->posy, 10,
                         _("Die Klinge deines Schwertes brennt!"));
                it->make("zweifire_on");
                it->active = true;
            } else {
                p->add_msg_if_player(m_bad, _("Dein Flammenschwert hat keinen Brennstoff mehr."));
            }
        }
        break;
        case 2: {
            return iuse::knife(p, it, t);
        }
        default:
            return 0;
    }
    return it->type->charges_to_use();
}

int iuse::zweifire_on(player *p, item *it, bool t)
{
    if (t) {  // Effects while simply on
        if (p->is_underwater()) {
            p->add_msg_if_player(_("Dein Schwert zischt und erlischt."));
            it->make("zweifire_off");
            it->active = false;
        } else if (one_in(35)) {
            //~ (Flammenschwert) "The fire on your blade burns brightly!"
            p->add_msg_if_player(_("Das Feuer um deine Schwertklinge leuchtet hell!"));
        }
    } else if (it->charges < it->type->charges_to_use()) {
        //~ (Flammenschwert) "Your Flammenscwhert (firesword) is out of fuel!"
        p->add_msg_if_player(m_bad, _("Deinem Flammenschwert ist der Brennstoff ausgegangen!"));
        it->make("zweifire_off");
        it->active = false;
    } else {
        int choice = menu(true,
                          //~ (Flammenschwert) "What will you do?"
                          _("Was willst du tun?"),
                          //~ (Flammenschwert) "Extinguish the flame."
                          _("Die Flamme erloschen."),
                          //~ (Flammenschwert) "Start a fire."
                          _("Ein Feuer entfachen."),
                          //~ (Flammenschwert) "Do nothing."
                          _("Nichts tun."), NULL);
        switch (choice) {
            case 1: {
                //~ (Flammenschwert) "The flames on your sword die out."
                p->add_msg_if_player(_("Die Flamme deines Schwertes erlischt."));
                it->make("zweifire_off");
                it->active = false;
            }
            break;
            case 2: {
                int dirx, diry;
                if (prep_firestarter_use(p, it, dirx, diry)) {
                    p->moves -= 5;
                    resolve_firestarter_use(p, it, dirx, diry);
                    return it->type->charges_to_use();
                }
            }
            default:
                return 0;
        }
    }
    return it->type->charges_to_use();
}

int iuse::jackhammer(player *p, item *it, bool)
{
    if (it->charges < it->type->charges_to_use()) {
        return 0;
    }
    if (p->is_underwater()) {
        p->add_msg_if_player(m_info, _("You can't do that while underwater."));
        return 0;
    }
    int dirx, diry;
    if (!choose_adjacent(_("Drill where?"), dirx, diry)) {
        return 0;
    }

    if (dirx == p->posx && diry == p->posy) {
        p->add_msg_if_player(_("My god! Let's talk it over OK?"));
        p->add_msg_if_player(_("Don't do anything rash.."));
        return 0;
    }
    if (g->m.is_destructable(dirx, diry) && g->m.has_flag("SUPPORTS_ROOF", dirx, diry) &&
        g->m.ter(dirx, diry) != t_tree) {
        g->m.destroy(dirx, diry, false);
        p->moves -= 500;
        //~ the sound of a jackhammer
        g->sound(dirx, diry, 45, _("TATATATATATATAT!"));
    } else if (g->m.move_cost(dirx, diry) == 2 && g->levz != -1 &&
               g->m.ter(dirx, diry) != t_dirt && g->m.ter(dirx, diry) != t_grass) {
        g->m.destroy(dirx, diry, false);
        p->moves -= 500;
        g->sound(dirx, diry, 45, _("TATATATATATATAT!"));
    } else {
        p->add_msg_if_player(m_info, _("You can't drill there."));
        return 0;
    }
    return it->type->charges_to_use();
}

int iuse::jacqueshammer(player *p, item *it, bool)
{
    if (it->charges < it->type->charges_to_use()) {
        return 0;
    }
    if (p->is_underwater()) {
        p->add_msg_if_player(m_info, _("You can't do that while underwater."));
        return 0;
    }
    // translator comments for everything to reduce confusion
    int dirx, diry;
    g->draw();
    //~ (jacqueshammer) "Drill where?"
    if (!choose_direction(_("Percer dans quelle direction?"), dirx, diry)) {
        //~ (jacqueshammer) "Invalid direction"
        p->add_msg_if_player(m_info, _("Direction invalide"));
        return 0;
    }
    if (dirx == 0 && diry == 0) {
        //~ (jacqueshammer) "My god! Let's talk it over, OK?"
        p->add_msg_if_player(_("Mon dieu! Nous allons en parler OK?"));
        //~ (jacqueshammer) "Don't do anything rash."
        p->add_msg_if_player(_("Ne pas faire eruption rien.."));
        return 0;
    }
    dirx += p->posx;
    diry += p->posy;
    if (g->m.is_destructable(dirx, diry) && g->m.has_flag("SUPPORTS_ROOF", dirx, diry) &&
        g->m.ter(dirx, diry) != t_tree) {
        g->m.destroy(dirx, diry, false);
        // This looked like 50 minutes, but seems more like 50 seconds.  Needs checked.
        p->moves -= 500;
        //~ the sound of a "jacqueshammer"
        g->sound(dirx, diry, 45, _("OHOHOHOHOHOHOHOHO!"));
    } else if (g->m.move_cost(dirx, diry) == 2 && g->levz != -1 &&
               g->m.ter(dirx, diry) != t_dirt && g->m.ter(dirx, diry) != t_grass) {
        g->m.destroy(dirx, diry, false);
        p->moves -= 500;
        g->sound(dirx, diry, 45, _("OHOHOHOHOHOHOHOHO!"));
    } else {
        //~ (jacqueshammer) "You can't drill there."
        p->add_msg_if_player(m_info, _("Vous ne pouvez pas percer la-bas.."));
        return 0;
    }
    return it->type->charges_to_use();
}

int iuse::pickaxe(player *p, item *it, bool)
{
    if (p->is_underwater()) {
        p->add_msg_if_player(m_info, _("You can't do that while underwater."));
        return 0;
    }
    int dirx, diry;
    if (!choose_adjacent(_("Mine where?"), dirx, diry)) {
        return 0;
    }

    if (dirx == p->posx && diry == p->posy) {
        p->add_msg_if_player(_("Mining the depths of your experience,"));
        p->add_msg_if_player(_("you realize that it's best not to dig"));
        p->add_msg_if_player(_("yourself into a hole. You stop digging."));
        return 0;
    }
    int turns;
    if (g->m.is_destructable(dirx, diry) && g->m.has_flag("SUPPORTS_ROOF", dirx, diry) &&
        g->m.ter(dirx, diry) != t_tree) {
        // Takes about 100 minutes (not quite two hours) base time.  Construction skill can speed this: 3 min off per level.
        turns = (100000 - 3000 * p->skillLevel("carpentry"));
    } else if (g->m.move_cost(dirx, diry) == 2 && g->levz == 0 &&
               g->m.ter(dirx, diry) != t_dirt && g->m.ter(dirx, diry) != t_grass) {
        turns = 20000;
    } else {
        p->add_msg_if_player(m_info, _("You can't mine there."));
        return 0;
    }
    p->assign_activity(ACT_PICKAXE, turns, -1, p->get_item_position(it));
    p->activity.placement = point(dirx, diry);
    p->add_msg_if_player(_("You attack the %s with your %s."),
                         g->m.tername(dirx, diry).c_str(), it->tname().c_str());
    return 0; // handled when the activity finishes
}

void on_turn_activity_pickaxe(player *p)
{
    const int dirx = p->activity.placement.x;
    const int diry = p->activity.placement.y;
    if (calendar::turn % MINUTES(1) == 0) { // each turn is to much
        //~ Sound of a Pickaxe at work!
        g->sound(dirx, diry, 30, _("CHNK! CHNK! CHNK!"));
    }
}

void on_finish_activity_pickaxe(player *p)
{
    const int dirx = p->activity.placement.x;
    const int diry = p->activity.placement.y;
    item *it = &p->i_at(p->activity.position);
    if (g->m.is_destructable(dirx, diry) && g->m.has_flag("SUPPORTS_ROOF", dirx, diry) &&
        g->m.ter(dirx, diry) != t_tree) {
        // Tunneling through solid rock is hungry, sweaty, tiring, backbreaking work
        // Betcha wish you'd opted for the J-Hammer ;P
        p->hunger += 15;
        if (p->has_trait("STOCKY_TROGLO")) {
            p->fatigue += 20; // Yep, dwarves can dig longer before tiring
        } else {
            p->fatigue += 30;
        }
        p->thirst += 15;
        p->mod_pain(2 * rng(1, 3));
        // Mining is construction work!
        p->practice("carpentry", 5);
    } else if (g->m.move_cost(dirx, diry) == 2 && g->levz == 0 &&
               g->m.ter(dirx, diry) != t_dirt && g->m.ter(dirx, diry) != t_grass) {
        //Breaking up concrete on the surface? not nearly as bad
        p->hunger += 5;
        p->fatigue += 10;
        p->thirst += 5;
    }
    g->m.destroy(dirx, diry, false);
    it->charges = std::max(long(0), it->charges - it->type->charges_to_use());
    if (it->charges == 0 && it->destroyed_at_zero_charges()) {
        p->i_rem(p->activity.position);
    }
}

int iuse::set_trap(player *p, item *it, bool)
{
    if (p->is_underwater()) {
        p->add_msg_if_player(_("You can't do that while underwater."));
        return 0;
    }
    int dirx, diry;
    if (!choose_adjacent(_("Place trap where?"), dirx, diry)) {
        return 0;
    }

    if (dirx == p->posx && diry == p->posy) {
        p->add_msg_if_player(m_info, _("Yeah. Place the %s at your feet."), it->tname().c_str());
        p->add_msg_if_player(m_info, _("Real damn smart move."));
        return 0;
    }
    int posx = dirx;
    int posy = diry;
    if (g->m.move_cost(posx, posy) != 2) {
        p->add_msg_if_player(m_info, _("You can't place a %s there."), it->tname().c_str());
        return 0;
    }

    const trap_id existing_trap = g->m.tr_at(posx, posy);
    if (existing_trap != tr_null) {
        const struct trap &t = *traplist[existing_trap];
        if (t.can_see(*p, posx, posy)) {
            p->add_msg_if_player(m_info, _("You can't place a %s there. It contains a trap already."),
                                 it->tname().c_str());
        } else {
            p->add_msg_if_player(m_bad, _("You trigger a %s!"), t.name.c_str());
            t.trigger(p, posx, posy);
        }
        return 0;
    }

    trap_id type = tr_null;
    ter_id ter;
    bool buried = false;
    bool set = false;
    std::stringstream message;
    int practice = 0;

    if (it->type->id == "cot") {
        message << _("You unfold the cot and place it on the ground.");
        type = tr_cot;
        practice = 0;
    } else if (it->type->id == "rollmat") {
        message << _("You unroll the mat and lay it on the ground.");
        type = tr_rollmat;
        practice = 0;
    } else if (it->type->id == "fur_rollmat") {
        message << _("You unroll the fur mat and lay it on the ground.");
        type = tr_fur_rollmat;
        practice = 0;
    } else if (it->type->id == "brazier") {
        message << _("You place the brazier securely.");
        type = tr_brazier;
        practice = 0;
    } else if (it->type->id == "boobytrap") {
        message << _("You set the booby trap up and activate the grenade.");
        type = tr_boobytrap;
        practice = 4;
    } else if (it->type->id == "bubblewrap") {
        message << _("You set the bubble wrap on the ground, ready to be popped.");
        type = tr_bubblewrap;
        practice = 2;
    } else if (it->type->id == "beartrap") {
        buried = ((p->has_amount("shovel", 1) || p->has_amount("e_tool", 1)) &&
                  g->m.has_flag("DIGGABLE", posx, posy) &&
                  query_yn(_("Bury the beartrap?")));
        type = (buried ? tr_beartrap_buried : tr_beartrap);
        message << (buried ? _("You bury the beartrap.") : _("You set the beartrap."));
        practice = (buried ? 7 : 4);
    } else if (it->type->id == "board_trap") {
        message << string_format("You set the board trap on the %s, nails facing up.",
                                 g->m.tername(posx, posy).c_str());
        type = tr_nailboard;
        practice = 2;
    } else if (it->type->id == "caltrops") {
        message << string_format("You scatter the caltrops on the %s.",
                                 g->m.tername(posx, posy).c_str());
        type = tr_caltrops;
        practice = 2;
    } else if (it->type->id == "telepad") {
        message << _("You place the telepad.");
        type = tr_telepad;
        practice = 10;
    } else if (it->type->id == "funnel") {
        message << _("You place the funnel, waiting to collect rain.");
        type = tr_funnel;
        practice = 0;
    } else if (it->type->id == "makeshift_funnel") {
        message << _("You place the makeshift funnel, waiting to collect rain.");
        type = tr_makeshift_funnel;
        practice = 0;
    } else if (it->type->id == "tripwire") {
        // Must have a connection between solid squares.
        if ((g->m.move_cost(posx, posy - 1) != 2 &&
             g->m.move_cost(posx, posy + 1) != 2) ||
            (g->m.move_cost(posx + 1, posy) != 2 &&
             g->m.move_cost(posx - 1, posy) != 2) ||
            (g->m.move_cost(posx - 1, posy - 1) != 2 &&
             g->m.move_cost(posx + 1, posy + 1) != 2) ||
            (g->m.move_cost(posx + 1, posy - 1) != 2 &&
             g->m.move_cost(posx - 1, posy + 1) != 2)) {
            message << _("You string up the tripwire.");
            type = tr_tripwire;
            practice = 3;
        } else {
            p->add_msg_if_player(m_info, _("You must place the tripwire between two solid tiles."));
            return 0;
        }
    } else if (it->type->id == "crossbow_trap") {
        message << _("You set the crossbow trap.");
        type = tr_crossbow;
        practice = 4;
    } else if (it->type->id == "shotgun_trap") {
        message << _("You set the shotgun trap.");
        type = tr_shotgun_2;
        practice = 5;
    } else if (it->type->id == "blade_trap") {
        posx = (dirx - p->posx) * 2 + p->posx; //math correction for blade trap
        posy = (diry - p->posy) * 2 + p->posy;
        for (int i = -1; i <= 1; i++) {
            for (int j = -1; j <= 1; j++) {
                if (g->m.move_cost(posx + i, posy + j) != 2) {
                    p->add_msg_if_player(m_info,
                                         _("That trap needs a 3x3 space to be clear, centered two tiles from you."));
                    return 0;
                }
            }
        }
        message << _("You set the blade trap two squares away.");
        type = tr_engine;
        practice = 12;
    } else if (it->type->id == "light_snare_kit") {
        for (int i = -1; i <= 1; i++) {
            for (int j = -1; j <= 1; j++) {
                ter = g->m.ter(posx + j, posy + i);
                if (ter == t_tree_young && !set) {
                    message << _("You set the snare trap.");
                    type = tr_light_snare;
                    practice = 2;
                    set = true;
                }
            }
        }
        if (!set) {
            p->add_msg_if_player(m_info, _("Invalid Placement."));
            return 0;
        }
    } else if (it->type->id == "heavy_snare_kit") {
        for (int i = -1; i <= 1; i++) {
            for (int j = -1; j <= 1; j++) {
                ter = g->m.ter(posx + j, posy + i);
                if (ter == t_tree && !set) {
                    message << _("You set the snare trap.");
                    type = tr_heavy_snare;
                    practice = 4;
                    set = true;
                }
            }
        }
        if (!set) {
            p->add_msg_if_player(m_info, _("Invalid Placement."));
            return 0;
        }
    } else if (it->type->id == "landmine") {
        buried = ((p->has_amount("shovel", 1) || p->has_amount("e_tool", 1)) &&
                  g->m.has_flag("DIGGABLE", posx, posy) &&
                  query_yn(_("Bury the land mine?")));
        type = (buried ? tr_landmine_buried : tr_landmine);
        message << (buried ? _("You bury the land mine.") : _("You set the land mine."));
        practice = (buried ? 7 : 4);
    } else {
        p->add_msg_if_player(_("Tried to set a trap.  But got confused! %s"), it->tname().c_str());
    }

    if (buried) {
        if (!p->has_amount("shovel", 1) && !p->has_amount("e_tool", 1)) {
            p->add_msg_if_player(m_info, _("You need a shovel."));
            return 0;
        } else if (!g->m.has_flag("DIGGABLE", posx, posy)) {
            p->add_msg_if_player(m_info, _("You can't dig in that %s"), g->m.tername(posx, posy).c_str());
            return 0;
        }
    }

    p->add_msg_if_player(message.str().c_str());
    p->practice("traps", practice);
    trap *tr = traplist[type];
    g->m.add_trap(posx, posy, type);
    if (!tr->can_see(*p, posx, posy)) {
        p->add_known_trap(posx, posy, tr->id);
    }
    p->moves -= 100 + practice * 25;
    if (type == tr_engine) {
        for (int i = -1; i <= 1; i++) {
            for (int j = -1; j <= 1; j++) {
                if (i != 0 || j != 0) {
                    g->m.add_trap(posx + i, posy + j, tr_blade);
                }
            }
        }
    }
    return 1;
}

int iuse::geiger(player *p, item *it, bool t)
{
    if (t) { // Every-turn use when it's on
        int rads = g->m.get_radiation(p->posx, p->posy);
        if (rads == 0) {
            return it->type->charges_to_use();
        }
        g->sound(p->posx, p->posy, 6, "");
        if (rads > 50) {
            add_msg(m_warning, _("The geiger counter buzzes intensely."));
        } else if (rads > 35) {
            add_msg(m_warning, _("The geiger counter clicks wildly."));
        } else if (rads > 25) {
            add_msg(m_warning, _("The geiger counter clicks rapidly."));
        } else if (rads > 15) {
            add_msg(m_warning, _("The geiger counter clicks steadily."));
        } else if (rads > 8) {
            add_msg(m_warning, ("The geiger counter clicks slowly."));
        } else if (rads > 4) {
            add_msg(_("The geiger counter clicks intermittently."));
        } else {
            add_msg(_("The geiger counter clicks once."));
        }
        return it->type->charges_to_use();;
    }
    // Otherwise, we're activating the geiger counter
    it_tool *type = dynamic_cast<it_tool *>(it->type);
    bool is_on = (type->id == "geiger_on");
    if (is_on) {
        add_msg(_("The geiger counter's SCANNING LED flicks off."));
        it->make("geiger_off");
        it->active = false;
        return 0;
    }
    std::string toggle_text = is_on ? _("Turn continuous scan off") : _("Turn continuous scan on");
    int ch = menu(true, _("Geiger counter:"), _("Scan yourself"), _("Scan the ground"),
                  toggle_text.c_str(), _("Cancel"), NULL);
    switch (ch) {
        case 1:
            p->add_msg_if_player(m_info, _("Your radiation level: %d (%d from items)"), p->radiation,
                                 p->leak_level("RADIOACTIVE"));
            break;
        case 2:
            p->add_msg_if_player(m_info, _("The ground's radiation level: %d"),
                                 g->m.get_radiation(p->posx, p->posy));
            break;
        case 3:
            p->add_msg_if_player(_("The geiger counter's scan LED flicks on."));
            it->make("geiger_on");
            it->active = true;
            break;
        case 4:
            return 0;
    }
    return it->type->charges_to_use();
}

int iuse::teleport(player *p, item *it, bool)
{
    if (it->charges < it->type->charges_to_use()) {
        return 0;
    }
    p->moves -= 100;
    g->teleport(p);
    return it->type->charges_to_use();
}

int iuse::can_goo(player *p, item *it, bool)
{
    it->make("canister_empty");
    int tries = 0, goox, gooy;
    do {
        goox = p->posx + rng(-2, 2);
        gooy = p->posy + rng(-2, 2);
        tries++;
    } while (g->m.move_cost(goox, gooy) == 0 && tries < 10);
    if (tries == 10) {
        return 0;
    }
    int mondex = g->mon_at(goox, gooy);
    if (mondex != -1) {
        if (g->u_see(goox, gooy)) {
            add_msg(_("Black goo emerges from the canister and envelopes a %s!"),
                    g->zombie(mondex).name().c_str());
        }
        g->zombie(mondex).poly(GetMType("mon_blob"));
        g->zombie(mondex).speed -= rng(5, 25);
        g->zombie(mondex).hp = g->zombie(mondex).speed;
    } else {
        if (g->u_see(goox, gooy)) {
            add_msg(_("Living black goo emerges from the canister!"));
        }
        monster goo(GetMType("mon_blob"));
        goo.friendly = -1;
        goo.spawn(goox, gooy);
        g->add_zombie(goo);
    }
    tries = 0;
    while (!one_in(4) && tries < 10) {
        tries = 0;
        do {
            goox = p->posx + rng(-2, 2);
            gooy = p->posy + rng(-2, 2);
            tries++;
        } while (g->m.move_cost(goox, gooy) == 0 &&
                 g->m.tr_at(goox, gooy) == tr_null && tries < 10);
        if (tries < 10) {
            if (g->u_see(goox, gooy)) {
                add_msg(m_warning, _("A nearby splatter of goo forms into a goo pit."));
            }
            g->m.add_trap(goox, gooy, tr_goo);
        } else {
            return 0;
        }
    }
    return it->type->charges_to_use();
}

int iuse::throwable_extinguisher_act(player *, item *it, bool)
{
    point pos = g->find_item(it);
    if (pos.x == -999 || pos.y == -999) {
        return 0;
    }
    field &fld = g->m.field_at(pos.x, pos.y);
    if (fld.findField(fd_fire) != 0) {
        // Reduce the strength of fire (if any) in the target tile.
        g->m.adjust_field_strength(pos, fd_fire, 0 - 1);
        // Slightly reduce the strength of fire around and in the target tile.
        for (int x = -1; x <= 1; x++) {
            for (int y = -1; y <= 1; y++) {
                if ((g->m.move_cost(pos.x + x, pos.y + y) != 0) && (x == 0 || y == 0)) {
                    g->m.adjust_field_strength(point(pos.x + x, pos.y + y), fd_fire, 0 - rng(0, 1));
                }
            }
        }
        return 1;
    }
    it->active = false;
    return 0;
}

int iuse::pipebomb_act(player *, item *it, bool t)
{
    point pos = g->find_item(it);
    if (pos.x == -999 || pos.y == -999) {
        return 0;
    }
    if (t) { // Simple timer effects
        //~ the sound of a lit fuse
        g->sound(pos.x, pos.y, 0, _("ssss...")); // Vol 0 = only heard if you hold it
    } else if (it->charges > 0) {
        add_msg(m_info, _("You've already lit the %s, try throwing it instead."), it->tname().c_str());
        return 0;
    } else { // The timer has run down
        if (one_in(10) && g->u_see(pos.x, pos.y)) {
            add_msg(_("The pipe bomb fizzles out."));
        } else {
            g->explosion(pos.x, pos.y, rng(6, 14), rng(0, 4), false);
        }
    }
    return 0;
}

int iuse::granade(player *p, item *it, bool)
{
    p->add_msg_if_player(_("You pull the pin on the Granade."));
    it->make("granade_act");
    it->charges = 5;
    it->active = true;
    return it->type->charges_to_use();
}

int iuse::granade_act(player *, item *it, bool t)
{
    int explosion_radius = 3;
    point pos = g->find_item(it);
    if (pos.x == -999 || pos.y == -999) {
        return 0;
    }
    if (t) { // Simple timer effects
        g->sound(pos.x, pos.y, 0, _("Merged!"));  // Vol 0 = only heard if you hold it
    } else if (it->charges > 0) {
        add_msg(m_info, _("You've already pulled the %s's pin, try throwing it instead."),
                it->tname().c_str());
        return 0;
    } else { // When that timer runs down...
        int effect_roll = rng(1, 5);
        switch (effect_roll) {
            case 1:
                g->sound(pos.x, pos.y, 100, _("BUGFIXES!!"));
                g->draw_explosion(pos.x, pos.y, explosion_radius, c_ltcyan);
                for (int i = -explosion_radius; i <= explosion_radius; i++) {
                    for (int j = -explosion_radius; j <= explosion_radius; j++) {
                        const int zid = g->mon_at(pos.x + i, pos.y + j);
                        if (zid != -1 &&
                            (g->zombie(zid).type->in_species("INSECT") ||
                             g->zombie(zid).is_hallucination())) {
                            g->explode_mon(zid);
                        }
                    }
                }
                break;

            case 2:
                g->sound(pos.x, pos.y, 100, _("BUFFS!!"));
                g->draw_explosion(pos.x, pos.y, explosion_radius, c_green);
                for (int i = -explosion_radius; i <= explosion_radius; i++) {
                    for (int j = -explosion_radius; j <= explosion_radius; j++) {
                        const int mon_hit = g->mon_at(pos.x + i, pos.y + j);
                        if (mon_hit != -1) {
                            g->zombie(mon_hit).speed *= 1 + rng(0, 20) * .1;
                            g->zombie(mon_hit).hp *= 1 + rng(0, 20) * .1;
                        } else if (g->npc_at(pos.x + i, pos.y + j) != -1) {
                            int npc_hit = g->npc_at(pos.x + i, pos.y + j);
                            g->active_npc[npc_hit]->str_max += rng(0, g->active_npc[npc_hit]->str_max / 2);
                            g->active_npc[npc_hit]->dex_max += rng(0, g->active_npc[npc_hit]->dex_max / 2);
                            g->active_npc[npc_hit]->int_max += rng(0, g->active_npc[npc_hit]->int_max / 2);
                            g->active_npc[npc_hit]->per_max += rng(0, g->active_npc[npc_hit]->per_max / 2);
                        } else if (g->u.posx == pos.x + i && g->u.posy == pos.y + j) {
                            g->u.str_max += rng(0, g->u.str_max / 2);
                            g->u.dex_max += rng(0, g->u.dex_max / 2);
                            g->u.int_max += rng(0, g->u.int_max / 2);
                            g->u.per_max += rng(0, g->u.per_max / 2);
                            g->u.recalc_hp();
                            for (int part = 0; part < num_hp_parts; part++) {
                                g->u.hp_cur[part] *= 1 + rng(0, 20) * .1;
                                if (g->u.hp_cur[part] > g->u.hp_max[part]) {
                                    g->u.hp_cur[part] = g->u.hp_max[part];
                                }
                            }
                        }
                    }
                }
                break;

            case 3:
                g->sound(pos.x, pos.y, 100, _("NERFS!!"));
                g->draw_explosion(pos.x, pos.y, explosion_radius, c_red);
                for (int i = -explosion_radius; i <= explosion_radius; i++) {
                    for (int j = -explosion_radius; j <= explosion_radius; j++) {
                        const int mon_hit = g->mon_at(pos.x + i, pos.y + j);
                        if (mon_hit != -1) {
                            g->zombie(mon_hit).speed = rng(1, g->zombie(mon_hit).speed);
                            g->zombie(mon_hit).hp = rng(1, g->zombie(mon_hit).hp);
                        } else if (g->npc_at(pos.x + i, pos.y + j) != -1) {
                            int npc_hit = g->npc_at(pos.x + i, pos.y + j);
                            g->active_npc[npc_hit]->str_max -= rng(0, g->active_npc[npc_hit]->str_max / 2);
                            g->active_npc[npc_hit]->dex_max -= rng(0, g->active_npc[npc_hit]->dex_max / 2);
                            g->active_npc[npc_hit]->int_max -= rng(0, g->active_npc[npc_hit]->int_max / 2);
                            g->active_npc[npc_hit]->per_max -= rng(0, g->active_npc[npc_hit]->per_max / 2);
                        } else if (g->u.posx == pos.x + i && g->u.posy == pos.y + j) {
                            g->u.str_max -= rng(0, g->u.str_max / 2);
                            g->u.dex_max -= rng(0, g->u.dex_max / 2);
                            g->u.int_max -= rng(0, g->u.int_max / 2);
                            g->u.per_max -= rng(0, g->u.per_max / 2);
                            g->u.recalc_hp();
                            for (int part = 0; part < num_hp_parts; part++) {
                                if (g->u.hp_cur[part] > 0) {
                                    g->u.hp_cur[part] = rng(1, g->u.hp_cur[part]);
                                }
                            }
                        }
                    }
                }
                break;

            case 4:
                g->sound(pos.x, pos.y, 100, _("REVERTS!!"));
                g->draw_explosion(pos.x, pos.y, explosion_radius, c_pink);
                for (int i = -explosion_radius; i <= explosion_radius; i++) {
                    for (int j = -explosion_radius; j <= explosion_radius; j++) {
                        const int mon_hit = g->mon_at(pos.x + i, pos.y + j);
                        if (mon_hit != -1) {
                            g->zombie(mon_hit).speed = g->zombie(mon_hit).type->speed;
                            g->zombie(mon_hit).hp = g->zombie(mon_hit).type->hp;
                            g->zombie(mon_hit).clear_effects();
                        } else if (g->npc_at(pos.x + i, pos.y + j) != -1) {
                            int npc_hit = g->npc_at(pos.x + i, pos.y + j);
                            g->active_npc[npc_hit]->environmental_revert_effect();
                        } else if (g->u.posx == pos.x + i && g->u.posy == pos.y + j) {
                            g->u.environmental_revert_effect();
                        }
                    }
                }
                break;
            case 5:
                g->sound(pos.x, pos.y, 100, _("BEES!!"));
                g->draw_explosion(pos.x, pos.y, explosion_radius, c_yellow);
                for (int i = -explosion_radius; i <= explosion_radius; i++) {
                    for (int j = -explosion_radius; j <= explosion_radius; j++) {
                        if (one_in(5) && -1 == g->mon_at(pos.x + i, pos.y + j) &&
                            -1 == g->npc_at(pos.x + i, pos.y + j)) {
                            g->m.add_field(pos.x + i, pos.y + j, fd_bees, rng(1, 3));
                        }
                    }
                }
                break;
        }
    }
    return it->type->charges_to_use();
}

int iuse::c4(player *p, item *it, bool)
{
    int time = query_int(_("Set the timer to (0 to cancel)?"));
    if (time <= 0) {
        p->add_msg_if_player(_("Never mind."));
        return 0;
    }
    p->add_msg_if_player(_("You set the timer to %d."), time);
    it->make("c4armed");
    it->charges = time;
    it->active = true;
    return it->type->charges_to_use();
}

int iuse::acidbomb_act(player *p, item *it, bool)
{
    if (!p->has_item(it)) {
        point pos = g->find_item(it);
        if (pos.x == -999) {
            pos = point(p->posx, p->posy);
        }
        it->charges = 0;
        for (int x = pos.x - 1; x <= pos.x + 1; x++) {
            for (int y = pos.y - 1; y <= pos.y + 1; y++) {
                g->m.add_field(x, y, fd_acid, 3);
            }
        }
    }
    return 0;
}

int iuse::grenade_inc_act(player *p, item *it, bool t)
{
    point pos = g->find_item(it);
    if (pos.x == -999 || pos.y == -999) {
        return 0;
    }

    if (t) { // Simple timer effects
        g->sound(pos.x, pos.y, 0, _("Tick!")); // Vol 0 = only heard if you hold it
    } else if (it->charges > 0) {
        p->add_msg_if_player(m_info, _("You've already released the handle, try throwing it instead."));
        return 0;
    } else { // blow up
        int num_flames = rng(3, 5);
        for (int current_flame = 0; current_flame < num_flames; current_flame++) {
            std::vector<point> flames = line_to(pos.x, pos.y, pos.x + rng(-5, 5), pos.y + rng(-5, 5), 0);
            for (int i = 0; i < flames.size(); i++) {
                g->m.add_field(flames[i].x, flames[i].y, fd_fire, rng(0, 2));
            }
        }
        g->explosion(pos.x, pos.y, 8, 0, true);
        for (int i = -2; i <= 2; i++) {
            for (int j = -2; j <= 2; j++) {
                g->m.add_field(pos.x + i, pos.y + j, fd_incendiary, 3);
            }
        }

    }
    return 0;
}

int iuse::arrow_flamable(player *p, item *it, bool)
{
    if (p->is_underwater()) {
        p->add_msg_if_player(m_info, _("You can't do that while underwater."));
        return 0;
    }
    if (!p->use_charges_if_avail("fire", 1)) {
        p->add_msg_if_player(m_info, _("You need a lighter!"));
        return 0;
    }
    p->add_msg_if_player(_("You light the arrow!."));
    p->moves -= 150;
    if (it->charges == 1) {
        it->make("arrow_flamming");
        return 0;
    }
    item lit_arrow(*it);
    lit_arrow.make("arrow_flamming");
    lit_arrow.charges = 1;
    p->i_add(lit_arrow);
    return 1;
}

int iuse::molotov(player *p, item *it, bool)
{
    if (p->is_underwater()) {
        p->add_msg_if_player(m_info, _("You can't do that while underwater."));
        return 0;
    }
    if (!p->use_charges_if_avail("fire", 1)) {
        p->add_msg_if_player(m_info, _("You need a lighter!"));
        return 0;
    }
    p->add_msg_if_player(_("You light the molotov cocktail."));
    p->moves -= 150;
    it->make("molotov_lit");
    it->bday = int(calendar::turn);
    it->active = true;
    return it->type->charges_to_use();
}

int iuse::molotov_lit(player *p, item *it, bool t)
{
    int age = int(calendar::turn) - it->bday;
    if (p->has_item(it)) {
        it->charges += 1;
        if (age >= 5) { // More than 5 turns old = chance of going out
            if (rng(1, 50) < age) {
                p->add_msg_if_player(_("Your lit molotov goes out."));
                it->make("molotov");
                it->active = false;
            }
        }
    } else {
        point pos = g->find_item(it);
        if (!t) {
            g->explosion(pos.x, pos.y, 8, 0, true);
        }
    }
    return 0;
}

int iuse::firecracker_pack(player *p, item *it, bool)
{
    if (p->is_underwater()) {
        p->add_msg_if_player(m_info, _("You can't do that while underwater."));
        return 0;
    }
    if (!p->has_charges("fire", 1)) {
        p->add_msg_if_player(m_info, _("You need a lighter!"));
        return 0;
    }
    WINDOW *w = newwin(5, 41, (TERMY - 5) / 2, (TERMX - 41) / 2);
    draw_border(w);
    int mid_x = getmaxx(w) / 2;
    int tmpx = 5;
    mvwprintz(w, 1, 2, c_white, _("How many do you want to light? (1-%d)"), it->charges);
    mvwprintz(w, 2, mid_x, c_white, "1");
    tmpx += shortcut_print(w, 3, tmpx, c_white, c_ltred, _("<I>ncrease")) + 1;
    tmpx += shortcut_print(w, 3, tmpx, c_white, c_ltred, _("<D>ecrease")) + 1;
    tmpx += shortcut_print(w, 3, tmpx, c_white, c_ltred, _("<A>ccept")) + 1;
    shortcut_print(w, 3, tmpx, c_white, c_ltred, _("<C>ancel"));
    wrefresh(w);
    bool close = false;
    long charges = 1;
    char ch = getch();
    while (!close) {
        if (ch == 'I') {
            charges++;
            if (charges > it->charges) {
                charges = it->charges;
            }
            mvwprintz(w, 2, mid_x, c_white, "%d", charges);
            wrefresh(w);
        } else if (ch == 'D') {
            charges--;
            if (charges < 1) {
                charges = 1;
            }
            mvwprintz(w, 2, mid_x, c_white, "%d ",
                      charges); //Trailing space clears the second digit when decreasing from 10 to 9
            wrefresh(w);
        } else if (ch == 'A') {
            p->use_charges("fire", 1);
            if (charges == it->charges) {
                p->add_msg_if_player(_("You light the pack of firecrackers."));
                it->make("firecracker_pack_act");
                it->charges = charges;
                it->bday = calendar::turn;
                it->active = true;
                return 0; // don't use any charges at all. it has became a new item
            } else {
                if (charges == 1) {
                    p->add_msg_if_player(_("You light one firecracker."));
                    item new_it = item("firecracker_act", int(calendar::turn));
                    new_it.charges = 2;
                    new_it.active = true;
                    p->i_add(new_it);
                } else {
                    p->add_msg_if_player(ngettext("You light a string of %d firecracker.",
                                                  "You light a string of %d firecrackers.", charges), charges);
                    item new_it = item("firecracker_pack_act", int(calendar::turn));
                    new_it.charges = charges;
                    new_it.active = true;
                    p->i_add(new_it);
                }
                if (it->charges == 1) {
                    it->make("firecracker");
                }
            }
            close = true;
        } else if (ch == 'C') {
            return 0; // don't use any charges at all
        }
        if (!close) {
            ch = getch();
        }
    }
    return charges;
}

int iuse::firecracker_pack_act(player *, item *it, bool)
{
    point pos = g->find_item(it);
    int current_turn = calendar::turn;
    int timer = current_turn - it->bday;
    if (timer < 2) {
        g->sound(pos.x, pos.y, 0, _("ssss..."));
        it->damage += 1;
    } else if (it->charges > 0) {
        int ex = rng(3, 5);
        int i = 0;
        if (ex > it->charges) {
            ex = it->charges;
        }
        for (i = 0; i < ex; i++) {
            g->sound(pos.x, pos.y, 20, _("Bang!"));
        }
        it->charges -= ex;
    }
    return 0;
}

int iuse::firecracker(player *p, item *it, bool)
{
    if (p->is_underwater()) {
        p->add_msg_if_player(m_info, _("You can't do that while underwater."));
        return 0;
    }
    if (!p->use_charges_if_avail("fire", 1)) {
        p->add_msg_if_player(m_info, _("You need a lighter!"));
        return 0;
    }
    p->add_msg_if_player(_("You light the firecracker."));
    it->make("firecracker_act");
    it->charges = 2;
    it->active = true;
    return it->type->charges_to_use();
}

int iuse::firecracker_act(player *, item *it, bool t)
{
    point pos = g->find_item(it);
    if (pos.x == -999 || pos.y == -999) {
        return 0;
    }
    if (t) {// Simple timer effects
        g->sound(pos.x, pos.y, 0, _("ssss..."));
    } else if (it->charges > 0) {
        add_msg(m_info, _("You've already lit the %s, try throwing it instead."), it->tname().c_str());
        return 0;
    } else { // When that timer runs down...
        g->sound(pos.x, pos.y, 20, _("Bang!"));
    }
    return 0;
}

int iuse::mininuke(player *p, item *it, bool)
{
    int time = query_int(_("Set the timer to (0 to cancel)?"));
    if (time <= 0) {
        p->add_msg_if_player("Never mind.");
        return 0;
    }
    p->add_msg_if_player(_("You set the timer to %d."), time);
    if (!p->is_npc()) {
        p->add_memorial_log(pgettext("memorial_male", "Activated a mininuke."),
                            pgettext("memorial_female", "Activated a mininuke."));
    }
    it->make("mininuke_act");
    it->charges = time;
    it->active = true;
    return it->type->charges_to_use();
}

int iuse::pheromone(player *p, item *it, bool)
{
    if (it->charges < it->type->charges_to_use()) {
        return 0;
    }
    if (p->is_underwater()) {
        p->add_msg_if_player(m_info, _("You can't do that while underwater."));
        return 0;
    }
    point pos(p->posx, p->posy);

    if (pos.x == -999 || pos.y == -999) {
        return 0;
    }

    p->add_msg_player_or_npc(_("You squeeze the pheremone ball.."),
                             _("<npcname> squeezes the pheremone ball..."));

    p->moves -= 15;

    int converts = 0;
    for (int x = pos.x - 4; x <= pos.x + 4; x++) {
        for (int y = pos.y - 4; y <= pos.y + 4; y++) {
            int mondex = g->mon_at(x, y);
            if (mondex != -1 && g->zombie(mondex).symbol() == 'Z' &&
                g->zombie(mondex).friendly == 0 && rng(0, 500) > g->zombie(mondex).hp) {
                converts++;
                g->zombie(mondex).make_friendly();
            }
        }
    }

    if (g->u_see(p)) {
        if (converts == 0) {
            add_msg(_("...but nothing happens."));
        } else if (converts == 1) {
            add_msg(m_good, _("...and a nearby zombie turns friendly!"));
        } else {
            add_msg(m_good, _("...and several nearby zombies turn friendly!"));
        }
    }
    return it->type->charges_to_use();
}


int iuse::portal(player *p, item *it, bool)
{
    if (it->charges < it->type->charges_to_use()) {
        return 0;
    }
    g->m.add_trap(p->posx + rng(-2, 2), p->posy + rng(-2, 2), tr_portal);
    return it->type->charges_to_use();
}

int iuse::manhack(player *p, item *, bool)
{
    std::vector<point> valid; // Valid spawn locations
    for (int x = p->posx - 1; x <= p->posx + 1; x++) {
        for (int y = p->posy - 1; y <= p->posy + 1; y++) {
            if (g->is_empty(x, y)) {
                valid.push_back(point(x, y));
            }
        }
    }
    if (valid.empty()) { // No valid points!
        p->add_msg_if_player(m_info, _("There is no adjacent square to release the manhack in!"));
        return 0;
    }
    int index = rng(0, valid.size() - 1);
    p->moves -= 60;
    monster m_manhack(GetMType("mon_manhack"), valid[index].x, valid[index].y);
    if (rng(0, p->int_cur / 2) + p->skillLevel("electronics") / 2 +
        p->skillLevel("computer") < rng(0, 4)) {
        p->add_msg_if_player(m_bad, _("You misprogram the manhack; it's hostile!"));
    } else {
        p->add_msg_if_player(_("The manhack flies from your hand and surveys the area!"));
        m_manhack.friendly = -1;
    }
    g->add_zombie(m_manhack);
    return 1;
}

int iuse::turret(player *p, item *, bool)
{
    int dirx, diry;
    if (!choose_adjacent(_("Place the turret where?"), dirx, diry)) {
        return 0;
    }
    if (!g->is_empty(dirx, diry)) {
        p->add_msg_if_player(m_info, _("You cannot place a turret there."));
        return 0;
    }

    p->moves -= 100;
    monster mturret(GetMType("mon_turret"), dirx, diry);
    const int ammopos = p->inv.position_by_type("9mm");
    int ammo = 0;
    if (ammopos != INT_MIN) {
        item &ammoitem = p->inv.find_item(ammopos);
        ammo = std::min(ammoitem.charges, long(500));
        p->inv.reduce_charges(ammopos, ammo);
        p->add_msg_if_player(ngettext("You load %d x 9mm round into the turret.",
                                      "You load %d x 9mm rounds into the turret.", ammo), ammo);
    } else {
        p->add_msg_if_player(m_info,
                             _("If you had standard factory-built 9mm bullets, you could load the turret."));
    }
    mturret.ammo = ammo;
    if (rng(0, p->int_cur / 2) + p->skillLevel("electronics") / 2 +
        p->skillLevel("computer") < rng(0, 6)) {
        p->add_msg_if_player(m_warning, _("The turret scans you and makes angry beeping noises!"));
    } else {
        p->add_msg_if_player(m_warning, _("The turret emits an IFF beep as it scans you."));
        mturret.friendly = -1;
    }
    g->add_zombie(mturret);
    return 1;
}


int iuse::turret_laser(player *p, item *, bool)
{
    int dirx, diry;
    if (!choose_adjacent(_("Place the turret where?"), dirx, diry)) {
        return 0;
    }
    if (!g->is_empty(dirx, diry)) {
        p->add_msg_if_player(m_info, _("You cannot place a turret there."));
        return 0;
    }

    p->moves -= 100;
    monster mturret(GetMType("mon_laserturret"), dirx, diry);
    if (rng(0, p->int_cur / 2) + p->skillLevel("electronics") / 2 +
        p->skillLevel("computer") < rng(0, 6)) {
        p->add_msg_if_player(m_warning, _("The laser turret scans you and makes angry beeping noises!"));
    } else {
        p->add_msg_if_player(m_warning, _("The laser turret emits an IFF beep as it scans you."));
        mturret.friendly = -1;
    }
    if (!g->is_in_sunlight(mturret.posx(), mturret.posy())) {
        p->add_msg_if_player(_("A flashing LED on the laser turret appears to indicate low light."));
    }
    g->add_zombie(mturret);
    return 1;
}

int iuse::turret_rifle(player *p, item *, bool)
{
    int dirx, diry;
    if (!choose_adjacent(_("Place the turret where?"), dirx, diry)) {
        return 0;
    }
    if (!g->is_empty(dirx, diry)) {
        p->add_msg_if_player(m_info, _("You cannot place a turret there."));
        return 0;
    }

    p->moves -= 100;
    monster mturret(GetMType("mon_turret_rifle"), dirx, diry);
    const int ammopos = p->inv.position_by_type("556");
    int ammo = 0;
    if (ammopos != INT_MIN) {
        item &ammoitem = p->inv.find_item(ammopos);
        ammo = std::min(ammoitem.charges, long(500));
        p->inv.reduce_charges(ammopos, ammo);
        p->add_msg_if_player(ngettext("You load %d x 5.56 round into the turret.",
                                      "You load %d x 5.56 rounds into the turret.", ammo), ammo);
    } else {
        p->add_msg_if_player(m_info,
                             _("If you had standard factory-built 5.56 bullets, you could load the turret."));
    }
    mturret.ammo = ammo;
    if (rng(0, p->int_cur / 2) + p->skillLevel("electronics") / 2 +
        p->skillLevel("computer") < rng(0, 6)) {
        p->add_msg_if_player(m_warning, _("The turret scans you and makes angry beeping noises!"));
    } else {
        p->add_msg_if_player(m_warning, _("The turret emits an IFF beep as it scans you."));
        mturret.friendly = -1;
    }
    g->add_zombie(mturret);
    return 1;
}

int iuse::UPS_off(player *p, item *it, bool)
{
    if (it->charges == 0) {
        p->add_msg_if_player(m_info, _("The power supply's batteries are dead."));
        return 0;
    } else {
        p->add_msg_if_player(_("You turn the power supply on."));
        if (p->is_wearing("optical_cloak")) {
            p->add_msg_if_player(_("Your optical cloak flickers as it becomes transparent."));
        }
        if (p->is_wearing_power_armor()) {
            p->add_msg_if_player(_("Your power armor engages."));
        }
        it->make("UPS_on");
        it->active = true;
    }
    return it->type->charges_to_use();
}

int iuse::UPS_on(player *p, item *it, bool t)
{
    if (t) { // Normal use
        if (p->is_wearing_power_armor() &&
            !p->has_active_bionic("bio_power_armor_interface") &&
            !p->has_active_bionic("bio_power_armor_interface_mkII") &&
            !p->has_active_item("adv_UPS_on")) { // Use better power sources first
            it->charges -= 4;

            if (it->charges < 0) {
                it->charges = 0;
            }
        }
    } else { // Turning it off
        p->add_msg_if_player(_("The UPS powers off with a soft hum."));
        if (p->is_wearing_power_armor()) {
            p->add_msg_if_player(_("Your power armor disengages."));
        }
        if (p->is_wearing("optical_cloak")) {
            p->add_msg_if_player(_("Your optical cloak flickers for a moment as it becomes opaque."));
        }
        it->make("UPS_off");
        it->active = false;
        return 0;
    }
    return it->type->charges_to_use();
}

int iuse::adv_UPS_off(player *p, item *it, bool)
{
    if (it->charges == 0) {
        p->add_msg_if_player(_("The power supply has depleted the plutonium."));
    } else {
        p->add_msg_if_player(_("You turn the power supply on."));
        if (p->is_wearing("optical_cloak")) {
            p->add_msg_if_player(_("Your optical cloak becomes transparent."));
        }
        if (p->is_wearing_power_armor()) {
            p->add_msg_if_player(_("Your power armor engages."));
        }
        it->make("adv_UPS_on");
        it->active = true;
    }
    return it->type->charges_to_use();
}

int iuse::adv_UPS_on(player *p, item *it, bool t)
{
    if (t) { // Normal use
        if (p->is_wearing_power_armor() &&
            !p->has_active_bionic("bio_power_armor_interface") &&
            !p->has_active_bionic("bio_power_armor_interface_mkII")) {
            it->charges -= 2; // Use better power sources first

            if (it->charges < 0) {
                it->charges = 0;
            }
        }
    } else { // Turning it off
        p->add_msg_if_player(_("The advanced UPS powers off with a soft hum."));
        if (p->is_wearing_power_armor()) {
            p->add_msg_if_player(_("Your power armor disengages."));
        }
        if (p->is_wearing("optical_cloak")) {
            p->add_msg_if_player(_("Your optical cloak becomes opaque."));
        }
        it->make("adv_UPS_off");
        it->active = false;
    }
    return it->type->charges_to_use();
}

int iuse::tazer(player *p, item *it, bool)
{
    if (it->charges < it->type->charges_to_use()) {
        return 0;
    }
    int dirx, diry;
    if (!choose_adjacent(_("Shock where?"), dirx, diry)) {
        return 0;
    }

    if (dirx == p->posx && diry == p->posy) {
        p->add_msg_if_player(m_info, _("Umm. No."));
        return 0;
    }
    int mondex = g->mon_at(dirx, diry);
    int npcdex = g->npc_at(dirx, diry);
    if (mondex == -1 && npcdex == -1) {
        p->add_msg_if_player(_("Electricity crackles in the air."));
        return it->type->charges_to_use();
    }

    int numdice = 3 + (p->dex_cur / 2.5) + p->skillLevel("melee") * 2;
    p->moves -= 100;

    if (mondex != -1) {
        monster *z = &(g->zombie(mondex));
        switch (z->type->size) {
            case MS_TINY:
                numdice -= 2;
                break;
            case MS_SMALL:
                numdice -= 1;
                break;
            case MS_MEDIUM:
                break;
            case MS_LARGE:
                numdice += 2;
                break;
            case MS_HUGE:
                numdice += 4;
                break;
        }
        int mondice = z->get_dodge();
        if (dice(numdice, 10) < dice(mondice, 10)) { // A miss!
            p->add_msg_if_player(_("You attempt to shock the %s, but miss."), z->name().c_str());
            return it->type->charges_to_use();
        }
        p->add_msg_if_player(m_good, _("You shock the %s!"), z->name().c_str());
        int shock = rng(5, 25);
        z->moves -= shock * 100;
        if (z->hurt(shock)) {
            g->kill_mon(mondex, (p == &(g->u)));
        }
        return it->type->charges_to_use();
    }

    if (npcdex != -1) {
        npc *foe = g->active_npc[npcdex];
        if (foe->attitude != NPCATT_FLEE) {
            foe->attitude = NPCATT_KILL;
        }
        if (foe->str_max >= 17) {
            numdice++;    // Minor bonus against huge people
        } else if (foe->str_max <= 5) {
            numdice--;    // Minor penalty against tiny people
        }
        if (dice(numdice, 10) <= dice(foe->get_dodge(), 6)) {
            p->add_msg_if_player(_("You attempt to shock %s, but miss."), foe->name.c_str());
            return it->type->charges_to_use();
        }
        p->add_msg_if_player(m_good, _("You shock %s!"), foe->name.c_str());
        int shock = rng(5, 20);
        foe->moves -= shock * 100;
        foe->hurtall(shock);
        if (foe->hp_cur[hp_head] <= 0 || foe->hp_cur[hp_torso] <= 0) {
            foe->die(true);
            g->active_npc.erase(g->active_npc.begin() + npcdex);
        }
    }
    return it->type->charges_to_use();
}

int iuse::tazer2(player *p, item *it, bool)
{
    if (it->charges >= 100 || (it->has_flag("USE_UPS") &&
                               (p->has_charges("UPS_off", 5) || p->has_charges("UPS_on", 5) ||
                                p->has_charges("adv_UPS_off", 3) ||
                                p->has_charges("adv_UPS_on", 3) ||
                                (p->has_bionic("bio_ups") && p->power_level <= 1)))) {
        int dirx, diry;

        if (!choose_adjacent(_("Shock"), dirx, diry)) {
            return 0;
        }

        if (dirx == p->posx && diry == p->posy) {
            p->add_msg_if_player(m_info, _("Umm. No."));
            return 0;
        }

        int mondex = g->mon_at(dirx, diry);
        int npcdex = g->npc_at(dirx, diry);

        if (mondex == -1 && npcdex == -1) {
            p->add_msg_if_player(_("Electricity crackles in the air."));
            return 100;
        }

        int numdice = 3 + (p->dex_cur / 2.5) + p->skillLevel("melee") * 2;
        p->moves -= 100;

        if (mondex != -1) {
            monster *z = &(g->zombie(mondex));

            switch (z->type->size) {
                case MS_TINY:
                    numdice -= 2;
                    break;

                case MS_SMALL:
                    numdice -= 1;
                    break;

                case MS_MEDIUM:
                    break;

                case MS_LARGE:
                    numdice += 2;
                    break;

                case MS_HUGE:
                    numdice += 4;
                    break;
            }

            int mondice = z->get_dodge();

            if (dice(numdice, 10) < dice(mondice, 10)) { // A miss!
                p->add_msg_if_player(_("You attempt to shock the %s, but miss."),
                                     z->name().c_str());
                return 100;
            }

            p->add_msg_if_player(m_good, _("You shock the %s!"), z->name().c_str());
            int shock = rng(5, 25);
            z->moves -= shock * 100;

            if (z->hurt(shock)) {
                g->kill_mon(mondex, (p == &(g->u)));
            }

            return 100;
        }

        if (npcdex != -1) {
            npc *foe = g->active_npc[npcdex];

            if (foe->attitude != NPCATT_FLEE) {
                foe->attitude = NPCATT_KILL;
            }

            if (foe->str_max >= 17) {
                numdice++;    // Minor bonus against huge people
            } else if (foe->str_max <= 5) {
                numdice--;    // Minor penalty against tiny people
            }

            if (dice(numdice, 10) <= dice(foe->get_dodge(), 6)) {
                p->add_msg_if_player(_("You attempt to shock %s, but miss."), foe->name.c_str());
                return it->charges -= 100;
            }

            p->add_msg_if_player(m_good, _("You shock %s!"), foe->name.c_str());
            int shock = rng(5, 20);
            foe->moves -= shock * 100;
            foe->hurtall(shock);

            if (foe->hp_cur[hp_head] <= 0 || foe->hp_cur[hp_torso] <= 0) {
                foe->die(true);
                g->active_npc.erase(g->active_npc.begin() + npcdex);
            }
        }

        return 100;
    } else {
        p->add_msg_if_player(m_info, _("Insufficient power"));
    }

    return 0;
}

int iuse::shocktonfa_off(player *p, item *it, bool t)
{
    int choice = menu(true, _("tactical tonfa"), _("Zap something"),
                      _("Turn on light"), _("Cancel"), NULL);

    switch (choice) {
        case 1: {
            return iuse::tazer2(p, it, t);
        }
        break;

        case 2: {
            if (it->charges <= 0) {
                p->add_msg_if_player(m_info, _("The batteries are dead."));
                return 0;
            } else {
                p->add_msg_if_player(_("You turn the light on."));
                it->make("shocktonfa_on");
                it->active = true;
                return it->type->charges_to_use();
            }
        }
    }
    return 0;
}

int iuse::shocktonfa_on(player *p, item *it, bool t)
{
    if (t) {  // Effects while simply on

    } else {
        if (it->charges <= 0) {
            p->add_msg_if_player(m_info, _("Your tactical tonfa is out of power"));
            it->make("shocktonfa_off");
            it->active = false;
        } else {
            int choice = menu(true, _("tactical tonfa"), _("Zap something"),
                              _("Turn off light"), _("cancel"), NULL);

            switch (choice) {
                case 1: {
                    return iuse::tazer2(p, it, t);
                }
                break;

                case 2: {
                    p->add_msg_if_player(_("You turn off the light"));
                    it->make("shocktonfa_off");
                    it->active = false;
                }
            }
        }
    }
    return 0;
}

int iuse::mp3(player *p, item *it, bool)
{
    if (it->charges < it->type->charges_to_use()) {
        p->add_msg_if_player(m_info, _("The mp3 player's batteries are dead."));
    } else if (p->has_active_item("mp3_on")) {
        p->add_msg_if_player(m_info, _("You are already listening to an mp3 player!"));
    } else {
        p->add_msg_if_player(m_info, _("You put in the earbuds and start listening to music."));
        it->make("mp3_on");
        it->active = true;
    }
    return it->type->charges_to_use();
}

int iuse::mp3_on(player *p, item *it, bool t)
{
    if (t) { // Normal use
        if (!p->has_item(it) || p->is_deaf()) {
            return it->type->charges_to_use(); // We're not carrying it, or we're deaf.
        }
        p->add_morale(MORALE_MUSIC, 1, 50, 5, 2);

        if (int(calendar::turn) % 50 == 0) { // Every 5 minutes, describe the music
            std::string sound = "";
            if (one_in(50)) {
                sound = _("some bass-heavy post-glam speed polka");
            }
            switch (rng(1, 10)) {
                case 1:
                    sound = _("a sweet guitar solo!");
                    p->stim++;
                    break;
                case 2:
                    sound = _("a funky bassline.");
                    break;
                case 3:
                    sound = _("some amazing vocals.");
                    break;
                case 4:
                    sound = _("some pumping bass.");
                    break;
                case 5:
                    sound = _("dramatic classical music.");
                    if (p->int_cur >= 10) {
                        p->add_morale(MORALE_MUSIC, 1, 100, 5, 2);
                    }
                    break;
            }
            if (sound.length() > 0) {
                p->add_msg_if_player(_("You listen to %s"), sound.c_str());
            }
        }
    } else { // Turning it off
        p->add_msg_if_player(_("The mp3 player turns off."));
        it->make("mp3");
        it->active = false;
    }
    return it->type->charges_to_use();
}

int iuse::portable_game(player *p, item *it, bool)
{
    if (p->is_underwater()) {
        p->add_msg_if_player(m_info, _("You can't do that while underwater."));
        return 0;
    }
    if (p->has_trait("ILLITERATE")) {
        add_msg(_("You're illiterate!"));
        return 0;
    } else if (it->charges < it->type->charges_to_use()) {
        p->add_msg_if_player(m_info, _("The %s's batteries are dead."), it->tname().c_str());
        return 0;
    } else {
        std::string loaded_software = "robot_finds_kitten";

        uimenu as_m;
        as_m.text = _("What do you want to play?");
        as_m.entries.push_back(uimenu_entry(1, true, '1', _("Robot finds Kitten")));
        as_m.entries.push_back(uimenu_entry(2, true, '2', _("S N A K E")));
        as_m.entries.push_back(uimenu_entry(3, true, '3', _("Sokoban")));
        as_m.entries.push_back(uimenu_entry(4, true, '4', _("Cancel")));
        as_m.query();

        switch (as_m.ret) {
            case 1:
                loaded_software = "robot_finds_kitten";
                p->rooted_message();
                break;
            case 2:
                loaded_software = "snake_game";
                p->rooted_message();
                break;
            case 3:
                loaded_software = "sokoban_game";
                p->rooted_message();
                break;
            case 4: //Cancel
                return 0;
        }

        //Play in 15-minute chunks
        int time = 15000;

        p->add_msg_if_player(_("You play on your %s for a while."), it->tname().c_str());
        p->assign_activity(ACT_GAME, time, -1, p->get_item_position(it), "gaming");

        std::map<std::string, std::string> game_data;
        game_data.clear();
        int game_score = 0;

        play_videogame(loaded_software, game_data, game_score);

        if (game_data.find("end_message") != game_data.end()) {
            p->add_msg_if_player("%s", game_data["end_message"].c_str());
        }

        if (game_score != 0) {
            if (game_data.find("moraletype") != game_data.end()) {
                std::string moraletype = game_data.find("moraletype")->second;
                if (moraletype == "MORALE_GAME_FOUND_KITTEN") {
                    p->add_morale(MORALE_GAME_FOUND_KITTEN, game_score, 110);
                } /*else if ( ...*/
            } else {
                p->add_morale(MORALE_GAME, game_score, 110);
            }
        }

    }
    return it->type->charges_to_use();
}

int iuse::vibe(player *p, item *it, bool)
{
    if ((p->is_underwater()) && (!((p->has_trait("GILLS")) || (p->is_wearing("rebreather_on")) ||
                                   (p->is_wearing("rebreather_xl_on")) || (p->is_wearing("mask_h20survivor_on"))))) {
        p->add_msg_if_player(m_info, _("It's waterproof, but oxygen maybe?"));
        return 0;
    }
    if (it->charges < it->type->charges_to_use()) {
        p->add_msg_if_player(m_info, _("The %s's batteries are dead."), it->tname().c_str());
        return 0;
    }
    if (p->fatigue >= 383) {
        p->add_msg_if_player(m_info, _("*Your* batteries are dead."));
        return 0;
    } else {
        int time = 20000; // 20 minutes per
        p->add_msg_if_player(_("You fire up your %s and start getting the tension out."),
                             it->tname().c_str());
        p->assign_activity(ACT_VIBE, time, -1, p->get_item_position(it), "de-stressing");
    }
    return it->type->charges_to_use();
}

int iuse::vortex(player *p, item *it, bool)
{
    std::vector<point> spawn;
    for (int i = -3; i <= 3; i++) {
        if (g->is_empty(p->posx - 3, p->posy + i)) {
            spawn.push_back(point(p->posx - 3, p->posy + i));
        }
        if (g->is_empty(p->posx + 3, p->posy + i)) {
            spawn.push_back(point(p->posx + 3, p->posy + i));
        }
        if (g->is_empty(p->posx + i, p->posy - 3)) {
            spawn.push_back(point(p->posx + i, p->posy - 3));
        }
        if (g->is_empty(p->posx + i, p->posy + 3)) {
            spawn.push_back(point(p->posx + i, p->posy + 3));
        }
    }
    if (spawn.empty()) {
        p->add_msg_if_player(m_warning, _("Air swirls around you for a moment."));
        it->make("spiral_stone");
        return it->type->charges_to_use();
    }

    p->add_msg_if_player(m_warning, _("Air swirls all over..."));
    int index = rng(0, spawn.size() - 1);
    p->moves -= 100;
    it->make("spiral_stone");
    monster mvortex(GetMType("mon_vortex"), spawn[index].x, spawn[index].y);
    mvortex.friendly = -1;
    g->add_zombie(mvortex);
    return it->type->charges_to_use();
}

int iuse::dog_whistle(player *p, item *it, bool)
{
    if (p->is_underwater()) {
        p->add_msg_if_player(m_info, _("You can't do that while underwater."));
        return 0;
    }
    p->add_msg_if_player(_("You blow your dog whistle."));
    for (size_t i = 0; i < g->num_zombies(); i++) {
        if (g->zombie(i).friendly != 0 && g->zombie(i).type->id == "mon_dog") {
            bool u_see = g->u_see(&(g->zombie(i)));
            if (g->zombie(i).has_effect("docile")) {
                if (u_see) {
                    p->add_msg_if_player(_("Your %s looks ready to attack."), g->zombie(i).name().c_str());
                }
                g->zombie(i).remove_effect("docile");
            } else {
                if (u_see) {
                    p->add_msg_if_player(_("Your %s goes docile."), g->zombie(i).name().c_str());
                }
                g->zombie(i).add_effect("docile", 1, 1, true);
            }
        }
    }
    return it->type->charges_to_use();
}

int iuse::vacutainer(player *p, item *it, bool)
{
    if (p->is_npc()) {
        return 0;    // No NPCs for now!
    }

    if (!it->contents.empty()) {
        p->add_msg_if_player(m_info, _("That %s is full!"), it->tname().c_str());
        return 0;
    }

    item blood("blood", calendar::turn);
    bool drew_blood = false;
    for (size_t i = 0; i < g->m.i_at(p->posx, p->posy).size() && !drew_blood; i++) {
        item *map_it = &(g->m.i_at(p->posx, p->posy)[i]);
        if (map_it->corpse != NULL && map_it->type->id == "corpse" &&
            query_yn(_("Draw blood from %s?"), map_it->tname().c_str())) {
            blood.corpse = map_it->corpse;
            drew_blood = true;
        }
    }

    if (!drew_blood && query_yn(_("Draw your own blood?"))) {
        drew_blood = true;
    }

    if (!drew_blood) {
        return it->type->charges_to_use();
    }

    it->put_in(blood);
    return it->type->charges_to_use();
}

int iuse::knife(player *p, item *it, bool t)
{
    int choice = -1;
    const int cut_fabric = 0;
    const int carve_writing = 1;
    const int cauterize = 2;
    const int cancel = 4;
    int pos;

    uimenu kmenu;
    kmenu.selected = uistate.iuse_knife_selected;
    kmenu.text = _("Using knife:");
    kmenu.addentry(cut_fabric, true, -1, _("Cut up fabric/plastic/kevlar/wood"));
    kmenu.addentry(carve_writing, true, -1, _("Carve writing on item"));
    if ((p->has_disease("bite") || p->has_disease("bleed") || p->has_trait("MASOCHIST") ||
         p->has_trait("MASOCHIST_MED") || p->has_trait("CENOBITE")) && !p->is_underwater()) {
        if (!p->has_charges("fire", 4)) {
            kmenu.addentry(cauterize, false, -1,
                           _("You need a lighter with 4 charges before you can cauterize yourself."));
        } else {
            kmenu.addentry(cauterize, true, -1,
                           ((p->has_disease("bite") || p->has_disease("bleed")) &&
                            !p->is_underwater()) ? _("Cauterize") : _("Cauterize...for FUN!"));
        }
    }
    kmenu.addentry(cancel, true, 'q', _("Cancel"));
    kmenu.query();
    choice = kmenu.ret;
    if (choice < cauterize) {
        uistate.iuse_knife_selected = choice;
    }

    if (choice == cauterize) {
        bool has_disease = p->has_disease("bite") || p->has_disease("bleed");
        if (cauterize_effect(p, it, !has_disease)) {
            p->use_charges("fire", 4);
        }
        return it->type->charges_to_use();
    } else if (choice == cut_fabric) {
        pos = g->inv(_("Chop up what?"));
    } else if (choice == carve_writing) {
        pos = g->inv(_("Carve writing on what?"));
    } else {
        return 0;
    }

    item *cut = &(p->i_at(pos));

    if (cut->is_null()) {
        add_msg(m_info, _("You do not have that item!"));
        return 0;
    }
    if (cut == it) {
        add_msg(m_info, _("You can not cut the %s with itself!"), it->tname().c_str());
        return 0;
    }
    if (cut == &p->weapon) {
        if (!query_yn(_("You are wielding that, are you sure?"))) {
            return 0;
        }
    } else if (pos < -1) {
        if (!query_yn(_("You're wearing that, are you sure?"))) {
            return 0;
        }
    }

    if (choice == carve_writing) {
        item_inscription(p, cut, _("Carve"), _("Carved"), true);
        return 0;
    }

    // let's handle the rest
    int amount = cut->volume();
    if (amount == 0) {
        add_msg(m_info, _("This object is too small to salvage a meaningful quantity of anything from!"));
        return 0;
    }

    std::string action = "cut";
    std::string found_mat = "plastic";

    item *result = NULL;
    int count = amount;

    //if we're going to cut up a bottle/waterskin,
    //make sure it isn't full of liquid
    if (cut->is_container() && !cut->contents.empty()) {
        add_msg(m_info, _("That container is not empty!"));
        return 0;
    }

    if ((cut->made_of("cotton") || cut->made_of("leather") || cut->made_of("nomex"))) {
        if (valid_fabric(p, cut, t)) {
            cut_up(p, it, cut, t);
        }
        return it->type->charges_to_use();
    } else if (cut->made_of(found_mat.c_str()) ||
               cut->made_of((found_mat = "kevlar").c_str())) { // TODO : extract a function
        if (found_mat == "plastic") {
            result = new item("plastic_chunk", int(calendar::turn));
        } else {
            result = new item("kevlar_plate", int(calendar::turn));
        }

    } else if (cut->made_of("wood")) {
        action = "carve";
        count = 2 * amount; // twice the volume, i.e. 12 skewers from 2x4 and heavy stick just as before.
        result = new item("skewer", int(calendar::turn));
    } else { // TODO: add the rest of the materials, gold and what not.
        add_msg(m_info, _("Material of this item is not applicable for cutting up."));
        return 0;
    }
    // check again
    if (result == NULL) {
        return 0;
    }
    if (cut->typeId() == result->typeId()) {
        add_msg(m_info, _("There's no point in cutting a %s."), cut->tname().c_str());
        return 0;
    }

    // damaged items has a chance to lose material
    if (count > 0) {
        float component_success_chance = std::min(std::pow(0.8, cut->damage), 1.0);
        for (int i = count; i > 0; i--) {
            if (component_success_chance < rng_float(0, 1)) {
                count--;
            }
        }
    }

    if (action == "carve") {
        if (count > 0) {
            add_msg(ngettext("You carve the %1$s into %2$i %3$s.",
                             "You carve the %1$s into %2$i %3$ss.", count),
                    cut->tname().c_str(), count, result->tname().c_str());
        } else {
            add_msg(m_bad, "You clumsily carve the %s into useless pieces.",
                    cut->tname().c_str());
        }
    } else {
        if (count > 0) {
            add_msg(m_good, ngettext("You cut the %1$s into %2$i %3$s.",
                                     "You cut the %1$s into %2$i %3$ss.", count),
                    cut->tname().c_str(), count, result->tname().c_str());
        } else {
            add_msg(m_bad, "You clumsily cut the %s into useless pieces.",
                    cut->tname().c_str());
        }
    }

    remove_ammo(cut, *p);
    // otherwise layout the goodies.
    p->i_rem(pos);
    p->i_add_or_drop(*result, count);

    // hear this helps with objects in dynamically allocated memory and
    // their abandonment issues.
    delete result;
    return it->type->charges_to_use();
}

int iuse::cut_log_into_planks(player *p, item *it)
{
    p->moves -= 300;
    add_msg(_("You cut the log into planks."));
    item plank("2x4", int(calendar::turn));
    item scrap("splinter", int(calendar::turn));
    int planks = (rng(1, 3) + (p->skillLevel("carpentry") * 2));
    int scraps = 12 - planks;
    if (planks >= 12) {
        planks = 12;
    }
    if (scraps >= planks) {
        add_msg(m_bad, _("You waste a lot of the wood."));
    }
    p->i_add_or_drop(plank, planks);
    p->i_add_or_drop(scrap, scraps);
    return it->type->charges_to_use();
}

int iuse::lumber(player *p, item *it, bool)
{
    int pos = g->inv(_("Cut up what?"));
    item *cut = &(p->i_at(pos));
    if (cut->type->id == "null") {
        add_msg(m_info, _("You do not have that item!"));
        return 0;
    }
    if (cut->type->id == "log") {
        p->i_rem(pos);
        cut_log_into_planks(p, it);
        return it->type->charges_to_use();
    } else {
        add_msg(m_info, _("You can't cut that up!"));
        return it->type->charges_to_use();
    }
}


int iuse::hacksaw(player *p, item *it, bool)
{
    int dirx, diry;
    if (!choose_adjacent(_("Cut up metal where?"), dirx, diry)) {
        return 0;
    }

    if (dirx == p->posx && diry == p->posy) {
        add_msg(m_info, _("Why would you do that?"));
        add_msg(m_info, _("You're not even chained to a boiler."));
        return 0;
    }


    if (g->m.furn(dirx, diry) == f_rack) {
        p->moves -= 500;
        g->m.furn_set(dirx, diry, f_null);
        g->sound(dirx, diry, 15, _("grnd grnd grnd"));
        g->m.spawn_item(p->posx, p->posy, "pipe", rng(1, 3));
        g->m.spawn_item(p->posx, p->posy, "steel_chunk");
        return it->type->charges_to_use();
    }

    switch (g->m.oldter(dirx, diry)) {
        case old_t_chainfence_v:
        case old_t_chainfence_h:
        case old_t_chaingate_c:
            p->moves -= 500;
            g->m.ter_set(dirx, diry, t_dirt);
            g->sound(dirx, diry, 15, _("grnd grnd grnd"));
            g->m.spawn_item(dirx, diry, "pipe", 6);
            g->m.spawn_item(dirx, diry, "wire", 20);
            break;

        case old_t_chainfence_posts:
            p->moves -= 500;
            g->m.ter_set(dirx, diry, t_dirt);
            g->sound(dirx, diry, 15, _("grnd grnd grnd"));
            g->m.spawn_item(dirx, diry, "pipe", 6);
            break;

        case old_t_bars:
            if (g->m.ter(dirx + 1, diry) == t_sewage || g->m.ter(dirx, diry + 1) == t_sewage ||
                g->m.ter(dirx - 1, diry) == t_sewage || g->m.ter(dirx, diry - 1) == t_sewage) {
                g->m.ter_set(dirx, diry, t_sewage);
                p->moves -= 1000;
                g->sound(dirx, diry, 15, _("grnd grnd grnd"));
                g->m.spawn_item(p->posx, p->posy, "pipe", 3);
            } else if (g->m.ter(p->posx, p->posy)) {
                g->m.ter_set(dirx, diry, t_floor);
                p->moves -= 500;
                g->sound(dirx, diry, 15, _("grnd grnd grnd"));
                g->m.spawn_item(p->posx, p->posy, "pipe", 3);
            }
            break;

        default:
            add_msg(m_info, _("You can't cut that."));
            return 0;
    }
    return it->type->charges_to_use();
}

int iuse::tent(player *p, item *, bool)
{
    int dirx, diry;
    if (!choose_adjacent(_("Pitch the tent where?"), dirx, diry)) {
        return 0;
    }

    //must place the center of the tent two spaces away from player
    //dirx and diry will be integratined with the player's position
    int posx = dirx - p->posx;
    int posy = diry - p->posy;
    if (posx == 0 && posy == 0) {
        p->add_msg_if_player(m_info, _("Invalid Direction"));
        return 0;
    }
    posx = posx * 2 + p->posx;
    posy = posy * 2 + p->posy;
    for (int i = -1; i <= 1; i++) {
        for (int j = -1; j <= 1; j++) {
            if (!g->m.has_flag("FLAT", posx + i, posy + j) ||
                g->m.has_furn(posx + i, posy + j)) {
                add_msg(m_info, _("You need a 3x3 flat space to place a tent"));
                return 0;
            }
        }
    }
    for (int i = -1; i <= 1; i++) {
        for (int j = -1; j <= 1; j++) {
            g->m.furn_set(posx + i, posy + j, f_canvas_wall);
        }
    }
    g->m.furn_set(posx, posy, f_groundsheet);
    g->m.furn_set(posx - (dirx - p->posx), posy - (diry - p->posy), f_canvas_door);
    return 1;
}

int iuse::shelter(player *p, item *, bool)
{
    int dirx, diry;
    if (!choose_adjacent(_("Put up the shelter where?"), dirx, diry)) {
        return 0;
    }

    //must place the center of the tent two spaces away from player
    //dirx and diry will be integratined with the player's position
    int posx = dirx - p->posx;
    int posy = diry - p->posy;
    if (posx == 0 && posy == 0) {
        p->add_msg_if_player(m_info, _("Invalid Direction"));
        return 0;
    }
    posx = posx * 2 + p->posx;
    posy = posy * 2 + p->posy;
    for (int i = -1; i <= 1; i++) {
        for (int j = -1; j <= 1; j++) {
            if (!g->m.has_flag("FLAT", posx + i, posy + j) ||
                g->m.has_furn(posx + i, posy + j)) {
                add_msg(m_info, _("You need a 3x3 flat space to place a shelter"));
                return 0;
            }
        }
    }
    for (int i = -1; i <= 1; i++) {
        for (int j = -1; j <= 1; j++) {
            g->m.furn_set(posx + i, posy + j, f_skin_wall);
        }
    }
    g->m.furn_set(posx, posy, f_skin_groundsheet);
    g->m.furn_set(posx - (dirx - p->posx), posy - (diry - p->posy), f_skin_door);
    return 1;
}


int iuse::torch_lit(player *p, item *it, bool t)
{
    if (p->is_underwater()) {
        p->add_msg_if_player(_("The torch is extinguished."));
        it->make("torch");
        it->active = false;
        return 0;
    }
    if (t) {
        if (it->charges < it->type->charges_to_use()) {
            p->add_msg_if_player(_("The torch burns out."));
            it->make("torch_done");
            it->active = false;
        }
    } else if (it->charges <= 0) {
        p->add_msg_if_player(_("The %s winks out"), it->tname().c_str());
    } else { // Turning it off
        int choice = menu(true, _("torch (lit)"), _("extinguish"),
                          _("light something"), _("cancel"), NULL);
        switch (choice) {
            case 1: {
                p->add_msg_if_player(_("The torch is extinguished"));
                it->charges -= 1;
                it->make("torch");
                it->active = false;
            }
            break;
            case 2: {
                int dirx, diry;
                if (prep_firestarter_use(p, it, dirx, diry)) {
                    p->moves -= 5;
                    resolve_firestarter_use(p, it, dirx, diry);
                }
            }
        }
    }
    return it->type->charges_to_use();
}


int iuse::battletorch_lit(player *p, item *it, bool t)
{
    if (p->is_underwater()) {
        p->add_msg_if_player(_("The Louisville Slaughterer is extinguished."));
        it->make("bat");
        it->active = false;
        return 0;
    }
    if (t) {
        if (it->charges < it->type->charges_to_use()) {
            p->add_msg_if_player(_("The Louisville Slaughterer burns out."));
            it->make("battletorch_done");
            it->active = false;
        }
    } else if (it->charges <= 0) {
        p->add_msg_if_player(_("The %s winks out"), it->tname().c_str());
    } else { // Turning it off
        int choice = menu(true, _("Louisville Slaughterer (lit)"), _("extinguish"),
                          _("light something"), _("cancel"), NULL);
        switch (choice) {
            case 1: {
                p->add_msg_if_player(_("The Louisville Slaughterer is extinguished"));
                it->charges -= 1;
                it->make("battletorch");
                it->active = false;
            }
            break;
            case 2: {
                int dirx, diry;
                if (prep_firestarter_use(p, it, dirx, diry)) {
                    p->moves -= 5;
                    resolve_firestarter_use(p, it, dirx, diry);
                }
            }
        }
    }
    return it->type->charges_to_use();
}

iuse::bullet_pulling_t iuse::bullet_pulling_recipes;

void iuse::reset_bullet_pulling()
{
    bullet_pulling_recipes.clear();
}

void iuse::load_bullet_pulling(JsonObject &jo)
{
    const std::string type = jo.get_string("bullet");
    result_list_t &recipe = bullet_pulling_recipes[type];
    // Allow mods that are later loaded to override previously loaded recipes
    recipe.clear();
    JsonArray ja = jo.get_array("items");
    while (ja.has_more()) {
        JsonArray itm = ja.next_array();
        recipe.push_back(result_t(itm.get_string(0), itm.get_int(1)));
    }
}

int iuse::bullet_puller(player *p, item *it, bool)
{
    if (p->is_underwater()) {
        p->add_msg_if_player(m_info, _("You can't do that while underwater."));
        return 0;
    }
    int pos = g->inv(_("Disassemble what?"));
    item *pull = &(p->i_at(pos));
    if (pull->is_null()) {
        add_msg(m_info, _("You do not have that item!"));
        return 0;
    }
    bullet_pulling_t::const_iterator a = bullet_pulling_recipes.find(pull->type->id);
    if (a == bullet_pulling_recipes.end()) {
        add_msg(m_info, _("You cannot disassemble that."));
        return 0;
    }
    if (p->skillLevel("gun") < 2) {
        add_msg(m_info, _("You need to be at least level 2 in the firearms skill before you\
						  						  						  						  						  						  						  						  						  						  						  						  						  						  						  						  						  						  						  						  						  						  						  						  						  						  						  						  						  						  						  						  						  						  						  						  						  						  						  						  						  						  						  						  						  						  						  						  						  						  						  						  						  						  						  						  						  						  						  						  						  						  						  						  						  						  						  						  						  						  						  						  						  						  						  						  						  						  						  						  						  						  						  						  						  						  						  						  						  						  						  						  						  						  						  						  						  						  						  						  						  						  						  						  						  						  						  						  						  						    can disassemble ammunition."));
        return 0;
    }
    const long multiply = std::min<long>(20, pull->charges);
    pull->charges -= multiply;
    if (pull->charges == 0) {
        p->i_rem(pos);
    }
    const result_list_t &recipe = a->second;
    for (result_list_t::const_iterator a = recipe.begin(); a != recipe.end(); ++a) {
        int count = a->second * multiply;
        item new_item(a->first, calendar::turn);
        if (new_item.count_by_charges()) {
            new_item.charges = count;
            count = 1;
        }
        p->i_add_or_drop(new_item, count);
    }
    add_msg(_("You take apart the ammunition."));
    p->moves -= 500;
    p->practice("fabrication", rng(1, multiply / 5 + 1));
    return it->type->charges_to_use();
}

int iuse::boltcutters(player *p, item *it, bool)
{
    int dirx, diry;
    if (!choose_adjacent(_("Cut up metal where?"), dirx, diry)) {
        return 0;
    }

    if (dirx == p->posx && diry == p->posy) {
        p->add_msg_if_player(
            _("You neatly sever all of the veins and arteries in your body. Oh wait, Never mind."));
        return 0;
    }
    if (g->m.ter(dirx, diry) == t_chaingate_l) {
        p->moves -= 100;
        g->m.ter_set(dirx, diry, t_chaingate_c);
        g->sound(dirx, diry, 5, _("Gachunk!"));
        g->m.spawn_item(p->posx, p->posy, "scrap", 3);
    } else if (g->m.ter(dirx, diry) == t_chainfence_v || g->m.ter(dirx, diry) == t_chainfence_h) {
        p->moves -= 500;
        g->m.ter_set(dirx, diry, t_chainfence_posts);
        g->sound(dirx, diry, 5, _("Snick, snick, gachunk!"));
        g->m.spawn_item(dirx, diry, "wire", 20);
    } else {
        add_msg(m_info, _("You can't cut that."));
        return 0;
    }
    return it->type->charges_to_use();
}

int iuse::mop(player *p, item *it, bool)
{
    int dirx, diry;
    if (!choose_adjacent(_("Mop where?"), dirx, diry)) {
        return 0;
    }

    if (dirx == p->posx && diry == p->posy) {
        p->add_msg_if_player(_("You mop yourself up."));
        p->add_msg_if_player(_("The universe implodes and reforms around you."));
        return 0;
    }
    if (g->m.moppable_items_at(dirx, diry)) {
        g->m.mop_spills(dirx, diry);
        add_msg(_("You mop up the spill."));
        p->moves -= 15;
    } else {
        p->add_msg_if_player(m_info, _("There's nothing to mop there."));
        return 0;
    }
    return it->type->charges_to_use();
}

int iuse::rag(player *p, item *it, bool)
{
    if (p->is_underwater()) {
        p->add_msg_if_player(m_info, _("You can't do that while underwater."));
        return 0;
    }
    if (p->has_disease("bleed")) {
        if (use_healing_item(p, it, 0, 0, 0, 50, 0, 0, false) != num_hp_parts) {
            p->use_charges("rag", 1);
            it->make("rag_bloody");
        }
        return 0;
    } else {
        p->add_msg_if_player(m_info, _("You're not bleeding enough to need your %s."),
                             it->tname().c_str());
        return 0;
    }
}

int iuse::LAW(player *p, item *it, bool)
{
    p->add_msg_if_player(_("You pull the activating lever, readying the LAW to fire."));
    it->make("LAW");
    it->charges++;
    // When converting a tool to a gun, you need to set the current ammo type, this is usually done when a gun is reloaded.
    it->curammo = dynamic_cast<it_ammo *>(itypes["66mm_HEAT"]);
    return it->type->charges_to_use();
}

/* MACGUFFIN FUNCTIONS
 * These functions should refer to it->associated_mission for the particulars
 */
int iuse::mcg_note(player *, item *, bool)
{
    return 0;
}

int iuse::artifact(player *p, item *it, bool)
{
    if (!it->is_artifact()) {
        debugmsg("iuse::artifact called on a non-artifact item! %s",
                 it->tname().c_str());
        return 0;
    } else if (!it->is_tool()) {
        debugmsg("iuse::artifact called on a non-tool artifact! %s",
                 it->tname().c_str());
        return 0;
    }
    if (!p->is_npc()) {
        //~ %s is atrifact name
        p->add_memorial_log(pgettext("memorial_male", "Activated the %s."),
                            pgettext("memorial_female", "Activated the %s."),
                            it->tname().c_str());
    }
    it_artifact_tool *art = dynamic_cast<it_artifact_tool *>(it->type);
    size_t num_used = rng(1, art->effects_activated.size());
    if (num_used < art->effects_activated.size()) {
        num_used += rng(1, art->effects_activated.size() - num_used);
    }

    std::vector<art_effect_active> effects = art->effects_activated;
    for (size_t i = 0; i < num_used; i++) {
        int index = rng(0, effects.size() - 1);
        art_effect_active used = effects[index];
        effects.erase(effects.begin() + index);

        switch (used) {
            case AEA_STORM: {
                g->sound(p->posx, p->posy, 10, _("Ka-BOOM!"));
                int num_bolts = rng(2, 4);
                for (int j = 0; j < num_bolts; j++) {
                    int xdir = 0, ydir = 0;
                    while (xdir == 0 && ydir == 0) {
                        xdir = rng(-1, 1);
                        ydir = rng(-1, 1);
                    }
                    int dist = rng(4, 12);
                    int boltx = p->posx, bolty = p->posy;
                    for (int n = 0; n < dist; n++) {
                        boltx += xdir;
                        bolty += ydir;
                        g->m.add_field(boltx, bolty, fd_electricity, rng(2, 3));
                        if (one_in(4)) {
                            if (xdir == 0) {
                                xdir = rng(0, 1) * 2 - 1;
                            } else {
                                xdir = 0;
                            }
                        }
                        if (one_in(4)) {
                            if (ydir == 0) {
                                ydir = rng(0, 1) * 2 - 1;
                            } else {
                                ydir = 0;
                            }
                        }
                    }
                }
            }
            break;

            case AEA_FIREBALL: {
                point fireball = g->look_around();
                if (fireball.x != -1 && fireball.y != -1) {
                    g->explosion(fireball.x, fireball.y, 8, 0, true);
                }
            }
            break;

            case AEA_ADRENALINE:
                p->add_msg_if_player(m_good, _("You're filled with a roaring energy!"));
                p->add_disease("adrenaline", rng(200, 250));
                break;

            case AEA_MAP: {
                const tripoint center = g->om_global_location();
                const bool new_map = overmap_buffer.reveal(
                                         point(center.x, center.y), 20, center.z);
                if (new_map) {
                    p->add_msg_if_player(m_warning, _("You have a vision of the surrounding area..."));
                    p->moves -= 100;
                }
            }
            break;

            case AEA_BLOOD: {
                bool blood = false;
                for (int x = p->posx - 4; x <= p->posx + 4; x++) {
                    for (int y = p->posy - 4; y <= p->posy + 4; y++) {
                        if (!one_in(4) && g->m.add_field(x, y, fd_blood, 3) &&
                            (blood || g->u_see(x, y))) {
                            blood = true;
                        }
                    }
                }
                if (blood) {
                    p->add_msg_if_player(m_warning, _("Blood soaks out of the ground and walls."));
                }
            }
            break;

            case AEA_FATIGUE: {
                p->add_msg_if_player(m_warning, _("The fabric of space seems to decay."));
                int x = rng(p->posx - 3, p->posx + 3), y = rng(p->posy - 3, p->posy + 3);
                g->m.add_field(x, y, fd_fatigue, rng(1, 2));
            }
            break;

            case AEA_ACIDBALL: {
                point acidball = g->look_around();
                if (acidball.x != -1 && acidball.y != -1) {
                    for (int x = acidball.x - 1; x <= acidball.x + 1; x++) {
                        for (int y = acidball.y - 1; y <= acidball.y + 1; y++) {
                            g->m.add_field(x, y, fd_acid, rng(2, 3));
                        }
                    }
                }
            }
            break;

            case AEA_PULSE:
                g->sound(p->posx, p->posy, 30, _("The earth shakes!"));
                for (int x = p->posx - 2; x <= p->posx + 2; x++) {
                    for (int y = p->posy - 2; y <= p->posy + 2; y++) {
                        g->m.bash(x, y, 40);
                        g->m.bash(x, y, 40);  // Multibash effect, so that doors &c will fall
                        g->m.bash(x, y, 40);
                        if (g->m.is_destructable(x, y) && rng(1, 10) >= 3) {
                            g->m.ter_set(x, y, t_rubble);
                        }
                    }
                }
                break;

            case AEA_HEAL:
                p->add_msg_if_player(m_good, _("You feel healed."));
                p->healall(2);
                break;

            case AEA_CONFUSED:
                for (int x = p->posx - 8; x <= p->posx + 8; x++) {
                    for (int y = p->posy - 8; y <= p->posy + 8; y++) {
                        int mondex = g->mon_at(x, y);
                        if (mondex != -1) {
                            g->zombie(mondex).add_effect("stunned", rng(5, 15));
                        }
                    }
                }

            case AEA_ENTRANCE:
                for (int x = p->posx - 8; x <= p->posx + 8; x++) {
                    for (int y = p->posy - 8; y <= p->posy + 8; y++) {
                        int mondex = g->mon_at(x, y);
                        if (mondex != -1 && g->zombie(mondex).friendly == 0 &&
                            rng(0, 600) > g->zombie(mondex).hp) {
                            g->zombie(mondex).make_friendly();
                        }
                    }
                }
                break;

            case AEA_BUGS: {
                int roll = rng(1, 10);
                std::string bug = "mon_null";
                int num = 0;
                std::vector<point> empty;
                for (int x = p->posx - 1; x <= p->posx + 1; x++) {
                    for (int y = p->posy - 1; y <= p->posy + 1; y++) {
                        if (g->is_empty(x, y)) {
                            empty.push_back(point(x, y));
                        }
                    }
                }
                if (empty.empty() || roll <= 4) {
                    p->add_msg_if_player(m_warning, _("Flies buzz around you."));
                } else if (roll <= 7) {
                    p->add_msg_if_player(m_warning, _("Giant flies appear!"));
                    bug = "mon_fly";
                    num = rng(2, 4);
                } else if (roll <= 9) {
                    p->add_msg_if_player(m_warning, _("Giant bees appear!"));
                    bug = "mon_bee";
                    num = rng(1, 3);
                } else {
                    p->add_msg_if_player(m_warning, _("Giant wasps appear!"));
                    bug = "mon_wasp";
                    num = rng(1, 2);
                }
                if (bug != "mon_null") {
                    monster spawned(GetMType(bug));
                    spawned.friendly = -1;
                    for (int j = 0; j < num && !empty.empty(); j++) {
                        int index_inner = rng(0, empty.size() - 1);
                        point spawnp = empty[index_inner];
                        empty.erase(empty.begin() + index_inner);
                        spawned.spawn(spawnp.x, spawnp.y);
                        g->add_zombie(spawned);
                    }
                }
            }
            break;

            case AEA_TELEPORT:
                g->teleport(p);
                break;

            case AEA_LIGHT:
                p->add_msg_if_player(_("The %s glows brightly!"), it->tname().c_str());
                g->add_event(EVENT_ARTIFACT_LIGHT, int(calendar::turn) + 30);
                break;

            case AEA_GROWTH: {
                monster tmptriffid(GetMType("mon_null"), p->posx, p->posy);
                mattack tmpattack;
                tmpattack.growplants(&tmptriffid);
            }
            break;

            case AEA_HURTALL:
                for (size_t j = 0; j < g->num_zombies(); j++) {
                    g->zombie(j).hurt(rng(0, 5));
                }
                break;

            case AEA_RADIATION:
                add_msg(m_warning, _("Horrible gasses are emitted!"));
                for (int x = p->posx - 1; x <= p->posx + 1; x++) {
                    for (int y = p->posy - 1; y <= p->posy + 1; y++) {
                        g->m.add_field(x, y, fd_nuke_gas, rng(2, 3));
                    }
                }
                break;

            case AEA_PAIN:
                p->add_msg_if_player(m_bad, _("You're wracked with pain!"));
                // OK, the Lovecraftian thingamajig can bring Deadened
                // masochists & Cenobites the stimulation they've been
                // craving ;)
                p->pain += rng(5, 15);
                break;

            case AEA_MUTATE:
                if (!one_in(3)) {
                    p->mutate();
                }
                break;

            case AEA_PARALYZE:
                p->add_msg_if_player(m_bad, _("You're paralyzed!"));
                p->moves -= rng(50, 200);
                break;

            case AEA_FIRESTORM: {
                p->add_msg_if_player(m_bad, _("Fire rains down around you!"));
                std::vector<point> ps = closest_points_first(3, p->posx, p->posy);
                for (std::vector<point>::iterator p_it = ps.begin(); p_it != ps.end(); p_it++) {
                    if (!one_in(3)) {
                        g->m.add_field(*p_it, fd_fire, 1 + rng(0, 1) * rng(0, 1), 30);
                    }
                }
                break;
            }

            case AEA_ATTENTION:
                p->add_msg_if_player(m_warning, _("You feel like your action has attracted attention."));
                p->add_disease("attention", 600 * rng(1, 3));
                break;

            case AEA_TELEGLOW:
                p->add_msg_if_player(m_warning, _("You feel unhinged."));
                p->add_disease("teleglow", 100 * rng(3, 12));
                break;

            case AEA_NOISE:
                p->add_msg_if_player(m_bad, _("Your %s emits a deafening boom!"), it->tname().c_str());
                g->sound(p->posx, p->posy, 100, "");
                break;

            case AEA_SCREAM:
                p->add_msg_if_player(m_warning, _("Your %s screams disturbingly."), it->tname().c_str());
                g->sound(p->posx, p->posy, 40, "");
                p->add_morale(MORALE_SCREAM, -10, 0, 300, 5);
                break;

            case AEA_DIM:
                p->add_msg_if_player(_("The sky starts to dim."));
                g->add_event(EVENT_DIM, int(calendar::turn) + 50);
                break;

            case AEA_FLASH:
                p->add_msg_if_player(_("The %s flashes brightly!"), it->tname().c_str());
                g->flashbang(p->posx, p->posy);
                break;

            case AEA_VOMIT:
                p->add_msg_if_player(m_bad, _("A wave of nausea passes through you!"));
                p->vomit();
                break;

            case AEA_SHADOWS: {
                int num_shadows = rng(4, 8);
                monster spawned(GetMType("mon_shadow"));
                int num_spawned = 0;
                for (int j = 0; j < num_shadows; j++) {
                    int tries = 0, monx, mony, junk;
                    do {
                        if (one_in(2)) {
                            monx = rng(p->posx - 5, p->posx + 5);
                            mony = (one_in(2) ? p->posy - 5 : p->posy + 5);
                        } else {
                            monx = (one_in(2) ? p->posx - 5 : p->posx + 5);
                            mony = rng(p->posy - 5, p->posy + 5);
                        }
                    } while (tries < 5 && !g->is_empty(monx, mony) &&
                             !g->m.sees(monx, mony, p->posx, p->posy, 10, junk));
                    if (tries < 5) {
                        num_spawned++;
                        spawned.sp_timeout = rng(8, 20);
                        spawned.spawn(monx, mony);
                        g->add_zombie(spawned);
                    }
                }
                if (num_spawned > 1) {
                    p->add_msg_if_player(m_warning, _("Shadows form around you."));
                } else if (num_spawned == 1) {
                    p->add_msg_if_player(m_warning, _("A shadow forms nearby."));
                }
            }
            break;

            case AEA_SPLIT: // TODO
                break;

            case AEA_NULL: // BUG
            case NUM_AEAS:
            default:
                debugmsg("iuse::artifact(): wrong artifact type (%d)", used);
                break;
        }
    }
    return it->type->charges_to_use();
}

int iuse::spray_can(player *p, item *it, bool)
{
    bool ismarker = (it->type->id == _("permanent_marker"));
    if (ismarker) {
        int ret = menu(true, _("Write on what?"), _("The ground"), _("An item"), _("Cancel"), NULL);

        if (ret == 2) {
            // inscribe_item returns false if the action fails or is canceled somehow.
            bool canceled_inscription = !inscribe_item(p, _("Write"), _("Written"), false);
            if (canceled_inscription) {
                return 0;
            }
            return it->type->charges_to_use();
        } else if (ret != 1) { // User chose cancel or some other undefined key.
            return 0;
        }
    }

    std::string message = string_input_popup(ismarker ? _("Write what?") : _("Spray what?"),
                          0, "", "", "graffiti");

    if (message.empty()) {
        return 0;
    } else {
        if (g->m.add_graffiti(p->posx, p->posy, message)) {
            add_msg(
                ismarker ?
                _("You write a message on the ground.") :
                _("You spray a message on the ground.")
            );
            p->moves -= 2 * message.length();
        } else {
            add_msg(
                ismarker ?
                _("You fail to write a message here.") :
                _("You fail to spray a message here.")
            );

            return 0;
        }
    }
    return it->type->charges_to_use();
}

/**
 * Heats up a food item.
 * @return 1 if an item was heated, false if nothing was heated.
 */
static bool heat_item(player *p)
{
    int pos = g->inv(_("Heat up what?"));
    item *heat = &(p->i_at(pos));
    if (heat->type->id == "null") {
        add_msg(m_info, _("You do not have that item!"));
        return false;
    }
    item *target = heat->is_food_container() ? &(heat->contents[0]) : heat;
    if (target->type->is_food()) {
        p->moves -= 300;
        add_msg(_("You heat up the food."));
        target->item_tags.insert("HOT");
        target->active = true;
        target->item_counter = 600; // sets the hot food flag for 60 minutes
        return true;
    }
    add_msg(m_info, _("You can't heat that up!"));
    return false;
}

int iuse::heatpack(player *p, item *it, bool)
{
    if (heat_item(p)) {
        it->make("heatpack_used");
    }
    return 0;
}

int iuse::hotplate(player *p, item *it, bool)
{
    if (it->charges < it->type->charges_to_use()) {
        p->add_msg_if_player(m_info, _("The %s's batteries are dead."), it->tname().c_str());
        return 0;
    }

    int choice = 1;
    if ((p->has_disease("bite") || p->has_disease("bleed") || p->has_trait("MASOCHIST") ||
         p->has_trait("MASOCHIST_MED") || p->has_trait("CENOBITE")) && !p->is_underwater()) {
        //Might want to cauterize
        choice = menu(true, ("Using hotplate:"), _("Heat food"), _("Cauterize wound"), _("Cancel"), NULL);
    }

    if (choice == 1) {
        if (heat_item(p)) {
            return it->type->charges_to_use();
        }
    } else if (choice == 2) {
        return cauterize_elec(p, it);
    }
    return 0;
}

int iuse::flask_yeast(player *p, item *it, bool)
{
    int cult_time = it->brewing_time();
    if (calendar::turn.get_turn() > (it->bday + cult_time)) {
        p->add_msg_if_player(_("You open the flask and harvest the culture."));
        itype_id yeast_id = (it->type->id).substr(6);
        it->make("flask_glass");
        it->contents.push_back(item(yeast_id, 0));
        it->contents[0].charges = 10;
        return it->type->charges_to_use();
    } else {
        p->add_msg_if_player(m_info, _("The yeast isn't done culturing yet."));
        return 0;
    }
}

int iuse::quiver(player *p, item *it, bool)
{
    int choice = -1;
    if (!(it->contents.empty()) && it->contents[0].charges > 0) {
        choice = menu(true, _("Do what with quiver?"), _("Store more arrows"),
                      _("Empty quiver"), _("Cancel"), NULL);

        // empty quiver
        if (choice == 2) {
            item &arrows = it->contents[0];
            int arrowsRemoved = arrows.charges;
            p->add_msg_if_player(ngettext("You remove the %s from the %s.", "You remove the %s from the %s.",
                                          arrowsRemoved),
                                 arrows.type->nname(arrowsRemoved).c_str(), it->tname().c_str());
            p->inv.assign_empty_invlet(arrows, false);
            p->i_add(arrows);
            it->contents.erase(it->contents.begin());
            return it->type->charges_to_use();
        }
    }

    // if quiver is empty or storing more arrows, pull up menu asking what to store
    if (it->contents.empty() || choice == 1) {
        int pos = g->inv_type(_("Store which arrows?"), IC_AMMO);
        item *put = &(p->i_at(pos));
        if (put == NULL || put->is_null()) {
            p->add_msg_if_player(_("Never mind."));
            return 0;
        }

        if (!(put->type->is_ammo() && (put->ammo_type() == "arrow" || put->ammo_type() == "bolt"))) {
            p->add_msg_if_player(m_info, _("Those aren't arrows!"));
            return 0;
        }

        int maxArrows = it->max_charges_from_flag("QUIVER");
        if (maxArrows == 0) {
            debugmsg("Tried storing arrows in quiver without a QUIVER_n tag (iuse::quiver)");
            return 0;
        }

        int arrowsStored = 0;

        // not empty so adding more arrows
        if (!(it->contents.empty()) && it->contents[0].charges > 0) {
            if (it->contents[0].type->id != put->type->id) {
                p->add_msg_if_player(m_info, _("Those aren't the same arrows!"));
                return 0;
            }
            if (it->contents[0].charges >= maxArrows) {
                p->add_msg_if_player(m_info, _("That %s is already full!"), it->tname().c_str());
                return 0;
            }
            arrowsStored = it->contents[0].charges;
            it->contents[0].charges += put->charges;
            p->i_rem(put);

            // empty, putting in new arrows
        } else {
            it->put_in(p->i_rem(put));
        }

        // handle overflow
        if (it->contents[0].charges > maxArrows) {
            int toomany = it->contents[0].charges - maxArrows;
            it->contents[0].charges -= toomany;
            item clone = it->contents[0].clone();
            clone.charges = toomany;
            p->i_add(clone);
        }

        arrowsStored = it->contents[0].charges - arrowsStored;
        p->add_msg_if_player(ngettext("You store %d %s in your %s.", "You store %d %s in your %s.",
                                      arrowsStored),
                             arrowsStored, it->contents[0].type->nname(arrowsStored).c_str(), it->tname().c_str());
        p->moves -= 10 * arrowsStored;
    } else {
        p->add_msg_if_player(_("Never mind."));
        return 0;
    }
    return it->type->charges_to_use();
}

int iuse::holster_pistol(player *p, item *it, bool)
{
    // if holster is empty, pull up menu asking what to holster
    if (it->contents.empty()) {
        int pos = g->inv_type(_("Holster what?"), IC_GUN); // only show guns
        item *put = &(p->i_at(pos));
        if (put == NULL || put->is_null()) {
            p->add_msg_if_player(_("Never mind."));
            return 0;
        }

        // make sure we're holstering a pistol
        if (put->type->is_gun()) {
            it_gun *gun = dynamic_cast<it_gun *>(put->type);
            if (!(gun->skill_used == Skill::skill("pistol"))) {
                p->add_msg_if_player(m_info, _("The %s isn't a pistol!"), put->tname().c_str());
                return 0;
            }
        } else {
            p->add_msg_if_player(m_info, _("That isn't a gun!"), put->tname().c_str());
            return 0;
        }

        int maxvol = 5;
        if (it->type->id == "bootstrap") { // bootstrap can't hold as much as holster
            maxvol = 3;
        }

        // only allow guns smaller than a certain size
        if (put->volume() > maxvol) {
            p->add_msg_if_player(m_info, _("That holster is too small to hold your %s!"),
                                 put->tname().c_str());
            return 0;
        }

        int lvl = p->skillLevel("pistol");
        std::string message;
        if (lvl < 2) {
            message = _("You clumsily holster your %s.");
        } else if (lvl >= 7) {
            message = _("You deftly holster your %s.");
        } else  {
            message = _("You holster your %s.");
        }

        p->add_msg_if_player(message.c_str(), put->tname().c_str());
        p->store(it, put, "pistol", 14);

        // else draw the holstered pistol and have the player wield it
    } else {
        if (!p->is_armed() || p->wield(NULL)) {
            item &gun = it->contents[0];
            int lvl = p->skillLevel("pistol");
            std::string message;
            if (lvl < 2) {
                message = _("You clumsily draw your %s from the %s.");
            } else if (lvl >= 7) {
                message = _("You quickly draw your %s from the %s.");
            } else {
                message = _("You draw your %s from the %s.");
            }

            p->add_msg_if_player(message.c_str(), gun.tname().c_str(), it->tname().c_str());
            p->wield_contents(it, true, "pistol", 13);
        }
    }
    return it->type->charges_to_use();
}

int iuse::sheath_knife(player *p, item *it, bool)
{
    // if sheath is empty, pull up menu asking what to sheathe
    if (it->contents.empty()) {
        // only show SHEATH_KNIFE items
        int pos = g->inv_for_flag("SHEATH_KNIFE", _("Sheathe what?"), false);
        item *put = &(p->i_at(pos));
        if (put == NULL || put->is_null()) {
            p->add_msg_if_player(_("Never mind."));
            return 0;
        }

        if (!put->has_flag("SHEATH_KNIFE")) {
            if (put->has_flag("SHEATH_SWORD")) {
                p->add_msg_if_player(m_info, _("You need a scabbard to sheathe a sword!"),
                                     put->tname().c_str());
            } else {
                p->add_msg_if_player(m_info, _("You can't sheathe your %s!"), put->tname().c_str());
            }
            return 0;
        }

        int maxvol = 5;
        if (it->type->id == "bootstrap") { // bootstrap can't hold as much as sheath
            maxvol = 3;
        }

        // only allow knives smaller than a certain size
        if (put->volume() > maxvol) {
            p->add_msg_if_player(m_info, _("That sheath is too small to hold your %s!"), put->tname().c_str());
            return 0;
        }

        int lvl = p->skillLevel("cutting");
        std::string message;
        if (lvl < 2) {
            message = _("You clumsily shove your %s into the %s.");
        } else if (lvl >= 5) {
            message = _("You deftly insert your %s into the %s.");
        } else {
            message = _("You put your %s into the %s.");
        }

        p->add_msg_if_player(message.c_str(), put->tname().c_str(), it->tname().c_str());
        p->store(it, put, "cutting", 14);

        // else unsheathe a sheathed weapon and have the player wield it
    } else {
        if (!p->is_armed() || p->wield(NULL)) {
            p->wield_contents(it, true, "cutting", 13);

            int lvl = p->skillLevel("cutting");
            std::string message;
            if (lvl < 2) {
                message = _("You clumsily draw your %s from the %s.");
            } else if (lvl >= 5) {
                message = _("You deftly draw your %s from the %s.");
            } else {
                message = _("You draw your %s from the %s.");
            }

            p->add_msg_if_player(message.c_str(), p->weapon.tname().c_str(), it->tname().c_str());

            // diamond knives glimmer in the sunlight
            if (g->is_in_sunlight(p->posx, p->posy) && (p->weapon.made_of("diamond") ||
                    p->weapon.type->id == "foon" || p->weapon.type->id == "spork")) {
                p->add_msg_if_player(_("The %s glimmers magnificently in the sunlight."),
                                     p->weapon.tname().c_str());
            }
        }
    }
    return it->type->charges_to_use();
}

int iuse::sheath_sword(player *p, item *it, bool)
{
    // if sheath is empty, pull up menu asking what to sheathe
    if (it->contents.empty()) {
        // only show SHEATH_SWORD items
        int pos = g->inv_for_flag("SHEATH_SWORD", _("Sheathe what?"), false);
        item *put = &(p->i_at(pos));
        if (put == NULL || put->is_null()) {
            p->add_msg_if_player(_("Never mind."));
            return 0;
        }

        if (!put->has_flag("SHEATH_SWORD")) {
            if (put->has_flag("SHEATH_KNIFE")) {
                p->add_msg_if_player(m_info, _("You need a knife sheath for that!"), put->tname().c_str());
            } else {
                p->add_msg_if_player(m_info, _("You can't sheathe your %s!"), put->tname().c_str());
            }
            return 0;
        }

        int lvl = p->skillLevel("cutting");
        std::string message;
        if (lvl < 2) {
            message = _("You clumsily sheathe your %s.");
        } else if (lvl >= 7) {
            message = _("You deftly sheathe your %s.");
        } else {
            message = _("You sheathe your %s.");
        }

        p->add_msg_if_player(message.c_str(), put->tname().c_str());
        p->store(it, put, "cutting", 14);

        // else unsheathe a sheathed weapon and have the player wield it
    } else {
        if (!p->is_armed() || p->wield(NULL)) {
            int lvl = p->skillLevel("cutting");
            p->wield_contents(it, true, "cutting", 13);

            // in order to perform iaijutsu, have to pass a roll based on level
            bool iaijutsu =
                lvl >= 7 &&
                p->weapon.has_flag("IAIJUTSU") &&
                one_in(12 - lvl);

            // iaijutsu! slash an enemy as you draw your sword
            if (iaijutsu) {
                // check for adjacent enemies before asking to slash
                int mon_num = -1;
                for (int i = -1; i <= 1; i++) {
                    for (int j = -1; j <= 1; j++) {
                        mon_num = g->mon_at(p->posx + i, p->posy + j);
                        if (mon_num != -1) {
                            break; // break at first found enemy
                        }
                    }
                    if (mon_num != -1) {
                        break;
                    }
                }

                // if there's an adjacent enemy, ask which one to slash
                // if a spot without an enemy is chosen, defaults to the first enemy found above
                if (mon_num != -1) {
                    int slashx, slashy;
                    if (choose_adjacent(_("Slash where?"), slashx, slashy)) {
                        const int mon_hit = g->mon_at(slashx, slashy);
                        if (mon_hit != -1) {
                            mon_num = mon_hit;
                        }
                    }
                    monster &zed = g->zombie(mon_num);
                    p->add_msg_if_player(m_good, _("You slash at the %s as you draw your %s."),
                                         zed.name().c_str(), p->weapon.tname().c_str());
                    p->melee_attack(zed, true);
                } else {
                    // no adjacent monsters, draw sword normally
                    iaijutsu = false;
                }
            }

            // draw sword normally
            if (!iaijutsu) {
                std::string message;
                if (lvl < 2) {
                    message = _("You clumsily draw your %s.");
                } else if (lvl >= 7) {
                    message = _("You masterfully draw your %s.");
                } else {
                    message = _("You draw your %s.");
                }

                p->add_msg_if_player(message.c_str(), p->weapon.tname().c_str());
            }

            // diamond swords glimmer in the sunlight
            if (g->is_in_sunlight(p->posx, p->posy) && p->weapon.made_of("diamond")) {
                p->add_msg_if_player(_("The %s glimmers magnificently in the sunlight."),
                                     p->weapon.tname().c_str());
            }
        }
    }
    return it->type->charges_to_use();
}

int iuse::holster_ankle(player *p, item *it, bool b)
{
    int choice = -1;
    // ask whether to store a knife or a pistol
    if (it->contents.empty()) {
        choice = menu(true, _("Using ankle holster:"), _("Holster a pistol"),
                      _("Sheathe a knife"), _("Cancel"), NULL);
        if (choice == 1) {
            holster_pistol(p, it, b);
        } else if (choice == 2) {
            sheath_knife(p, it, b);
        }
        // unsheathe knife or draw pistol
    } else {
        if (!p->is_armed() || p->wield(NULL)) {
            item &stored = it->contents[0];
            if (stored.has_flag("SHEATH_KNIFE")) {
                sheath_knife(p, it, b);
            } else {
                holster_pistol(p, it, b);
            }
        }
    }
    return it->type->charges_to_use();
}

int iuse::boots(player *p, item *it, bool)
{
    int choice = -1;
    if (it->contents.empty()) {
        choice = menu(true, _("Using boots:"), _("Put a knife in the boot"), _("Cancel"), NULL);
    } else if (it->contents.size() == 1) {
        choice = menu(true, _("Take what:"), it->contents[0].tname().c_str(), _("Put a knife in the boot"),
                      _("Cancel"), NULL);
    } else {
        choice = menu(true, _("Take what:"), it->contents[0].tname().c_str(),
                      it->contents[1].tname().c_str(), _("Cancel"), NULL);
    }

    if ((it->contents.size() > 0 && choice == 1) || // Pull 1st
        (it->contents.size() > 1 && choice == 2)) {  // Pull 2nd
        p->moves -= 15;
        item &knife = it->contents[choice - 1];
        if (!p->is_armed() || p->wield(NULL)) {
            p->inv.assign_empty_invlet(knife, true);  // force getting an invlet.
            p->wield(&(p->i_add(knife)));
            it->contents.erase(it->contents.begin() + choice - 1);
        }
    } else if ((it->contents.empty() && choice == 1) || // Put 1st
               (it->contents.size() == 1 && choice == 2)) { // Put 2st
        int pos = g->inv_for_flag("SHEATH_KNIFE", _("Put what?"), false);
        item *put = &(p->i_at(pos));
        if (put == NULL || put->is_null()) {
            p->add_msg_if_player(m_info, _("You do not have that item!"));
            return 0;
        }
        if (!put->type->can_use("KNIFE")) {
            p->add_msg_if_player(m_info, _("That isn't a knife!"));
            return 0;
        }
        if (put->type->volume > 5) {
            p->add_msg_if_player(m_info, _("That item does not fit in your boot!"));
            return 0;
        }
        p->moves -= 30;
        p->add_msg_if_player(_("You put the %s in your boot."), put->tname().c_str());
        it->put_in(p->i_rem(pos));
    }
    return it->type->charges_to_use();
}

int iuse::towel(player *p, item *it, bool)
{
    bool towelUsed = false;

    // can't use an already wet towel!
    if (it->has_flag("WET")) {
        p->add_msg_if_player(m_info, _("That %s is too wet to soak up any more liquid!"),
                             it->tname().c_str());
    }

    // dry off from being wet
    else if (abs(p->has_morale(MORALE_WET))) {
        p->rem_morale(MORALE_WET);
        p->add_msg_if_player(_("You use the %s to dry off, saturating it with water!"),
                             it->tname().c_str());

        towelUsed = true;
        it->item_counter = 300;
    }

    // clean off slime
    else if (p->has_disease("slimed")) {
        p->rem_disease("slimed");
        p->add_msg_if_player(_("You use the %s to clean yourself off, saturating it with slime!"),
                             it->tname().c_str());

        towelUsed = true;
        it->item_counter = 450; // slime takes a bit longer to dry
    }

    // default message
    else {
        p->add_msg_if_player(_("You are already dry, the %s does nothing."), it->tname().c_str());
    }

    // towel was used
    if (towelUsed) {
        p->moves -= 50;
        // change "towel" to a "towel_wet" (different flavor text/color)
        if (it->type->id == "towel") {
            it->make("towel_wet");
        }

        // WET, active items have their timer decremented every turn
        it->item_tags.erase("ABSORBENT");
        it->item_tags.insert("WET");
        it->active = true;
    }
    return it->type->charges_to_use();
}

int iuse::unfold_generic(player *p, item *it, bool)
{
    if (p->is_underwater()) {
        p->add_msg_if_player(m_info, _("You can't do that while underwater."));
        return 0;
    }
    vehicle *veh = g->m.add_vehicle("none", p->posx, p->posy, 0, 0, 0, false);
    if (veh == NULL) {
        p->add_msg_if_player(m_info, _("There's no room to unfold the %s."), it->tname().c_str());
        return 0;
    }
    veh->name = it->item_vars["vehicle_name"];
    if (!veh->restore(it->item_vars["folding_bicycle_parts"])) {
        g->m.destroy_vehicle(veh);
        return 0;
    }
    g->m.update_vehicle_cache(veh, true);
    p->add_msg_if_player(_("You painstakingly unfold the %s and make it ready to ride."),
                         veh->name.c_str());
    p->moves -= 500;
    return 1;
}

int iuse::adrenaline_injector(player *p, item *it, bool)
{
    p->moves -= 100;
    p->add_msg_if_player("You inject yourself with adrenaline.");

    p->inv.add_item_by_type("syringe");
    if (p->has_disease("adrenaline")) {
        //Increase current surge by 3 minutes (if not on comedown)
        p->add_disease("adrenaline", 30);
        //Also massively boost stimulant level, risking death on an extended chain
        p->stim += 80;
    } else {
        //No current adrenaline surge: Give the full duration
        p->add_disease("adrenaline", 200);
    }

    if (p->has_disease("asthma")) {
        p->rem_disease("asthma");
        p->add_msg_if_player(m_good, _("The adrenaline causes your asthma to clear."));
    }
    return it->type->charges_to_use();
}

int iuse::jet_injector(player *p, item *it, bool)
{
    if (it->charges < it->type->charges_to_use()) {
        p->add_msg_if_player(m_info, _("The jet injector is empty."), it->tname().c_str());
        return 0;
    } else {
        p->add_msg_if_player(_("You inject yourself with the jet injector."));
        p->add_disease("jetinjector", 200);
        p->pkill += 20;
        p->stim += 10;
        p->rem_disease("infected");
        p->rem_disease("bite");
        p->rem_disease("bleed");
        p->rem_disease("fungus");
        p->rem_disease("dermatik");
        p->radiation += 4;
        p->healall(20);
    }

    if (p->has_disease("jetinjector") &&
        p->disease_duration("jetinjector") > 200) {
        p->add_msg_if_player(m_warning, _("Your heart is beating alarmingly fast!"));
    }
    return it->type->charges_to_use();
}

int iuse::radglove(player *p, item *it, bool)
{
    if (p->get_item_position(it) >= -1) {
        p->add_msg_if_player(m_info,
                             _("You must wear the radiation biomonitor before you can activate it."));
        return 0;
    } else if (it->charges < it->type->charges_to_use()) {
        p->add_msg_if_player(m_info, _("The radiation biomonitor needs batteries to function."));
        return 0;
    } else {
        p->add_msg_if_player(_("You activate your radiation biomonitor."));
        if (p->radiation >= 1) {
            p->add_msg_if_player(m_warning, _("You are currently irradiated."));
            add_msg(m_info, _("Your radiation level: %d"), p->radiation);
        } else {
            p->add_msg_if_player(m_info, _("You are not currently irradiated."));
        }
        p->add_msg_if_player(_("Have a nice day!"));
    }
    return it->type->charges_to_use();
}


int iuse::contacts(player *p, item *it, bool)
{
    if (p->is_underwater()) {
        p->add_msg_if_player(m_info, _("You can't do that while underwater."));
        return 0;
    }
    int duration = rng(80640, 120960); // Around 7 days.
    if (p->has_disease("contacts")) {
        if (query_yn(_("Replace your current lenses?"))) {
            p->moves -= 200;
            p->add_msg_if_player(_("You replace your current %s."), it->tname().c_str());
            p->rem_disease("contacts");
            p->add_disease("contacts", duration);
            return it->type->charges_to_use();
        } else {
            p->add_msg_if_player(_("You don't do anything with your %s."), it->tname().c_str());
            return 0;
        }
    } else if (p->has_trait("HYPEROPIC") || p->has_trait("MYOPIC") || p->has_trait("URSINE_EYE")) {
        p->moves -= 200;
        p->add_msg_if_player(_("You put the %s in your eyes."), it->tname().c_str());
        p->add_disease("contacts", duration);
        return it->type->charges_to_use();
    } else {
        p->add_msg_if_player(m_info, _("Your vision is fine already."));
        return 0;
    }
}

int iuse::talking_doll(player *p, item *it, bool)
{
    if (it->charges < it->type->charges_to_use()) {
        p->add_msg_if_player(m_info, _("The %s's batteries are dead."), it->tname().c_str());
        return 0;
    }

    std::string label;

    if (it->type->id == "talking_doll") {
        label = "doll";
    } else {
        label = "creepy_doll";
    }

    const SpeechBubble speech = get_speech(label);

    g->sound(p->posx, p->posy, speech.volume, speech.text);

    return it->type->charges_to_use();
}

int iuse::gun_repair(player *p, item *it, bool)
{
    if (it->charges < it->type->charges_to_use()) {
        return 0;
    }
    if (p->is_underwater()) {
        p->add_msg_if_player(m_info, _("You can't do that while underwater."));
        return 0;
    }
    if (p->skillLevel("mechanics") < 2) {
        p->add_msg_if_player(m_info, _("You need a mechanics skill of 2 to use this repair kit."));
        return 0;
    }
    int pos = g->inv(_("Select the firearm to repair."));
    item *fix = &(p->i_at(pos));
    if (fix == NULL || fix->is_null()) {
        p->add_msg_if_player(m_info, _("You do not have that item!"));
        return 0;
    }
    if (!fix->is_gun()) {
        p->add_msg_if_player(m_info, _("That isn't a firearm!"));
        return 0;
    }
    if (fix->damage == -1) {
        p->add_msg_if_player(m_info, _("You cannot improve your %s any more this way."),
                             fix->tname().c_str());
        return 0;
    }
    if ((fix->damage == 0) && p->skillLevel("mechanics") < 8) {
        p->add_msg_if_player(m_info, _("Your %s is already in peak condition."), fix->tname().c_str());
        p->add_msg_if_player(m_info, _("With a higher mechanics skill, you might be able to improve it."));
        return 0;
    }
    if ((fix->damage == 0) && p->skillLevel("mechanics") >= 8) {
        p->add_msg_if_player(m_good, _("You accurize your %s."), fix->tname().c_str());
        g->sound(p->posx, p->posy, 6, "");
        p->moves -= 2000 * p->fine_detail_vision_mod();
        p->practice("mechanics", 10);
        fix->damage--;
    } else if (fix->damage >= 2) {
        p->add_msg_if_player(m_good, _("You repair your %s!"), fix->tname().c_str());
        g->sound(p->posx, p->posy, 8, "");
        p->moves -= 1000 * p->fine_detail_vision_mod();
        p->practice("mechanics", 10);
        fix->damage--;
    } else {
        p->add_msg_if_player(m_good, _("You repair your %s completely!"),
                             fix->tname().c_str());
        g->sound(p->posx, p->posy, 8, "");
        p->moves -= 500 * p->fine_detail_vision_mod();
        p->practice("mechanics", 10);
        fix->damage = 0;
    }
    return it->type->charges_to_use();
}

int iuse::misc_repair(player *p, item *it, bool)
{
    if (it->charges < it->type->charges_to_use()) {
        return 0;
    }
    if (p->is_underwater()) {
        p->add_msg_if_player(m_info, _("You can't do that while underwater."));
        return 0;
    }
    if (p->skillLevel("fabrication") < 1) {
        p->add_msg_if_player(m_info, _("You need a fabrication skill of 1 to use this repair kit."));
        return 0;
    }
    int pos = g->inv(_("Select the item to repair."));
    item *fix = &(p->i_at(pos));
    if (fix == NULL || fix->is_null()) {
        p->add_msg_if_player(m_info, _("You do not have that item!"));
        return 0;
    }
    if (fix->is_gun()) {
        p->add_msg_if_player(m_info, _("That requires gunsmithing tools."));
        return 0;
    }
    if (!(fix->made_of("wood") || fix->made_of("plastic") || fix->made_of("bone") ||
          fix->made_of("chitin"))) {
        p->add_msg_if_player(m_info, _("That isn't made of wood, bone, or chitin!"));
        return 0;
    }
    if (fix->damage == -1) {
        p->add_msg_if_player(m_info, _("You cannot improve your %s any more this way."),
                             fix->tname().c_str());
        return 0;
    }
    if (fix->damage == 0) {
        p->add_msg_if_player(m_good, _("You reinforce your %s."), fix->tname().c_str());
        p->moves -= 1000 * p->fine_detail_vision_mod();
        p->practice("fabrication", 10);
        fix->damage--;
    } else if (fix->damage >= 2) {
        p->add_msg_if_player(m_good, _("You repair your %s!"), fix->tname().c_str());
        p->moves -= 500 * p->fine_detail_vision_mod();
        p->practice("fabrication", 10);
        fix->damage--;
    } else {
        p->add_msg_if_player(m_good, _("You repair your %s completely!"), fix->tname().c_str());
        p->moves -= 250 * p->fine_detail_vision_mod();
        p->practice("fabrication", 10);
        fix->damage = 0;
    }
    return it->type->charges_to_use();
}

int iuse::bell(player *p, item *it, bool)
{
    if (it->type->id == "cow_bell") {
        g->sound(p->posx, p->posy, 12, _("Clank! Clank!"));
        if (!p->is_deaf()) {
            const int cow_factor = 1 + (p->mutation_category_level.find("MUTCAT_CATTLE") ==
                                        p->mutation_category_level.end() ?
                                        0 :
                                        (p->mutation_category_level.find("MUTCAT_CATTLE")->second) / 8
                                       );
            if (x_in_y(cow_factor, 1 + cow_factor)) {
                p->add_morale(MORALE_MUSIC, 1, 15 * (cow_factor > 10 ? 10 : cow_factor));
            }
        }
    } else {
        g->sound(p->posx, p->posy, 4, _("Ring! Ring!"));
    }
    return it->type->charges_to_use();
}

int iuse::seed(player *, item *it, bool)
{
    if (query_yn(_("Sure you want to eat the %s? You could plant it in a mound of dirt."),
                 it->tname().c_str())) {
        return it->type->charges_to_use(); //This eats the seed object.
    }
    return 0;
}

int iuse::robotcontrol(player *p, item *it, bool)
{
    if (it->charges < it->type->charges_to_use()) {
        p->add_msg_if_player(_("The %s's batteries are dead."), it->tname().c_str());
        return 0;

    }
    if (p->has_trait("ILLITERATE")) {
        p->add_msg_if_player(_("You cannot read a computer screen."));
        return 0;
    }

    int choice = -1;
    choice = menu(true, _("Welcome to hackPRO!:"), _("Override IFF protocols"),
                  _("Set friendly robots to passive mode"),
                  _("Set friendly robots to combat mode"), _("Cancel"), NULL);
    switch (choice) {
        case 1: { // attempt to make a robot friendly
            uimenu pick_robot;
            pick_robot.text = _("Choose an endpoint to hack.");
            // Build a list of all unfriendly robots in range.
            for (int i = 0; i < g->num_zombies(); ++i) {
                monster &candidate = g->zombie(i);
                if (candidate.type->in_species("ROBOT") && candidate.friendly == 0 &&
                    rl_dist(p->xpos(), p->ypos(), candidate.xpos(), candidate.ypos() <= 10)) {
                    pick_robot.entries.push_back(uimenu_entry(i, true, -1,
                                                 candidate.name().c_str()));
                }
            }
            if (pick_robot.entries.empty()) {
                p->add_msg_if_player(m_info, _("No enemy robots in range."));
                return it->type->charges_to_use();
            }
            pick_robot.entries.push_back(uimenu_entry(-1, true, -1, _("Cancel")));

            pick_robot.query();
            if (pick_robot.ret == -1) {
                p->add_msg_if_player(m_info, _("Never mind"));
                return it->type->charges_to_use();
            }
            monster *z = &(g->zombie(pick_robot.ret));
            p->add_msg_if_player(_("You start reprograming the %s into an ally."), z->name().c_str());
            p->moves -= 1000 - p->int_cur * 10 - p->skillLevel("computer") * 10;
            float success = p->skillLevel("computer") - 1.5 * (z->type->difficulty) /
                            ((rng(2, p->int_cur) / 2) + (p->skillLevel("computer") / 2));
            if (success >= 0) {
                p->add_msg_if_player(_("You successfully override the %s's IFF protocols!"),
                                     z->name().c_str());
                z->friendly = -1;
            } else if (success >= -2) { //A near success
                p->add_msg_if_player(_("The %s short circuits as you attempt to reprogram it!"),
                                     z->name().c_str());
                if (z->hurt(rng(1, 10))) { //damage it a little
                    g->kill_mon(pick_robot.ret, p == &(g->u));
                    p->practice("computer", 10);
                    return it->type->charges_to_use(); //dont do the other effects if the robot died
                }
                if (one_in(3)) {
                    p->add_msg_if_player(_("...and turns friendly!"));
                    if (one_in(3)) { //did the robot became friendly permanently?
                        z->friendly = -1; //it did
                    } else {
                        z->friendly = rng(5, 40); // it didn't
                    }
                }
            } else {
                p->add_msg_if_player(_("...but the robot refuses to acknowledge you as an ally!"));
            }
            p->practice("computer", 10);
            return it->type->charges_to_use();
        }
        case 2: { //make all friendly robots stop their purposeless extermination of (un)life.
            p->moves -= 100;
            int f = 0; //flag to check if you have robotic allies
            for (int i = 0; i < g->num_zombies(); i++) {
                if (g->zombie(i).friendly != 0 && g->zombie(i).type->in_species("ROBOT")) {
                    p->add_msg_if_player(_("A following %s goes into passive mode."),
                                         g->zombie(i).name().c_str());
                    g->zombie(i).add_effect("docile", 1, 1, true);
                    f = 1;
                }
            }
            if (f == 0) {
                p->add_msg_if_player(_("You are not commanding any robots."));
                return 0;
            }
            return it->type->charges_to_use();
            break;
        }
        case 3: { //make all friendly robots terminate (un)life with extreme prejudice
            p->moves -= 100;
            int f = 0; //flag to check if you have robotic allies
            for (int i = 0; i < g->num_zombies(); i++) {
                if (g->zombie(i).friendly != 0 && g->zombie(i).has_flag(MF_ELECTRONIC)) {
                    p->add_msg_if_player(_("A following %s goes into combat mode."),
                                         g->zombie(i).name().c_str());
                    g->zombie(i).remove_effect("docile");
                    f = 1;
                }
            }
            if (f == 0) {
                p->add_msg_if_player(_("You are not commanding any robots."));
                return 0;
            }
            return it->type->charges_to_use();
            break;
        }

    }
    return 0;
}

int iuse::radiocar(player *p, item *it, bool)
{

    int choice = -1;
    if (it->contents.empty())
        choice = menu(true, _("Using radio car:"), _("Turn on"),
                      _("Put a bomb to car"), _("Cancel"), NULL);
    else if (it->contents.size() == 1)
        choice = menu(true, _("Using radio car:"), _("Turn on"),
                      it->contents[0].tname().c_str(), _("Cancel"), NULL);

    if (choice == 3) {
        return 0;
    }

    if (choice == 1) { //Turn car ON

        item bomb;

        if (!it->contents.empty()) {

            bomb = it->contents[0];
        }

        it->make("radio_car_on");

        it->active = true;

        if (!(bomb.is_null())) {

            it->put_in(bomb);
        }

        //  g->m.add_item_or_charges(p->posx, p->posy, *it);

        //p->i_rem(it);

        p->add_msg_if_player(
            _("You turned on your radio car, now place it on ground, and use radiocontrol to play."));

        return 0;

    }

    if (choice == 2) {

        if (it->contents.empty()) { //arming car with bomb
            int pos = g->inv_for_flag("RADIOCARITEM", _("Arm what?"), false);
            item *put = &(p->i_at(pos));
            if (put == NULL || put->is_null()) {
                p->add_msg_if_player(m_info, _("You do not have that item!"));
                return 0;
            }

            if (put->has_flag("RADIOCARITEM")) {

                p->moves -= 300;
                p->add_msg_if_player(_("You armed your radio car with %s."),
                                     put->tname().c_str());
                it->put_in(p->i_rem(pos));
            } else {
                p->add_msg_if_player(_("Radio car with %s ? How?"),
                                     put->tname().c_str());

            }
        } else { // Disarm the car
            p->moves -= 150;
            item &bomb = it->contents[0];

            p->inv.assign_empty_invlet(bomb, true); // force getting an invlet.
            p->i_add(bomb);
            it->contents.erase(it->contents.begin());

            p->add_msg_if_player(_("You disarmed your radio car"));

        }

    }

    return it->type->charges_to_use();

}

int iuse::radiocaron(player *p, item *it, bool t)
{

    if (t) {

        point pos = g->m.find_item(it);
        g->sound(pos.x, pos.y, 6, "buzzz...");

        return it->type->charges_to_use();
    }

    int choice = -1;

    choice = menu(true, _("What do with activated radio car:"), _("Turn off"),
                  _("Cancel"), NULL);

    if (choice == 2) {
        return it->type->charges_to_use();
    }

    if (choice == 1) {

        item bomb;

        if (!it->contents.empty()) {

            bomb = it->contents[0];
        }

        it->make("radio_car");
        it->active = false;

        if (!(bomb.is_null())) {

            it->put_in(bomb);
        }

        p->add_msg_if_player(_("You turned off your radio car"));

        return it->type->charges_to_use();
    }

    return it->type->charges_to_use();

}

void sendRadioSignal(player *p, std::string signal)
{

    for (int i = 0; i < p->inv.size(); i++) {

        item &it = p->inv.find_item(i);

        if (it.has_flag("RADIO_ACTIVATION") && it.has_flag(signal)) {
            g->sound(p->posx, p->posy, 6, "beep.");

            it_tool *tmp = dynamic_cast<it_tool *>(it.type);
            tmp->invoke(p, &it, it.active);
        }
    }

    int MYMAPSIZE = g->m.getmapsize();

    point pos;
    for (pos.x = 0; pos.x < SEEX * MYMAPSIZE; pos.x++)
        for (pos.y = 0; pos.y < SEEY * MYMAPSIZE; pos.y++)
            for (int i = 0; i < g->m.i_at(pos.x, pos.y).size(); i++) {

                item &ii = g->m.i_at(pos.x, pos.y)[i];

                if (ii.has_flag("RADIO_ACTIVATION") && ii.has_flag(signal)) {

                    g->sound(pos.x, pos.y, 6, "beep.");

                    if (ii.has_flag("BOMB")) {
                        ii.charges = 0;
                    }

                    it_tool *tmp = dynamic_cast<it_tool *>(ii.type);
                    tmp->invoke(p, &ii, ii.active);

                }

                if (ii.has_flag("RADIO_CONTAINER")) {

                    if (!ii.contents.empty()) {

                        itype_id bomb_type = ii.contents[0].type->id;

                        ii.make(bomb_type);
                        ii.charges = 0;
                        ii.active = true;
                        it_tool *tmp = dynamic_cast<it_tool *>(ii.type);
                        tmp->invoke(p, &ii, true);
                    }

                }

            }

}

bool isActiveBombInInventory(player *p)
{
    for (int i = 0; i < p->inv.size(); i++) {
        item &it = p->inv.find_item(i);

        if (it.active && it.has_flag("RADIO_ACTIVATION") && it.has_flag("BOMB")) {
            return true;
        }
    }
    return false;
}

int iuse::radiocontrol(player *p, item *it, bool t)
{

    if (t) {

        if (it->charges == 0) {
            it->active = false;
            g->isRemoteControl = false;
        }

        if (!g->isRemoteControl) {
            it->active = false;
        }

        return it->type->charges_to_use();

    }

    int choice = -1;

    char *car_action;

    if (!it->active) {
        car_action = "Start playing with car";
    } else {
        car_action = "Stop playing with car";

    }

    choice = menu(true, _("What do with radiocontrol:"),
                  _("Nothing"), car_action, "Press red button", "Press blue button", "Press green button", NULL);

    if (choice == 1) {
        return 0;
    } else if (choice == 2) {

        if (it->active) {
            it->active = false;

            g->isRemoteControl = false;

        } else {

            if (!g->isActivatedRadioCarPresent()) {
                p->add_msg_if_player(_("None active radio cars on ground"));
                return it->type->charges_to_use();
            } else {
                p->add_msg_if_player(m_good, _("Now you control radio car"));

                g->isRemoteControl = true;

                it->active = true;

            }

        }

    } else if (choice > 2) {

        char signal[100] = "";

        //red button
        if (choice == 3) {
            if (isActiveBombInInventory(p)) {
                p->add_msg_if_player(m_warning,
                                     _("You have activated radio bomb in inventory. Suicide is bad, okay?"));
                return it->type->charges_to_use();
            }
        }

        strcat(signal, "RADIOSIGNAL_");
        char buf[5];
        itoa(choice - 2, buf, 10);
        strcat(signal, buf);

        p->add_msg_if_player(_("Click."));
        sendRadioSignal(p, signal);
        p->moves -= 150;
    }

    return it->type->charges_to_use();

}

>>>>>>> 1d52a316
<|MERGE_RESOLUTION|>--- conflicted
+++ resolved
@@ -1,4 +1,3 @@
-<<<<<<< HEAD
 #include "iuse.h"
 #include "game.h"
 #include "mapdata.h"
@@ -30,8 +29,8 @@
 #include "iuse_software.h"
 
 
-static bool item_inscription( player *p, item *cut, std::string verb, std::string gerund,
-                              bool carveable)
+static bool item_inscription(player *p, item *cut, std::string verb, std::string gerund,
+                             bool carveable)
 {
     (void)p; //unused
     if (!cut->made_of(SOLID)) {
@@ -40,15 +39,15 @@
         add_msg(m_info, _("You can't %s an item that's not solid!"), lower_verb.c_str());
         return false;
     }
-    if(carveable && !(cut->made_of("wood") || cut->made_of("plastic") || cut->made_of("glass") ||
-                      cut->made_of("chitin") || cut->made_of("iron") || cut->made_of("steel") ||
-                      cut->made_of("silver"))) {
+    if (carveable && !(cut->made_of("wood") || cut->made_of("plastic") || cut->made_of("glass") ||
+                       cut->made_of("chitin") || cut->made_of("iron") || cut->made_of("steel") ||
+                       cut->made_of("silver"))) {
         std::string lower_verb = verb;
         std::transform(lower_verb.begin(), lower_verb.end(), lower_verb.begin(), ::tolower);
         std::string mtname = cut->get_material(1)->name();
         std::transform(mtname.begin(), mtname.end(), mtname.begin(), ::tolower);
         add_msg(m_info, _("You can't %1$s an item made of %2$s!"),
-                   lower_verb.c_str(), mtname.c_str());
+                lower_verb.c_str(), mtname.c_str());
         return false;
     }
 
@@ -56,15 +55,15 @@
 
     bool hasnote = (ent != cut->item_vars.end());
     std::string message = "";
-    std::string messageprefix = string_format( hasnote ? _("(To delete, input one '.')\n") : "" ) +
+    std::string messageprefix = string_format(hasnote ? _("(To delete, input one '.')\n") : "") +
                                 string_format(_("%1$s on the %2$s is: "),
-                                              gerund.c_str(), cut->type->nname(1).c_str() );
+                                        gerund.c_str(), cut->type->nname(1).c_str());
     message = string_input_popup(string_format(_("%s what?"), verb.c_str()), 64,
-                                 (hasnote ? cut->item_vars["item_note"] : message ),
-                                 messageprefix, "inscribe_item", 128 );
-
-    if( !message.empty() ) {
-        if ( hasnote && message == "." ) {
+                                 (hasnote ? cut->item_vars["item_note"] : message),
+                                 messageprefix, "inscribe_item", 128);
+
+    if (!message.empty()) {
+        if (hasnote && message == ".") {
             cut->item_vars.erase("item_note");
             cut->item_vars.erase("item_note_type");
             cut->item_vars.erase("item_note_typez");
@@ -78,18 +77,18 @@
 
 // Returns false if the inscription failed or if the player canceled the action. Otherwise, returns true.
 
-static bool inscribe_item( player *p, std::string verb, std::string gerund, bool carveable )
+static bool inscribe_item(player *p, std::string verb, std::string gerund, bool carveable)
 {
     //Note: this part still strongly relies on English grammar.
     //Although it can be easily worked around in language like Chinese,
     //but might need to be reworked for some European languages that have more verb forms
     int pos = g->inv(string_format(_("%s on what?"), verb.c_str()));
-    item* cut = &(p->i_at(pos));
+    item *cut = &(p->i_at(pos));
     if (cut->type->id == "null") {
         add_msg(m_info, _("You do not have that item!"));
         return false;
     }
-    return item_inscription( p, cut, verb, gerund, carveable );
+    return item_inscription(p, cut, verb, gerund, carveable);
 }
 
 // For an exxplosion (which releases some kind of gas), this functions
@@ -103,7 +102,7 @@
     const std::vector<point> gas_sources = closest_points_first(radius, center.x, center.y);
     std::vector<point> result;
     int junk;
-    for(std::vector<point>::const_iterator a = gas_sources.begin(); a != gas_sources.end(); ++a) {
+    for (std::vector<point>::const_iterator a = gas_sources.begin(); a != gas_sources.end(); ++a) {
         const point &p = *a;
         if (g->m.move_cost(p.x, p.y) <= 0) {
             // A wall
@@ -131,135 +130,135 @@
  */
 int iuse::sewage(player *p, item *it, bool)
 {
-  if(!p->is_npc()) {
-    p->add_memorial_log(pgettext("memorial_male", "Ate a sewage sample."),
-                        pgettext("memorial_female", "Ate a sewage sample."));
-  }
-  p->vomit();
-  if (one_in(4)) {
-    p->mutate();
-  }
-  return it->type->charges_to_use();
+    if (!p->is_npc()) {
+        p->add_memorial_log(pgettext("memorial_male", "Ate a sewage sample."),
+                            pgettext("memorial_female", "Ate a sewage sample."));
+    }
+    p->vomit();
+    if (one_in(4)) {
+        p->mutate();
+    }
+    return it->type->charges_to_use();
 }
 
 int iuse::honeycomb(player *p, item *it, bool)
 {
-  g->m.spawn_item(p->posx, p->posy, "wax", 2);
-  return it->type->charges_to_use();
+    g->m.spawn_item(p->posx, p->posy, "wax", 2);
+    return it->type->charges_to_use();
 }
 
 int iuse::royal_jelly(player *p, item *it, bool)
 {
-// TODO: Add other diseases here; royal jelly is a cure-all!
- p->pkill += 5;
- std::string message;
- if (p->has_disease("fungus")) {
-  message = _("You feel cleansed inside!");
-  p->rem_disease("fungus");
- }
- if (p->has_disease("dermatik") || p->has_disease("bloodworms") ||
-     p->has_disease("paincysts") || p->has_disease("brainworm") ||
-     p->has_disease("tapeworm")) {
-  message = _("You feel cleansed inside!");
-  p->rem_disease("dermatik");
-  p->rem_disease("bloodworms");
-  p->rem_disease("paincysts");
-  p->rem_disease("brainworm");
-  p->rem_disease("tapeworm");
- }
- if (p->has_effect("blind")) {
-  message = _("Your sight returns!");
-  p->remove_effect("blind");
- }
- if (p->has_effect("poison") || p->has_disease("foodpoison") ||
-     p->has_disease("badpoison") || p->has_disease("paralyzepoison") ||
-     p->has_disease("tetanus") || p->has_effect("stung") ) {
-  message = _("You feel much better!");
-  p->remove_effect("poison");
-  p->remove_effect("stung");
-  p->rem_disease("badpoison");
-  p->rem_disease("foodpoison");
-  p->rem_disease("paralyzepoison");
-  p->rem_disease("tetanus");
- }
- if (p->has_disease("asthma")) {
-  message = _("Your breathing clears up!");
-  p->rem_disease("asthma");
- }
- if (p->has_disease("common_cold") || p->has_disease("flu")) {
-  message = _("You feel healthier!");
-  p->rem_disease("common_cold");
-  p->rem_disease("flu");
- }
- p->add_msg_if_player(m_good, message.c_str());
- return it->type->charges_to_use();
+    // TODO: Add other diseases here; royal jelly is a cure-all!
+    p->pkill += 5;
+    std::string message;
+    if (p->has_disease("fungus")) {
+        message = _("You feel cleansed inside!");
+        p->rem_disease("fungus");
+    }
+    if (p->has_disease("dermatik") || p->has_disease("bloodworms") ||
+        p->has_disease("paincysts") || p->has_disease("brainworm") ||
+        p->has_disease("tapeworm")) {
+        message = _("You feel cleansed inside!");
+        p->rem_disease("dermatik");
+        p->rem_disease("bloodworms");
+        p->rem_disease("paincysts");
+        p->rem_disease("brainworm");
+        p->rem_disease("tapeworm");
+    }
+    if (p->has_effect("blind")) {
+        message = _("Your sight returns!");
+        p->remove_effect("blind");
+    }
+    if (p->has_effect("poison") || p->has_disease("foodpoison") ||
+        p->has_disease("badpoison") || p->has_disease("paralyzepoison") ||
+        p->has_disease("tetanus") || p->has_effect("stung")) {
+        message = _("You feel much better!");
+        p->remove_effect("poison");
+        p->remove_effect("stung");
+        p->rem_disease("badpoison");
+        p->rem_disease("foodpoison");
+        p->rem_disease("paralyzepoison");
+        p->rem_disease("tetanus");
+    }
+    if (p->has_disease("asthma")) {
+        message = _("Your breathing clears up!");
+        p->rem_disease("asthma");
+    }
+    if (p->has_disease("common_cold") || p->has_disease("flu")) {
+        message = _("You feel healthier!");
+        p->rem_disease("common_cold");
+        p->rem_disease("flu");
+    }
+    p->add_msg_if_player(m_good, message.c_str());
+    return it->type->charges_to_use();
 }
 
 static hp_part body_window(player *p, item *, std::string item_name,
                            int normal_bonus, int head_bonus, int torso_bonus,
                            int bleed, int bite, int infect, bool force)
 {
-    WINDOW* hp_window = newwin(10, 31, (TERMY-10)/2, (TERMX-31)/2);
+    WINDOW *hp_window = newwin(10, 31, (TERMY - 10) / 2, (TERMX - 31) / 2);
     draw_border(hp_window);
 
     mvwprintz(hp_window, 1, 1, c_ltred, _("Use %s:"), item_name.c_str());
     nc_color color = c_ltgray;
     bool allowed_result[num_hp_parts] = { false };
-    if(p->hp_cur[hp_head] < p->hp_max[hp_head] ||
-      (p->has_disease("infected", bp_head)) ||
-      (p->has_disease("bite", bp_head)) ||
-      // By rights "bleed" ought to enable itself via HP loss, but...
-      (p->has_disease("bleed", bp_head)) || force ) {
+    if (p->hp_cur[hp_head] < p->hp_max[hp_head] ||
+        (p->has_disease("infected", bp_head)) ||
+        (p->has_disease("bite", bp_head)) ||
+        // By rights "bleed" ought to enable itself via HP loss, but...
+        (p->has_disease("bleed", bp_head)) || force) {
         color = g->limb_color(p, bp_head, -1, bleed, bite, infect);
-        if (color != c_ltgray || head_bonus != 0 ) {
+        if (color != c_ltgray || head_bonus != 0) {
             mvwprintz(hp_window, 2, 1, color, _("1: Head"));
             allowed_result[hp_head] = true;
         }
     }
-    if(p->hp_cur[hp_torso] < p->hp_max[hp_torso] ||
-      (p->has_disease("infected", bp_torso)) ||
-      (p->has_disease("bite", bp_torso)) ||
-      (p->has_disease("bleed", bp_torso)) || force) {
+    if (p->hp_cur[hp_torso] < p->hp_max[hp_torso] ||
+        (p->has_disease("infected", bp_torso)) ||
+        (p->has_disease("bite", bp_torso)) ||
+        (p->has_disease("bleed", bp_torso)) || force) {
         color = g->limb_color(p, bp_torso, -1, bleed, bite, infect);
         if (color != c_ltgray || torso_bonus != 0) {
             mvwprintz(hp_window, 3, 1, color, _("2: Torso"));
             allowed_result[hp_torso] = true;
         }
     }
-    if(p->hp_cur[hp_arm_l] < p->hp_max[hp_arm_l] ||
-      (p->has_disease("infected", bp_arms, 0)) ||
-      (p->has_disease("bite", bp_arms, 0)) ||
-      (p->has_disease("bleed", bp_arms, 0)) || force) {
+    if (p->hp_cur[hp_arm_l] < p->hp_max[hp_arm_l] ||
+        (p->has_disease("infected", bp_arms, 0)) ||
+        (p->has_disease("bite", bp_arms, 0)) ||
+        (p->has_disease("bleed", bp_arms, 0)) || force) {
         color = g->limb_color(p, bp_arms, 0, bleed, bite, infect);
         if (color != c_ltgray || normal_bonus != 0) {
             mvwprintz(hp_window, 4, 1, color, _("3: Left Arm"));
             allowed_result[hp_arm_l] = true;
         }
     }
-    if(p->hp_cur[hp_arm_r] < p->hp_max[hp_arm_r] ||
-      (p->has_disease("infected", bp_arms, 1)) ||
-      (p->has_disease("bite", bp_arms, 1)) ||
-      (p->has_disease("bleed", bp_arms, 1)) || force) {
+    if (p->hp_cur[hp_arm_r] < p->hp_max[hp_arm_r] ||
+        (p->has_disease("infected", bp_arms, 1)) ||
+        (p->has_disease("bite", bp_arms, 1)) ||
+        (p->has_disease("bleed", bp_arms, 1)) || force) {
         color = g->limb_color(p, bp_arms, 1, bleed, bite, infect);
         if (color != c_ltgray || normal_bonus != 0) {
             mvwprintz(hp_window, 5, 1, color, _("4: Right Arm"));
             allowed_result[hp_arm_r] = true;
         }
     }
-    if(p->hp_cur[hp_leg_l] < p->hp_max[hp_leg_l] ||
-      (p->has_disease("infected", bp_legs, 0)) ||
-      (p->has_disease("bite", bp_legs, 0)) ||
-      (p->has_disease("bleed", bp_legs, 0)) || force) {
+    if (p->hp_cur[hp_leg_l] < p->hp_max[hp_leg_l] ||
+        (p->has_disease("infected", bp_legs, 0)) ||
+        (p->has_disease("bite", bp_legs, 0)) ||
+        (p->has_disease("bleed", bp_legs, 0)) || force) {
         color = g->limb_color(p, bp_legs, 0, bleed, bite, infect);
         if (color != c_ltgray || normal_bonus != 0) {
             mvwprintz(hp_window, 6, 1, color, _("5: Left Leg"));
             allowed_result[hp_leg_l] = true;
         }
     }
-    if(p->hp_cur[hp_leg_r] < p->hp_max[hp_leg_r] ||
-      (p->has_disease("infected", bp_legs, 1)) ||
-      (p->has_disease("bite", bp_legs, 1)) ||
-      (p->has_disease("bleed", bp_legs, 1)) || force) {
+    if (p->hp_cur[hp_leg_r] < p->hp_max[hp_leg_r] ||
+        (p->has_disease("infected", bp_legs, 1)) ||
+        (p->has_disease("bite", bp_legs, 1)) ||
+        (p->has_disease("bleed", bp_legs, 1)) || force) {
         color = g->limb_color(p, bp_legs, 1, bleed, bite, infect);
         if (color != c_ltgray || normal_bonus != 0) {
             mvwprintz(hp_window, 7, 1, color, _("6: Right Leg"));
@@ -318,8021 +317,6 @@
     hp_part healed_part = num_hp_parts;
     do {
         ch = getch();
-        if (ch == '1'){
-            healed_part = hp_head;
-        } else if (ch == '2'){
-            healed_part = hp_torso;
-        } else if (ch == '3') {
-            if ( (p->hp_cur[hp_arm_l] == 0) &&
-            (!((p->has_disease("infected", bp_arms, 0)) ||
-              (p->has_disease("bite", bp_arms, 0)) ||
-              (p->has_disease("bleed", bp_arms, 0)))) ) {
-                p->add_msg_if_player(m_info, _("That arm is broken.  It needs surgical attention."));
-                healed_part = num_hp_parts;
-            } else {
-                healed_part = hp_arm_l;
-            }
-        } else if (ch == '4') {
-            if ( (p->hp_cur[hp_arm_r] == 0) &&
-              (!((p->has_disease("infected", bp_arms, 1)) ||
-              (p->has_disease("bite", bp_arms, 1)) ||
-              (p->has_disease("bleed", bp_arms, 1)))) ) {
-                p->add_msg_if_player(m_info, _("That arm is broken.  It needs surgical attention."));
-                healed_part = num_hp_parts;
-            } else {
-                healed_part = hp_arm_r;
-            }
-        } else if (ch == '5') {
-            if ( (p->hp_cur[hp_leg_l] == 0) &&
-              (!((p->has_disease("infected", bp_legs, 0)) ||
-              (p->has_disease("bite", bp_legs, 0)) ||
-              (p->has_disease("bleed", bp_legs, 0)))) ) {
-                p->add_msg_if_player(m_info, _("That leg is broken.  It needs surgical attention."));
-                healed_part = num_hp_parts;
-            } else {
-                healed_part = hp_leg_l;
-            }
-        } else if (ch == '6') {
-            if ( (p->hp_cur[hp_leg_r] == 0) &&
-              (!((p->has_disease("infected", bp_legs, 1)) ||
-              (p->has_disease("bite", bp_legs, 1)) ||
-              (p->has_disease("bleed", bp_legs, 1)))) ) {
-                p->add_msg_if_player(m_info, _("That leg is broken.  It needs surgical attention."));
-                healed_part = num_hp_parts;
-            } else {
-                healed_part = hp_leg_r;
-            }
-        } else if (ch == '7' || ch == KEY_ESCAPE) {
-            p->add_msg_if_player(_("Never mind."));
-            healed_part = num_hp_parts;
-            break;
-        }
-        if (healed_part < num_hp_parts && !allowed_result[healed_part]) {
-            p->add_msg_if_player(_("Never mind."));
-            healed_part = num_hp_parts;
-            break;
-        }
-    } while (ch < '1' || ch > '7');
-    werase(hp_window);
-    wrefresh(hp_window);
-    delwin(hp_window);
-    refresh();
-
-    return healed_part;
-}
-
-// returns true if we want to use the special action
-static hp_part use_healing_item(player *p, item *it, int normal_power, int head_power,
-                                int torso_power, int bleed,
-                                int bite, int infect, bool force)
-{
-    hp_part healed = num_hp_parts;
-    int bonus = p->skillLevel("firstaid");
-    int head_bonus = 0;
-    int normal_bonus = 0;
-    int torso_bonus = 0;
-    if (head_power > 0) {
-        head_bonus = bonus * .8 + head_power;
-    } else {
-        head_bonus = head_power;
-    }
-    if (normal_power > 0) {
-        normal_bonus = bonus + normal_power;
-    } else {
-        normal_bonus = normal_power;
-    }
-    if (torso_power > 0) {
-        torso_bonus = bonus * 1.5 + torso_power;
-    } else {
-        torso_bonus = torso_power;
-    }
-
-    if (p->is_npc()) { // NPCs heal whichever has sustained the most damage
-        int highest_damage = 0;
-        for (int i = 0; i < num_hp_parts; i++) {
-            int damage = p->hp_max[i] - p->hp_cur[i];
-            if (i == hp_head)
-                damage *= 1.5;
-            if (i == hp_torso)
-                damage *= 1.2;
-            if (damage > highest_damage) {
-                highest_damage = damage;
-                healed = hp_part(i);
-            }
-        }
-    } else { // Player--present a menu
-      if(p->activity.type != ACT_FIRSTAID) {
-        healed = body_window(p, it, it->tname(), normal_bonus, head_bonus,
-                             torso_bonus, bleed, bite, infect, force);
-        if (healed == num_hp_parts) {
-            return num_hp_parts; // canceled
-        }
-      }
-      // Brick healing if using a first aid kit for the first time.
-      // TODO: Base check on something other than the name.
-      if (it->type->id == "1st_aid" && p->activity.type != ACT_FIRSTAID) {
-          // Cancel and wait for activity completion.
-          return healed;
-      }
-      else if (p->activity.type == ACT_FIRSTAID) {
-        // Completed activity, extract body part from it.
-        healed = (hp_part)p->activity.values[0];
-      }
-    }
-    p->practice( "firstaid", 8 );
-    int dam = 0;
-    if (healed == hp_head){
-        dam = head_bonus;
-    } else if (healed == hp_torso){
-        dam = torso_bonus;
-    } else {
-        dam = normal_bonus;
-    }
-    if ( (p->hp_cur[healed] >= 1) && (dam > 0) ) { // Prevent first-aid from mending limbs
-        p->heal(healed, dam);
-    } else if ( (p->hp_cur[healed] >= 1) && (dam < 0) ) {
-        p->hurt(healed, -dam); //hurt takes + damage
-    }
-
-    body_part bp_healed = bp_torso;
-    int side = -1;
-    p->hp_convert(healed, bp_healed, side);
-
-    if (p->has_disease("bleed", bp_healed, side)) {
-        if (x_in_y(bleed, 100)) {
-            p->rem_disease("bleed", bp_healed, side);
-            p->add_msg_if_player(m_good, _("You stop the bleeding."));
-        } else {
-            p->add_msg_if_player(_("You fail to stop the bleeding."));
-        }
-    }
-    if (p->has_disease("bite", bp_healed, side)) {
-        if (x_in_y(bite, 100)) {
-            int bite_dur = p->disease_duration("bite", false, bp_healed, side);
-            p->rem_disease("bite", bp_healed, side);
-            p->add_disease("recover", 2 * (3601 - bite_dur) - 4800);
-            p->add_msg_if_player(m_good, _("You clean the wound."));
-        } else {
-            p->add_msg_if_player(m_warning, _("Your wound still aches."));
-        }
-    }
-    if (p->has_disease("infected", bp_healed, side)) {
-        if (x_in_y(infect, 100)) {
-            int infected_dur = p->disease_duration("infected", false, bp_healed, side);
-            p->rem_disease("infected", bp_healed, side);
-            if (infected_dur > 8401) {
-                p->add_disease("recover", 3 * (14401 - infected_dur + 3600) - 4800);
-            } else {
-                p->add_disease("recover", 4 * (14401 - infected_dur + 3600) - 4800);
-            }
-            p->add_msg_if_player(m_good, _("You disinfect the wound."));
-        } else {
-            p->add_msg_if_player(m_warning, _("Your wound still hurts."));
-        }
-    }
-    return healed;
-}
-
-int iuse::bandage(player *p, item *it, bool)
-{
-    if (p->is_underwater()) {
-        p->add_msg_if_player( m_info, _("You can't do that while underwater."));
-        return false;
-    }
-    if( num_hp_parts != use_healing_item(p, it, 3, 1, 4, 90, 0, 0, false) ) {
-        if (it->type->id != "quikclot") {
-          // Make bandages and rags take arbitrarily longer than hemostatic powder.
-          p->moves -= 100;
-        }
-        return it->type->charges_to_use();
-    }
-    return 0;
-}
-
-int iuse::firstaid(player *p, item *it, bool)
-{
-    if (p->is_underwater()) {
-        p->add_msg_if_player( m_info, _("You can't do that while underwater."));
-        return false;
-    }
-    // Assign first aid long action.
-    int healed = use_healing_item(p, it, 14, 10, 18, 95, 99, 95, false);
-    if (healed != num_hp_parts) {
-      p->assign_activity(ACT_FIRSTAID, 6000 / (p->skillLevel("firstaid") + 1), 0,
-                          p->get_item_position(it), it->tname());
-      p->activity.values.push_back(healed);
-      p->moves = 0;
-    }
-
-    return 0;
-}
-
-// Used when finishing the first aid long action.
-int iuse::completefirstaid(player *p, item *it, bool)
-{
-    if( num_hp_parts != use_healing_item(p, it, 14, 10, 18, 95, 99, 95, false) ) {
-        p->add_msg_if_player(_("You finish using the %s."), it->tname().c_str());
-        p->add_disease("pkill1", 120);
-    }
-    return 0;
-}
-
-int iuse::disinfectant(player *p, item *it, bool)
-{
-    if (p->is_underwater()) {
-        p->add_msg_if_player( m_info, _("You can't do that while underwater."));
-        return false;
-    }
-    if( num_hp_parts != use_healing_item(p, it, 6, 5, 9, 0, 95, 0, false) ) {
-        return it->type->charges_to_use();
-    }
-    return 0;
-}
-
-int iuse::xanax(player *p, item *it, bool)
-{
-    p->add_msg_if_player(_("You take some %s."), it->tname().c_str());
-
-    if (!p->has_disease("took_xanax")) {
-        p->add_disease("took_xanax", 900);
-    } else {
-        p->add_disease("took_xanax", 200);
-    }
-    return it->type->charges_to_use();
-}
-
-int iuse::caff(player *p, item *it, bool)
-{
-    it_comest *food = dynamic_cast<it_comest*> (it->type);
-    p->fatigue -= food->stim * 3;
-    return it->type->charges_to_use();
-}
-
-int iuse::atomic_caff(player *p, item *it, bool)
-{
-    p->add_msg_if_player(m_good, _("Wow! This %s has a kick."), it->tname().c_str());
-    it_comest *food = dynamic_cast<it_comest*> (it->type);
-    p->fatigue -= food->stim * 12;
-    p->radiation += 8;
-    return it->type->charges_to_use();
-}
-
-int iuse::raw_meat(player *p, item *it, bool)
-{
-    if ((one_in(32)) && !(p->has_disease("tapeworm") || p->has_bionic("bio_digestion") || p->has_trait("PARAIMMUNE") ||
-    // Hyper-Metabolism digests the thing before it can set up shop.
-    p->has_trait("EATHEALTH"))) {
-        p->add_disease("tapeworm", 1, true);
-    } if ((one_in(64)) && !(p->has_disease("bloodworms") || p->has_bionic("bio_digestion") || p->has_trait("PARAIMMUNE"))) {
-        p->add_disease("bloodworms", 1, true);
-    } if ((one_in(128)) && !(p->has_disease("brainworm") || p->has_bionic("bio_digestion") || p->has_trait("PARAIMMUNE"))) {
-        p->add_disease("brainworm", 1, true);
-    } if ((one_in(64)) && !(p->has_disease("paincysts") || p->has_bionic("bio_digestion") || p->has_trait("PARAIMMUNE"))) {
-        p->add_disease("paincysts", 1, true);
-    }
-    return it->type->charges_to_use();
-}
-
-int iuse::raw_fat(player *p, item *it, bool)
-{
-    if ((one_in(64)) && !(p->has_disease("tapeworm") || p->has_bionic("bio_digestion") || p->has_trait("PARAIMMUNE") ||
-    p->has_trait("EATHEALTH"))) {
-        p->add_disease("tapeworm", 1, true);
-    } if ((one_in(128)) && !(p->has_disease("bloodworms") || p->has_bionic("bio_digestion") || p->has_trait("PARAIMMUNE"))) {
-        p->add_disease("bloodworms", 1, true);
-    } if ((one_in(128)) && !(p->has_disease("brainworm") || p->has_bionic("bio_digestion") || p->has_trait("PARAIMMUNE"))) {
-        p->add_disease("brainworm", 1, true);
-    }
-    return it->type->charges_to_use();
-}
-
-int iuse::raw_bone(player *p, item *it, bool)
-{
-    if ((one_in(128)) && !(p->has_disease("bloodworms") || p->has_bionic("bio_digestion") || p->has_trait("PARAIMMUNE"))) {
-        p->add_disease("bloodworms", 1, true);
-    }
-    return it->type->charges_to_use();
-}
-
-int iuse::raw_fish(player *p, item *it, bool)
-{
-    if ((one_in(256)) && !(p->has_disease("tapeworm") || p->has_bionic("bio_digestion") || p->has_trait("PARAIMMUNE") ||
-    p->has_trait("EATHEALTH"))) {
-        p->add_disease("tapeworm", 1, true);
-    } if ((one_in(256)) && !(p->has_disease("bloodworms") || p->has_bionic("bio_digestion") || p->has_trait("PARAIMMUNE"))) {
-        p->add_disease("bloodworms", 1, true);
-    } if ((one_in(256)) && !(p->has_disease("brainworm") || p->has_bionic("bio_digestion") || p->has_trait("PARAIMMUNE"))) {
-        p->add_disease("brainworm", 1, true);
-    } if ((one_in(256)) && !(p->has_disease("paincysts") || p->has_bionic("bio_digestion") || p->has_trait("PARAIMMUNE"))) {
-        p->add_disease("paincysts", 1, true);
-    }
-    return it->type->charges_to_use();
-}
-
-int iuse::raw_wildveg(player *p, item *it, bool)
-{
-    if ((one_in(512)) && !(p->has_disease("tapeworm") || p->has_bionic("bio_digestion") || p->has_trait("PARAIMMUNE") ||
-    p->has_trait("EATHEALTH"))) {
-        p->add_disease("tapeworm", 1, true);
-    } if ((one_in(256)) && !(p->has_disease("bloodworms") || p->has_bionic("bio_digestion") || p->has_trait("PARAIMMUNE"))) {
-        p->add_disease("bloodworms", 1, true);
-    } if ((one_in(512)) && !(p->has_disease("brainworm") || p->has_bionic("bio_digestion") || p->has_trait("PARAIMMUNE"))) {
-        p->add_disease("brainworm", 1, true);
-    } if ((one_in(128)) && !(p->has_disease("paincysts") || p->has_bionic("bio_digestion") || p->has_trait("PARAIMMUNE"))) {
-        p->add_disease("paincysts", 1, true);
-    }
-    return it->type->charges_to_use();
-}
-
-int iuse::alcohol(player *p, item *it, bool)
-{
-    int duration = 680 - (10 * p->str_max); // Weaker characters are cheap drunks
-    it_comest *food = dynamic_cast<it_comest*> (it->type);
-    if (p->has_trait("ALCMET")) {
-        duration = 180 - (10 * p->str_max);
-        // Metabolizing the booze improves the nutritional
-        // value; might not be healthy, and still
-        // causes Thirst problems, though
-        p->hunger -= (abs(food->stim));
-        // Metabolizing it cancels out depressant
-        // effects, but doesn't make it any more
-        // stimulating
-        if ((food->stim) < 0) {
-            p->stim += (abs(food->stim));
-        }
-    }
-    else if (p->has_trait("TOLERANCE")) {
-        duration -= 300;
-    }
-    else if (p->has_trait("LIGHTWEIGHT")) {
-        duration += 300;
-    }
-    if (!(p->has_trait("ALCMET"))) {
-        p->pkill += 8;
-    }
-    p->add_disease("drunk", duration);
-    return it->type->charges_to_use();
-}
-
-int iuse::alcohol_weak(player *p, item *it, bool)
-{
-    int duration = 340 - (6 * p->str_max);
-    it_comest *food = dynamic_cast<it_comest*> (it->type);
-    if (p->has_trait("ALCMET")) {
-        duration = 90 - (6 * p->str_max);
-        // Metabolizing the booze improves the nutritional
-        // value; might not be healthy, and still
-        // cuses Thirst problems, though
-        p->hunger -= (abs(food->stim));
-        // Metabolizing it cancels out the depressant
-        p->stim += (abs(food->stim));
-    }
-    else if (p->has_trait("TOLERANCE")) {
-        duration -= 120;
-    }
-    else if (p->has_trait("LIGHTWEIGHT")) {
-        duration += 120;
-    }
-    if (!(p->has_trait("ALCMET"))) {
-        p->pkill += 4;
-    }
-    p->add_disease("drunk", duration);
-    return it->type->charges_to_use();
-}
-
-int iuse::alcohol_strong(player *p, item *it, bool)
-{
-    int duration = 900 - (12 * p->str_max);
-    it_comest *food = dynamic_cast<it_comest*> (it->type);
-    if (p->has_trait("ALCMET")) {
-        duration = 250 - (10 * p->str_max);
-        // Metabolizing the booze improves the nutritional
-        // value; might not be healthy, and still
-        // causes Thirst problems, though
-        p->hunger -= (abs(food->stim));
-        // Metabolizing it cancels out depressant
-        // effects, but doesn't make it any more
-        // stimulating
-        if ((food->stim) < 0) {
-            p->stim += (abs(food->stim));
-        }
-    }
-    else if (p->has_trait("TOLERANCE")) {
-        duration -= 450;
-    }
-    else if (p->has_trait("LIGHTWEIGHT")) {
-        duration += 450;
-    }
-    if (!(p->has_trait("ALCMET"))) {
-        p->pkill += 12;
-    }
-    p->add_disease("drunk", duration);
-    return it->type->charges_to_use();
-}
-
-/**
- * Entry point for intentional bodily intake of smoke via paraphernalia: pipe,
- * crack pipe, etc.
- *
- * @param p
- * @param it the apparatus with which to do the smoking.
- * @param
- * @return
- */
-int iuse::smoking_pipe(player *p, item *it, bool)
-{
-    bool hasFire = (p->has_charges("fire", 1));
-    // Hardcoded for now, would like to get away from this.
-    std::vector<std::string> smokable_ids;
-    smokable_ids.push_back("tobacco");
-    smokable_ids.push_back("weed");
-    // What is available in our area (inventory right now) to smoke.
-    std::vector<std::string> smokable_choices;
-
-    // Fail fast(er) if we can't/shouldn't smoke.
-    std::vector<item *> active_items = p->inv.active_items();
-    for(item *i : active_items) {
-        if (i->has_flag("LITCIG")) {
-            p->add_msg_if_player(m_info, _("You're already smoking a %s!"), i->tname().c_str());
-            return 0;
-        }
-    }
-    if (!hasFire) {
-        p->add_msg_if_player(m_info, _("You don't have anything to light it with!"));
-        return 0;
-    }
-
-    // Figure out what we can smoke, if anything.
-    for (auto s_id : smokable_ids) {
-        if (p->has_amount(s_id, 1)) {
-            smokable_choices.push_back(s_id);
-        }
-    }
-    if (smokable_choices.size() == 0) {
-        p->add_msg_if_player(m_info, _("You need to find something to smoke."));
-        return 0;
-    }
-    const size_t choice = uimenu(true, _("What would you like to smoke?"), smokable_choices) - 1;
-    if (choice >= smokable_choices.size()) {
-        // Chose not to smoke.
-        return 0;
-    }
-    // Finally we can smoke.
-    std::string id_to_smoke = smokable_choices[choice];
-    // We trust from this point on that we've checked for the existence of
-    // consumables and as such will now consume.
-    p->use_charges("fire", 1);
-    /// \todo More content goes into a single toke than a cig/cigar. Should pipe effects be stronger?
-    if ("tobacco" == id_to_smoke) {
-        p->add_msg_if_player(_("You smoke some tobacco out of your %s."), it->tname().c_str());
-        p->use_charges("tobacco", 1);
-        p->thirst += 1;
-        p->hunger -= 2;
-        p->add_disease("cig", 200);
-        for(int i = 0; i < 3; i++) {
-            g->m.add_field(p->posx + int(rng(-2, 2)), p->posy + int(rng(-2, 2)), fd_cigsmoke, 2);
-        }
-        if (p->disease_duration("cig") > (100 * (p->addiction_level(ADD_CIG)))) {
-            p->add_msg_if_player( m_bad, _("Ugh, too much smoke... you cough heavily."));
-            g->sound(p->posx, p->posy, 10, "");
-        }
-        p->moves -= 250;
-    } else if("weed" == id_to_smoke) {
-        if (!(p->has_disease("weed_high"))) {
-            p->add_msg_if_player(m_good, _("You smoke some weed.  Good stuff, man!"));
-        } else {
-            p->add_msg_if_player(m_info, _("You smoke some more weed."));
-        }
-        p->use_charges("weed", 1);
-        p->hunger += 4;
-        p->thirst += 6;
-        if (p->pkill < 5) {
-            p->pkill += 3;
-            p->pkill *= 2;
-        }
-        int duration = 90;
-        if (p->has_trait("TOLERANCE")) {
-            duration = 60;
-        } else if (p->has_trait("LIGHTWEIGHT")) {
-            duration = 120;
-        }
-        p->add_disease("weed_high", duration);
-        p->moves -= 40;
-        // breathe out some smoke
-        for(int i = 0; i < 3; i++) {
-            g->m.add_field(p->posx + int(rng(-2, 2)), p->posy + int(rng(-2, 2)), fd_weedsmoke, 2);
-        }
-        if(one_in(5)) {
-            weed_msg(p);
-        }
-    }
-
-    return 0;
-}
-
-/**
- * Entry point for intentional bodily intake of smoke via paper wrapped one
- * time use items: cigars, cigarettes, etc.
- *
- * @param p
- * @param it the item to be smoked.
- * @param
- * @return
- */
-int iuse::smoking(player *p, item *it, bool)
-{
-    bool hasFire = (p->has_charges("fire", 1));
-
-    // make sure we're not already smoking something
-    std::vector<item *> active_items = p->inv.active_items();
-    for(std::vector<item *>::iterator iter = active_items.begin(); iter != active_items.end(); iter++) {
-        item *i = *iter;
-        if(i->has_flag("LITCIG")) {
-            p->add_msg_if_player(m_info, _("You're already smoking a %s!"), i->tname().c_str());
-            return 0;
-        }
-    }
-
-    if (!hasFire) {
-        p->add_msg_if_player(m_info, _("You don't have anything to light it with!"));
-        return 0;
-    }
-
-    item cig;
-    if (it->type->id == "cig") {
-        cig = item("cig_lit", int(calendar::turn));
-        cig.item_counter = 40;
-        p->thirst += 2;
-        p->hunger -= 3;
-    } else if(it->type->id == "handrolled_cig") {
-        // This transforms the hand-rolled into a normal cig, which isn't exactly
-        // what I want, but leaving it for now.
-        cig = item("cig_lit", int(calendar::turn));
-        cig.item_counter = 40;
-        p->thirst += 2;
-        p->hunger -= 3;
-    } else if(it->type->id == "cigar") {
-        cig = item("cigar_lit", int(calendar::turn));
-        cig.item_counter = 120;
-        p->thirst += 3;
-        p->hunger -= 4;
-    } else if(it->type->id == "joint") {
-        cig = item("joint_lit", int(calendar::turn));
-        cig.item_counter = 40;
-        p->hunger += 4;
-        p->thirst += 6;
-        if (p->pkill < 5) {
-            p->pkill += 3;
-            p->pkill *= 2;
-        }
-    } else {
-        p->add_msg_if_player( m_bad,
-                              _("Please let the devs know you should be able to smoke a %s but the smoking code does not know how."),
-                              it->tname().c_str());
-        return 0;
-    }
-    // If we're here, we better have a cig to light.
-    p->use_charges_if_avail("fire", 1);
-    cig.active = true;
-    p->inv.add_item(cig, false, true);
-    p->add_msg_if_player(m_info, _("You light a %s."), cig.tname().c_str());
-
-    // Parting messages
-    if (it->type->id == "joint") {
-        // Would group with the joint, but awkward to mutter before lighting up.
-        if(one_in(5)) {
-            weed_msg(p);
-        }
-    }
-    if (p->disease_duration("cig") > (100 * (p->addiction_level(ADD_CIG) + 1))) {
-        p->add_msg_if_player(m_bad, _("Ugh, too much smoke... you feel nasty."));
-    }
-
-    return it->type->charges_to_use();
-}
-
-
-int iuse::ecig(player *p, item *it, bool)
-{
-    if (it->type->id == "ecig") {
-        p->add_msg_if_player(_("You take a puff from your electronic cigarette."));
-    } else if(it->type->id == "advanced_ecig") {
-        if(p->inv.has_components("nicotine_liquid", 1)) {
-            p->add_msg_if_player(_("You inhale some vapor from your advanced electronic cigarette."));
-            p->inv.use_charges("nicotine_liquid", 1);
-        } else {
-            p->add_msg_if_player(m_info, _("You don't have any nicotine liquid!"));
-            return 0;
-        }
-    }
-
-    p->thirst += 1;
-    p->hunger -= 1;
-    p->add_disease("cig", 100);
-    if (p->disease_duration("cig") > (100 * (p->addiction_level(ADD_CIG) + 1))) {
-        p->add_msg_if_player(m_bad, _("Ugh, too much nicotine... you feel nasty."));
-    }
-    return it->type->charges_to_use();
-}
-
-int iuse::antibiotic(player *p, item *it, bool)
-{
-    p->add_msg_if_player(_("You take some antibiotics."));
-    if (p->has_disease("infected")) {
-        // cheap model of antibiotic resistance, but it's something.
-        if (x_in_y(95, 100)) {
-            int infected_dur = p->disease_duration("infected", true);
-            p->rem_disease("infected");
-            p->add_disease("recover", std::max((14401 - infected_dur + 3600) - 4800, 0) );
-        }
-    }
-    if (p->has_disease("tetanus")) {
-        if (one_in(3)) {
-        p->rem_disease("tetanus");
-        p->add_msg_if_player(m_good, _("The muscle spasms start to go away."));
-        }
-        else {
-        p->add_msg_if_player(m_warning, _("The medication does nothing to help the spasms."));
-        }
-    }
-    return it->type->charges_to_use();
-}
-
-int iuse::eyedrops(player *p, item *it, bool) {
-    if (p->is_underwater()) {
-        p->add_msg_if_player(m_info, _("You can't do that while underwater."));
-        return false;
-    }
-    p->add_msg_if_player(_("You use your %s."), it->tname().c_str());
-    p->moves -= 150;
-    if (p->has_disease("boomered")) {
-        p->rem_disease("boomered");
-        p->add_msg_if_player(m_good, _("You wash the slime from your eyes."));
-    }
-    return it->type->charges_to_use();
-}
-
-int iuse::fungicide(player *p, item *it, bool) {
-    if (p->is_underwater()) {
-        p->add_msg_if_player(m_info, _("You can't do that while underwater."));
-        return false;
-    }
-    p->add_msg_if_player(_("You use your fungicide."));
-    if (p->has_disease("fungus") && (one_in(3))) {
-        p->rem_disease("fungus");
-        p->add_msg_if_player(m_warning, _("You feel a burning sensation under your skin that quickly fades away."));
-    }
-    if (p->has_disease("spores")&& (one_in(2))) {
-        if (!p->has_disease("fungus")) {
-            p->add_msg_if_player(m_warning, _("Your skin grows warm for a moment."));
-        }
-        int fungus_int = p->disease_intensity("spores", true);
-        p->rem_disease("spores");
-        int spore_count = rng(fungus_int / 5, fungus_int);
-        if (spore_count > 0) {
-            monster spore(GetMType("mon_spore"));
-            for (int i = p->posx - 1; i <= p->posx + 1; i++) {
-                for (int j = p->posy - 1; j <= p->posy + 1; j++) {
-                    if (spore_count == 0) {
-                        break;
-                    }
-                    if (i == p->posx && j == p->posy) {
-                        continue;
-                    }
-                    if (g->m.move_cost(i, j) > 0 && x_in_y(spore_count, 8)) {
-                        const int zid = g->mon_at(i, j);
-                        if (zid >= 0) {  // Spores hit a monster
-                            if (g->u_see(i, j) &&
-                                  !g->zombie(zid).type->in_species("FUNGUS")) {
-                                add_msg(m_warning, _("The %s is covered in tiny spores!"),
-                                           g->zombie(zid).name().c_str());
-                            }
-                            if (!g->zombie(zid).make_fungus()) {
-                                g->kill_mon(zid);
-                            }
-                        } else {
-                            spore.spawn(i, j);
-                            g->add_zombie(spore);
-                        }
-                        spore_count--;
-                    }
-                }
-                if (spore_count == 0) {
-                    break;
-                }
-            }
-        }
-    }
-    return it->type->charges_to_use();
-}
-
-int iuse::antifungal(player *p, item *it, bool) {
-    if (p->is_underwater()) {
-        p->add_msg_if_player( m_info, _("You can't do that while underwater."));
-        return false;
-    }
-    p->add_msg_if_player(_("You take some antifungal medication."));
-    if (p->has_disease("fungus")) {
-        p->rem_disease("fungus");
-        p->add_msg_if_player(m_warning, _("You feel a burning sensation under your skin that quickly fades away."));
-    }
-    if (p->has_disease("spores")) {
-        if (!p->has_disease("fungus")) {
-            p->add_msg_if_player(m_warning, _("Your skin grows warm for a moment."));
-        }
-    }
-    return it->type->charges_to_use();
-}
-
-int iuse::antiparasitic(player *p, item *it, bool) {
-    if (p->is_underwater()) {
-        p->add_msg_if_player(m_info, _("You can't do that while underwater."));
-        return false;
-    }
-    p->add_msg_if_player(_("You take some antiparasitic medication."));
-    if (p->has_disease("dermatik")) {
-        p->rem_disease("dermatik");
-        p->add_msg_if_player(m_good,_("The itching sensation under your skin fades away."));
-    } if (p->has_disease("tapeworm")) {
-        p->rem_disease("tapeworm");
-        p->hunger--;  // You just digested the tapeworm.
-        if (p->has_trait("NOPAIN")) {
-        p->add_msg_if_player(m_good, _("Your bowels clench as something inside them dies."));
-        } else {
-        p->add_msg_if_player(m_mixed, _("Your bowels spasm painfully as something inside them dies."));
-        p->mod_pain( rng(8, 24) );
-        }
-    } if (p->has_disease("bloodworms")) {
-        p->rem_disease("bloodworms");
-        p->add_msg_if_player(_("Your skin prickles and your veins itch for a few moments."));
-    } if (p->has_disease("brainworm")) {
-        p->rem_disease("brainworm");
-        if (p->has_trait("NOPAIN")) {
-        p->add_msg_if_player(m_good, _("The pressure inside your head feels better already."));
-        } else {
-        p->add_msg_if_player(m_mixed, _("Your head pounds like a sore tooth as something inside of it dies."));
-        p->mod_pain( rng(8, 24) );
-        }
-    } if (p->has_disease("paincysts")) {
-        p->rem_disease("paincysts");
-        if (p->has_trait("NOPAIN")) {
-        p->add_msg_if_player(m_good, _("The stiffness in your joints goes away."));
-        } else {
-        p->add_msg_if_player(m_good, _("The pain in your joints goes away."));
-    }
-  }
-    return it->type->charges_to_use();
-}
-
-int iuse::anticonvulsant(player *p, item *it, bool) {
-    p->add_msg_if_player(_("You take some anticonvulsant medication."));
-    int duration = 4800 - p->str_cur * rng(0,100);
-    if (p->has_trait("TOLERANCE")) {
-            duration -= 600;
-        }
-    if (p->has_trait("LIGHTWEIGHT")) {
-        duration += 1200;
-    }
-    p->add_disease("valium", duration);
-    p->add_disease("high", duration);
-    if (p->has_disease("shakes")) {
-            p->rem_disease("shakes");
-            p->add_msg_if_player(m_good, _("You stop shaking."));
-        }
-    return it->type->charges_to_use();
-}
-
-int iuse::weed_brownie(player *p, item *it, bool)
-{
-    p->add_msg_if_player(_("You scarf down the delicious brownie. It tastes a little funny though..."));
-    int duration = 120;
-    if (p->has_trait("TOLERANCE")) {
-        duration = 90;
-    }
-    if (p->has_trait("LIGHTWEIGHT")) {
-        duration = 150;
-    }
-    p->hunger += 2;
-    p->thirst += 6;
-    if (p->pkill < 5) {
-        p->pkill += 3;
-        p->pkill *= 2;
-    }
-    p->add_disease("weed_high", duration);
-    p->moves -= 100;
-    if(one_in(5)) {
-        weed_msg(p);
-    }
-    return it->type->charges_to_use();
-}
-
-int iuse::coke(player *p, item *it, bool) {
-    p->add_msg_if_player(_("You snort a bump of coke."));
-    int duration = 21 - p->str_cur + rng(0,10);
-    if (p->has_trait("TOLERANCE")) {
-            duration -= 10; // Symmetry would cause problems :-/
-        }
-    if (p->has_trait("LIGHTWEIGHT")) {
-        duration += 20;
-    }
-    p->hunger -= 8;
-    p->add_disease("high", duration);
-    return it->type->charges_to_use();
-}
-
-int iuse::grack(player *p, item *it, bool) {
-    // Grack requires a fire source AND a pipe.
-    if (p->has_amount("apparatus", 1) && p->use_charges_if_avail("fire", 1)) {
-        p->add_msg_if_player(m_neutral, _("You smoke some Grack Cocaine."));
-        p->add_msg_if_player(m_good, _("Time seems to stop."));
-        int duration = 1000;
-        if (p->has_trait("TOLERANCE")) {
-            duration -= 10;
-        }
-        else if (p->has_trait("LIGHTWEIGHT")) {
-            duration += 10;
-        }
-        p->hunger -= 10;
-        p->add_disease("grack", duration);
-        return it->type->charges_to_use();
-    }
-    return 0;
-}
-
-int iuse::meth(player *p, item *it, bool) {
-    int duration = 10 * (60 - p->str_cur);
-    if (p->has_amount("apparatus", 1) && p->use_charges_if_avail("fire", 1)) {
-        p->add_msg_if_player(m_neutral, _("You smoke your meth."));
-        p->add_msg_if_player(m_good, ("The world seems to sharpen."));
-        if (p->has_trait("TOLERANCE")) {
-            duration *= 1.2;
-        }
-        else {
-            duration *= (p->has_trait("LIGHTWEIGHT") ? 1.8 : 1.5);
-        }
-        // breathe out some smoke
-        for(int i = 0; i < 3; i++) {
-            g->m.add_field(p->posx + int(rng(-2, 2)), p->posy + int(rng(-2, 2)), fd_methsmoke, 2);
-        }
-    } else {
-        p->add_msg_if_player(_("You snort some crystal meth."));
-    }
-    if (!p->has_disease("meth")) {
-        duration += 600;
-    }
-    if (duration > 0) {
-        int hungerpen = (p->str_cur < 10 ? 20 : 40 - p->str_cur);
-        p->hunger -= hungerpen;
-        p->add_disease("meth", duration);
-    }
-    return it->type->charges_to_use();
-}
-
-int iuse::vitamins(player *p, item *it, bool) {
-    p->add_msg_if_player(_("You take some vitamins."));
-    if (p->health >= 10) {
-        return it->type->charges_to_use();
-    } else if (p->health >= 0) {
-        p->health = 10;
-    } else {
-        p->health += 10;
-    }
-    return it->type->charges_to_use();
-}
-
-int iuse::vaccine(player *p, item *it, bool) {
-    p->add_msg_if_player( _("You inject the vaccine."));
-    p->add_msg_if_player( m_good, _("You feel tough."));
-    if (p->health >= 100) {
-        return it->type->charges_to_use();
-    } else if (p->health >= 0) {
-        p->health = 100;
-    } else {
-        p->health += 100;
-    }
-    p->mod_pain( 3 );
-    return it->type->charges_to_use();
-}
-
-int iuse::poison(player *p, item *it, bool) {
-    if ((p->has_trait("EATDEAD"))) {
-        return it->type->charges_to_use();
-    }
-    else if ((p->has_trait("EATPOISON")) && (!(one_in(p->str_cur / 2)))) {
-        return it->type->charges_to_use();
-    }
-    p->add_effect("poison", 600);
-    p->add_disease("foodpoison", 1800);
-    return it->type->charges_to_use();
-}
-
-/**
- * Hallucinogenic with a fun effect. Specifically used to have a comestible
- * give a morale boost without it being noticeable by examining the item (ie,
- * for magic mushrooms).
- */
-int iuse::fun_hallu(player *p, item *it, bool) {
-    it_comest *comest = dynamic_cast<it_comest *>(it->type);
-
-    //Fake a normal food morale effect
-    p->add_morale(MORALE_FOOD_GOOD, 18, 36, 60, 30, false, comest);
-    if (!p->has_disease("hallu")) {
-        p->add_disease("hallu", 3600);
-    }
-    return it->type->charges_to_use();
-}
-
-int iuse::thorazine(player *p, item *it, bool) {
-    p->fatigue += 5;
-    p->rem_disease("hallu");
-    p->rem_disease("visuals");
-    p->rem_disease("high");
-    if (!p->has_disease("dermatik")) {
-        p->rem_disease("formication");
-    }
-    if (one_in(50)) {  // adverse reaction
-        p->add_msg_if_player(m_bad, _("You feel completely exhausted."));
-        p->fatigue += 15;
-    } else {
-        p->add_msg_if_player(m_warning, _("You feel a bit wobbly."));
-    }
-    return it->type->charges_to_use();
-}
-
-int iuse::prozac(player *p, item *it, bool) {
-    if (!p->has_disease("took_prozac") && p->morale_level() < 0) {
-        p->add_disease("took_prozac", 7200);
-    } else {
-        p->stim += 3;
-    }
-    if (one_in(150)) {  // adverse reaction
-        p->add_msg_if_player(m_warning, _("You suddenly feel hollow inside."));
-    }
-    return it->type->charges_to_use();
-}
-
-int iuse::sleep(player *p, item *it, bool) {
-    p->fatigue += 40;
-    p->add_msg_if_player(m_warning, _("You feel very sleepy..."));
-    return it->type->charges_to_use();
-}
-
-int iuse::iodine(player *p, item *it, bool) {
-    p->add_disease("iodine", 1200);
-    p->add_msg_if_player(_("You take an iodine tablet."));
-    return it->type->charges_to_use();
-}
-
-int iuse::flumed(player *p, item *it, bool) {
-    p->add_disease("took_flumed", 6000);
-    p->add_msg_if_player(_("You take some %s"), it->tname().c_str());
-    return it->type->charges_to_use();
-}
-
-int iuse::flusleep(player *p, item *it, bool) {
-    p->add_disease("took_flumed", 7200);
-    p->fatigue += 30;
-    p->add_msg_if_player(_("You take some %s"), it->tname().c_str());
-    p->add_msg_if_player(m_warning, _("You feel very sleepy..."));
-    return it->type->charges_to_use();
-}
-
-int iuse::inhaler(player *p, item *it, bool) {
-    p->rem_disease("asthma");
-    p->add_msg_if_player(_("You take a puff from your inhaler."));
-    if (one_in(50)) {  // adverse reaction
-        p->add_msg_if_player(m_bad, _("Your heart begins to race."));
-        p->fatigue -= 10;
-    }
-    return it->type->charges_to_use();
-}
-
-int iuse::oxygen_bottle(player *p, item *it, bool) {
-    p->moves -= 500;
-    p->add_msg_if_player(_("You breathe deeply from the %s"), it->tname().c_str());
-    if (p->has_effect("smoke")) {
-          p->remove_effect("smoke");
-        }
-        else if (p->has_disease("asthma")) {
-          p->rem_disease("asthma");
-        }
-        else if (p->stim < 16) {
-          p->stim += 8;
-          p->pkill += 2;
-        }
-    p->pkill += 2;
-    return it->type->charges_to_use();
-}
-
-int iuse::blech(player *p, item *it, bool) {
-    // TODO: Add more effects?
-    if (it->is_drink()) {
-        if ( !query_yn(_("This looks unhealthy, sure you want to drink it?"))) {
-            return 0;
-        }
-    } else { //Assume that if a blech consumable isn't a drink, it will be eaten.
-        if ( !query_yn(_("This looks unhealthy, sure you want to eat it?"))) {
-            return 0;
-        }
-    }
-    p->add_msg_if_player(m_bad, _("Blech, that burns your throat!"));
-    if(it->type->id != "soap") // soap burns but doesn't make you throw up
-        p->vomit();
-    return it->type->charges_to_use();
-}
-
-int iuse::chew(player *p, item *it, bool) {
-    // TODO: Add more effects?
-    p->add_msg_if_player(_("You chew your %s."), it->tname().c_str());
-    return it->type->charges_to_use();
-}
-
-int iuse::mutagen(player *p, item *it, bool) {
-    if(!p->is_npc()) {
-      p->add_memorial_log(pgettext("memorial_male", "Consumed mutagen."),
-                          pgettext("memorial_female", "Consumed mutagen."));
-    }
-    if(p->has_trait("MUT_JUNKIE")) {
-      p->add_msg_if_player( m_good, _("You quiver with anticipation..."));
-      p->add_morale(MORALE_MUTAGEN, 5, 50);
-    }
-    std::string mutation_category;
-    // Generic "mutagen".
-    if( it->has_flag("MUTAGEN_STRONG") ) {
-        mutation_category = "";
-        p->mutate();
-        p->mod_pain( 2 * rng(1, 5) );
-        p->hunger += 10;
-        p->fatigue += 5;
-        p->thirst += 10;
-        if (!one_in(3)) {
-            p->mutate();
-            p->mod_pain( 2 * rng(1, 5) );
-            p->hunger += 10;
-            p->fatigue += 5;
-            p->thirst += 10;
-            if (one_in(4)) {
-                p->add_msg_if_player( m_bad, _("You suddenly feel dizzy, and collapse to the ground."));
-                p->add_disease("downed", 1);
-            }
-        }
-        if (one_in(2)) {
-            p->mutate();
-            p->mod_pain( 2 * rng(1, 5) );
-            p->hunger += 10;
-            p->fatigue += 5;
-            p->thirst += 10;
-            p->add_msg_if_player( m_bad, _("Oops.  You must've blacked out for a minute there."));
-            //Should be about 3 min, less 6 sec/IN point.
-            p->fall_asleep((30 - p->int_cur ));
-        }
-    }
-    if( it->has_flag("MUTAGEN_WEAK")) {
-        mutation_category = "";
-        // Stuff like the limbs, the tainted tornado, etc.
-        if ( !one_in(3)) {
-            p->mutate();
-            p->mod_pain( 2 * rng(1, 5) );
-            p->hunger += 10;
-            p->fatigue += 5;
-            p->thirst += 10;
-            if (one_in(4)) {
-              p->add_msg_if_player( m_bad, _("You suddenly feel dizzy, and collapse to the ground."));
-              p->add_disease("downed", 1);
-            }
-        }
-    } else {
-    // Categorized/targeted mutagens go here.
-        if( it->has_flag("MUTAGEN_PLANT") ) {
-        p->add_msg_if_player( _("You feel much closer to nature."));
-        mutation_category = "MUTCAT_PLANT";
-    } else if( it->has_flag("MUTAGEN_INSECT") ) {
-        p->add_msg_if_player( _("You hear buzzing, and feel your body harden."));
-        mutation_category = "MUTCAT_INSECT";
-    } else if( it->has_flag("MUTAGEN_SPIDER") ) {
-        p->add_msg_if_player( _("You feel insidious."));
-        mutation_category = "MUTCAT_SPIDER";
-    } else if( it->has_flag("MUTAGEN_SLIME") ) {
-        p->add_msg_if_player( _("Your body loses all rigidity for a moment."));
-        mutation_category = "MUTCAT_SLIME";
-    } else if( it->has_flag("MUTAGEN_FISH") ) {
-        p->add_msg_if_player( _("You are overcome by an overwhelming longing for the ocean."));
-        mutation_category = "MUTCAT_FISH";
-    } else if( it->has_flag("MUTAGEN_RAT") ) {
-        p->add_msg_if_player( _("You feel a momentary nausea."));
-        mutation_category = "MUTCAT_RAT";
-    } else if( it->has_flag("MUTAGEN_BEAST") ) {
-        p->add_msg_if_player( _("Your heart races and you see blood for a moment."));
-        mutation_category = "MUTCAT_BEAST";
-    } else if( it->has_flag("MUTAGEN_URSINE") ) {
-        p->add_msg_if_player( _("You feel an urge to...patrol? the forests?"));
-        mutation_category = "MUTCAT_URSINE";
-    } else if( it->has_flag("MUTAGEN_FELINE") ) {
-        p->add_msg_if_player( _("As you lap up the last of the mutagen, you wonder why..."));
-        mutation_category = "MUTCAT_FELINE";
-    } else if( it->has_flag("MUTAGEN_LUPINE") ) {
-        p->add_msg_if_player( _("You feel an urge to mark your territory. But then it passes."));
-        mutation_category = "MUTCAT_LUPINE";
-    } else if( it->has_flag("MUTAGEN_CATTLE") ) {
-        p->add_msg_if_player( _("Your mind and body slow down. You feel peaceful."));
-        mutation_category = "MUTCAT_CATTLE";
-    } else if( it->has_flag("MUTAGEN_CEPHALOPOD") ) {
-        p->add_msg_if_player( _("Your mind is overcome by images of eldritch horrors...and then they pass."));
-        mutation_category = "MUTCAT_CEPHALOPOD";
-    } else if( it->has_flag("MUTAGEN_BIRD") ) {
-        p->add_msg_if_player( _("Your body lightens and you long for the sky."));
-        mutation_category = "MUTCAT_BIRD";
-    } else if( it->has_flag("MUTAGEN_LIZARD") ) {
-        p->add_msg_if_player( _("For a heartbeat, your body cools down."));
-        mutation_category = "MUTCAT_LIZARD";
-    } else if( it->has_flag("MUTAGEN_TROGLOBITE") ) {
-        p->add_msg_if_player( _("You yearn for a cool, dark place to hide."));
-        mutation_category = "MUTCAT_TROGLOBITE";
-    } else if( it->has_flag("MUTAGEN_ALPHA") ) {
-        p->add_msg_if_player( _("You feel...better. Somehow."));
-        mutation_category = "MUTCAT_ALPHA";
-    } else if( it->has_flag("MUTAGEN_MEDICAL") ) {
-        p->add_msg_if_player( _("You can feel the blood rushing through your veins and a strange, medicated feeling washes over your senses."));
-        mutation_category = "MUTCAT_MEDICAL";
-    } else if( it->has_flag("MUTAGEN_CHIMERA") ) {
-        p->add_msg_if_player( _("You need to roar, bask, bite, and flap.  NOW."));
-        mutation_category = "MUTCAT_CHIMERA";
-    } else if( it->has_flag("MUTAGEN_ELFA") ) {
-        p->add_msg_if_player( _("Nature is becoming one with you..."));
-        mutation_category = "MUTCAT_ELFA";
-    } else if( it->has_flag("MUTAGEN_RAPTOR") ) {
-        p->add_msg_if_player( _("Mmm...sweet, bloody flavor...tastes like victory."));
-        mutation_category = "MUTCAT_RAPTOR";
-    }  // Yep, orals take a bit out of you too
-        p->mutate_category(mutation_category);
-        p->mod_pain( 2 * rng(1, 5) );
-        p->hunger += 10;
-        p->fatigue += 5;
-        p->thirst += 10;
-        if (one_in(4)) {
-            p->add_msg_if_player( m_bad, _("You suddenly feel dizzy, and collapse to the ground."));
-            p->add_disease("downed", 1);
-        }
-    }
-    return it->type->charges_to_use();
-}
-
-int iuse::mut_iv(player *p, item *it, bool) {
-    if(!p->is_npc()) {
-        p->add_memorial_log(pgettext("memorial_male", "Injected mutagen."),
-                            pgettext("memorial_female", "Injected mutagen."));
-    }
-    if(p->has_trait("MUT_JUNKIE")) {
-      p->add_msg_if_player( m_good, _("You quiver with anticipation..."));
-      p->add_morale(MORALE_MUTAGEN, 10, 100);
-    }
-    std::string mutation_category;
-    if( it->has_flag("MUTAGEN_STRONG") ) {
-        // 3 guaranteed mutations, 75%/66%/66% for the 4th/5th/6th,
-        // 6-16 Pain per shot and potential knockdown/KO.
-        mutation_category = "";
-        if (p->has_trait("MUT_JUNKIE")) {
-            p->add_msg_if_player( m_good, _("Oh, yeah! That's the stuff!"));
-            g->sound(p->posx, p->posy, 15 + 3 * p->str_cur, _("YES! YES! YESSS!!!"));
-        }
-        else if (p->has_trait("NOPAIN")) {
-            p->add_msg_if_player( _("You inject yourself."));
-        }
-        else {
-            p->add_msg_if_player( m_bad, _("You inject yoursel-arRGH!"));
-            g->sound(p->posx, p->posy, 15 + 3 * p->str_cur, _("You scream in agony!!"));
-        }
-        p->mutate();
-        p->mod_pain( 1 * rng(1, 4) );
-        //Standard IV-mutagen effect: 10 hunger/thirst & 5 Fatigue *per mutation*.
-        // Numbers may vary based on mutagen.
-        p->hunger += 10;
-        p->fatigue += 5;
-        p->thirst += 10;
-        p->mutate();
-        p->mod_pain( 2 * rng(1, 3) );
-        p->hunger += 10;
-        p->fatigue += 5;
-        p->thirst += 10;
-        p->mutate();
-        p->hunger += 10;
-        p->fatigue += 5;
-        p->thirst += 10;
-        p->mod_pain( 3 * rng(1, 2) );
-        if (!one_in(4)) {
-            p->mutate();
-            p->hunger += 10;
-            p->fatigue += 5;
-            p->thirst += 10;
-        }
-        if (!one_in(3)) {
-            p->mutate();
-            p->hunger += 10;
-            p->fatigue += 5;
-            p->thirst += 10;
-            p->add_msg_if_player( m_bad, _("You writhe and collapse to the ground."));
-            p->add_disease("downed", rng(1, 4));
-        }
-        if (!one_in(3)) {
-            //Jackpot! ...kinda, don't wanna go unconscious in dangerous territory
-            p->mutate();
-            p->hunger += 10;
-            p->fatigue += 5;
-            p->thirst += 10;
-            p->add_msg_if_player( m_bad, _("It all goes dark..."));
-            //Should be about 40 min, less 30 sec/IN point.
-            p->fall_asleep((400 - p->int_cur * 5));
-        }
-    }  else if( it->has_flag("MUTAGEN_ALPHA") ) {
-        //5-15 pain, 66% for each of the followups, so slightly better odds (designed for injection).
-        mutation_category = "MUTCAT_ALPHA";
-        p->add_msg_if_player( _("You took that shot like a champ!"));
-        p->mutate_category("MUTCAT_ALPHA");
-        p->mod_pain( 3 * rng(1, 5));
-        //Alpha doesn't make a lot of massive morphologial changes, so less nutrients needed.
-        p->hunger += 3;
-        p->fatigue += 5;
-        p->thirst += 3;
-        if(!one_in(3)) {
-            p->mutate_category("MUTCAT_ALPHA");
-            p->hunger += 3;
-            p->fatigue += 5;
-            p->thirst += 3;
-        }
-        if(!one_in(3)) {
-            p->mutate_category("MUTCAT_ALPHA");
-            p->hunger += 3;
-            p->fatigue += 5;
-            p->thirst += 3;
-        }
-    } else if( it->has_flag("MUTAGEN_MEDICAL") ) {
-        // 2-6 pain, same as Alpha--since specifically intended for medical applications.
-        mutation_category = "MUTCAT_MEDICAL";
-        if(p->has_trait("MUT_JUNKIE")) {
-            p->add_msg_if_player( _("Ahh, there it is. You can feel the mutagen again."));
-        }
-        else if(!(p->has_trait("MUT_JUNKIE"))) {
-            p->add_msg_if_player( _("You can feel the blood in your medication stream. It's a strange feeling."));
-        }
-        p->mutate_category("MUTCAT_MEDICAL");
-        p->mod_pain( 2 * rng(1, 3) );
-        //Medical's are pretty much all physiology, IIRC
-        p->hunger += 3;
-        p->fatigue += 5;
-        p->thirst += 3;
-        if(!one_in(3)) {
-            p->mutate_category("MUTCAT_MEDICAL");
-            p->hunger += 3;
-            p->fatigue += 5;
-            p->thirst += 3;
-        }
-        if(!one_in(3)) {
-            p->mutate_category("MUTCAT_MEDICAL");
-            p->hunger += 3;
-            p->fatigue += 5;
-            p->thirst += 3;
-        }
-    } else if( it->has_flag("MUTAGEN_CHIMERA") ) {
-        // 24-36 pain, Scream,, -40 Morale,
-        // but two guaranteed mutations and 75% each for third and fourth.
-        mutation_category = "MUTCAT_CHIMERA";
-        p->add_msg_if_player( m_bad, _("everyanimalthateverlived..bursting.from.YOU!"));
-        p->mutate_category("MUTCAT_CHIMERA");
-        p->mod_pain( 4 * rng(1, 4) );
-        //Chimera's all about the massive morphological changes Done Quick, so lotsa nutrition needed.
-        p->hunger += 20;
-        p->fatigue += 20;
-        p->thirst += 20;
-        p->mutate_category("MUTCAT_CHIMERA");
-        if (!(g->u.has_trait("NOPAIN"))) {
-            p->mod_pain( 20 );
-            g->sound(p->posx, p->posy, 25 + 3 * p->str_cur, _("You roar in agony!!"));
-            p->add_morale(MORALE_MUTAGEN_CHIMERA, -40, -200);
-        }
-        p->hunger += 20;
-        p->fatigue += 20;
-        p->thirst += 20;
-        if(!one_in(4)) {
-            p->mutate_category("MUTCAT_CHIMERA");
-            p->hunger += 20;
-            p->fatigue += 10;
-            p->thirst += 20;
-        }
-        if(!one_in(4)) {
-            p->mutate_category("MUTCAT_CHIMERA");
-            p->hunger += 20;
-            p->thirst += 10;
-            p->mod_pain( 5 );
-            // Out for a while--long enough to receive another two injections
-            // and wake up in hostile territory.
-            p->add_msg_if_player( m_bad, _("With a final *pop*, you go out like a light."));
-            p->fall_asleep(800 - p->int_cur * 5);
-        }
-    } else {
-        // These categories for the most part share their effects,
-        // so print their messages and any special effects,
-        // then handle the mutation at the end in combined code.
-        if( it->has_flag("MUTAGEN_PLANT") ) {
-            p->add_msg_if_player( _("You inject some nutrients into your phloem."));
-            mutation_category = "MUTCAT_PLANT";
-        } else if( it->has_flag("MUTAGEN_INSECT") ) {
-            p->add_msg_if_player( _("You sting yourself...for the Queen."));
-            mutation_category = "MUTCAT_INSECT";
-        } else if( it->has_flag("MUTAGEN_SPIDER") ) {
-            p->add_msg_if_player( _("Mmm...the *special* venom."));
-            mutation_category = "MUTCAT_SPIDER";
-        } else if( it->has_flag("MUTAGEN_SLIME") ) {
-            if(p->has_trait("MUT_JUNKIE")) {
-                p->add_msg_if_player( _("Maybe if you drank enough, you'd become mutagen..."));
-            }
-            else if(!(p->has_trait("MUT_JUNKIE"))) {
-                p->add_msg_if_player( _("This stuff takes you back. Downright primordial!"));
-            }
-            mutation_category = "MUTCAT_SLIME";
-        } else if( it->has_flag("MUTAGEN_FISH") ) {
-            p->add_msg_if_player( _("Your pulse pounds as the waves."));
-            mutation_category = "MUTCAT_FISH";
-        } else if( it->has_flag("MUTAGEN_URSINE") ) {
-            p->add_msg_if_player( _("You feel yourself quite equipped for wilderness survival."));
-            mutation_category = "MUTCAT_URSINE";
-        } else if( it->has_flag("MUTAGEN_LUPINE") ) {
-            p->add_msg_if_player( _("As the mutagen hits you, your ears twitch and you stifle a yipe."));
-            mutation_category = "MUTCAT_LUPINE";
-        } else if( it->has_flag("MUTAGEN_FELINE") ) {
-            p->add_msg_if_player( _("Your back arches as the mutagen takes hold."));
-            mutation_category = "MUTCAT_FELINE";
-        } else if( it->has_flag("MUTAGEN_RAT") ) {
-            p->add_msg_if_player( _("You squeak as the shot hits you."));
-            //~Sound of ratlike squeaking
-            g->sound(p->posx, p->posy, 10, _("Eep!"));
-            mutation_category = "MUTCAT_RAT";
-        } else if( it->has_flag("MUTAGEN_BEAST") ) {
-            p->add_msg_if_player( _("Your heart races wildly as the injection takes hold."));
-            mutation_category = "MUTCAT_BEAST";
-        } else if( it->has_flag("MUTAGEN_CATTLE") ) {
-            //~rBGH is a bovine growth hormone, unpopular with consumers
-            p->add_msg_if_player( _("You wonder if this is what rBGH feels like..."));
-            mutation_category = "MUTCAT_CATTLE";
-        } else if( it->has_flag("MUTAGEN_CEPHALOPOD") ) {
-            //~Zork reference, but it's talking about your blood vessels
-            p->add_msg_if_player( _("You watch the mutagen flow through a maze of little twisty passages.\n\
-            All the same."));
-            mutation_category = "MUTCAT_CEPHALOPOD";
-        } else if( it->has_flag("MUTAGEN_BIRD") ) {
-            p->add_msg_if_player( _("Your arms spasm in an oddly wavelike motion."));
-            mutation_category = "MUTCAT_BIRD";
-        } else if( it->has_flag("MUTAGEN_LIZARD") ) {
-            p->add_msg_if_player( _("Your blood cools down. The feeling is..different."));
-            mutation_category = "MUTCAT_LIZARD";
-        } else if( it->has_flag("MUTAGEN_TROGLOBITE") ) {
-            p->add_msg_if_player( _("As you press the plunger, it all goes so bright..."));
-            mutation_category = "MUTCAT_TROGLOBITE";
-        } else if( it->has_flag("MUTAGEN_ELFA") ) {
-            // 3-15 pain, morale boost, but no more mutagenic than cat-9s
-            p->add_msg_if_player( _("Everything goes green for a second.\n\
-        It's painfully beautiful..."));
-            p->fall_asleep(20); //Should be out for two minutes.  Ecstasy Of Green
-            // Extra helping of pain.
-            p->mod_pain( rng(1, 5) );
-            p->add_morale(MORALE_MUTAGEN_ELFA, 25, 100);
-            mutation_category = "MUTCAT_ELFA";
-        } else if( it->has_flag("MUTAGEN_RAPTOR") ) {
-            //Little more painful than average, but nowhere near as harsh & effective as Chimera.
-            p->add_msg_if_player( _("You distinctly smell the mutagen mixing with your blood\n\
-        ...and then it passes."));
-            mutation_category = "MUTCAT_RAPTOR";
-        }
-
-        p->mutate_category(mutation_category);
-        p->mod_pain( 2 * rng(1, 5) );
-        p->hunger += 10;
-        // EkarusRyndren had the idea to add Fatigue and knockout,
-        // though that's a bit much for every case
-        p->fatigue += 5;
-        p->thirst += 10;
-        if(!one_in(3)) {
-            p->mutate_category(mutation_category);
-            p->hunger += 10;
-            p->fatigue += 5;
-            p->thirst += 10;
-        }
-        if(one_in(2)) {
-            p->mutate_category(mutation_category);
-            p->hunger += 10;
-            p->fatigue += 5;
-            p->thirst += 10;
-        }
-    }
-
-    // Threshold-check.  You only get to cross once!
-    if (p->crossed_threshold() == false) {
-        // Threshold-breaching
-        std::string primary = p->get_highest_category();
-        int total = ((p->mutation_category_level["MUTCAT_LIZARD"]) +
-                     (p->mutation_category_level["MUTCAT_BIRD"]) +
-                     (p->mutation_category_level["MUTCAT_FISH"]) +
-                     (p->mutation_category_level["MUTCAT_BEAST"]) +
-                     (p->mutation_category_level["MUTCAT_FELINE"]) +
-                     (p->mutation_category_level["MUTCAT_LUPINE"]) +
-                     (p->mutation_category_level["MUTCAT_URSINE"]) +
-                     (p->mutation_category_level["MUTCAT_CATTLE"]) +
-                     (p->mutation_category_level["MUTCAT_INSECT"]) +
-                     (p->mutation_category_level["MUTCAT_PLANT"]) +
-                     (p->mutation_category_level["MUTCAT_SLIME"]) +
-                     (p->mutation_category_level["MUTCAT_TROGLOBITE"]) +
-                     (p->mutation_category_level["MUTCAT_CEPHALOPOD"]) +
-                     (p->mutation_category_level["MUTCAT_SPIDER"]) +
-                     (p->mutation_category_level["MUTCAT_RAT"]) +
-                     (p->mutation_category_level["MUTCAT_MEDICAL"]) +
-                     (p->mutation_category_level["MUTCAT_ALPHA"]) +
-                     (p->mutation_category_level["MUTCAT_ELFA"]) +
-                     (p->mutation_category_level["MUTCAT_CHIMERA"]) +
-                     (p->mutation_category_level["MUTCAT_RAPTOR"]));
-        // Only if you were pushing for more in your primary category.
-        // You wanted to be more like it and less human.
-        // That said, you're required to have hit third-stage dreams first.
-        if ((mutation_category == primary) && (p->mutation_category_level[primary] > 50)) {
-            // Little help for the categories that have a lot of crossover.
-            // Starting with Ursine as that's... a bear to get.  8-)
-            // Will add others if there's serious/demonstrable need.
-            int booster = 0;
-            if (mutation_category == "MUTCAT_URSINE") {
-                booster = 50;
-            }
-            int breacher = (p->mutation_category_level[primary]) + booster;
-            if (x_in_y(breacher, total)) {
-                p->add_msg_if_player(m_good, _("Something strains mightily for a moment...and then..you're...FREE!"));
-                if (mutation_category == "MUTCAT_LIZARD") {
-                    p->toggle_mutation("THRESH_LIZARD");
-                    p->add_memorial_log(pgettext("memorial_male", "Shed the ugly human skin."),
-                          pgettext("memorial_female", "Shed the ugly human skin."));
-                } else if (mutation_category == "MUTCAT_BIRD") {
-                    p->toggle_mutation("THRESH_BIRD");
-                    p->add_memorial_log(pgettext("memorial_male", "Broke free of humanity."),
-                          pgettext("memorial_female", "Broke free of humanity."));
-                } else if (mutation_category == "MUTCAT_FISH") {
-                    p->toggle_mutation("THRESH_FISH");
-                    p->add_memorial_log(pgettext("memorial_male", "Went deep."),
-                          pgettext("memorial_female", "Went deep."));
-                } else if (mutation_category == "MUTCAT_BEAST") {
-                    p->toggle_mutation("THRESH_BEAST");
-                    p->add_memorial_log(pgettext("memorial_male", "Embraced his bestial nature."),
-                          pgettext("memorial_female", "Embraced her bestial nature."));
-                } else if (mutation_category == "MUTCAT_FELINE") {
-                    p->toggle_mutation("THRESH_FELINE");
-                    p->add_memorial_log(pgettext("memorial_male", "Realized the dream."),
-                          pgettext("memorial_female", "Realized the dream."));
-                } else if (mutation_category == "MUTCAT_LUPINE") {
-                    p->toggle_mutation("THRESH_LUPINE");
-                    p->add_memorial_log(pgettext("memorial_male", "Wolfed out."),
-                          pgettext("memorial_female", "Wolfed out."));
-                } else if (mutation_category == "MUTCAT_URSINE") {
-                    p->toggle_mutation("THRESH_URSINE");
-                    // Manually removing Carnivore, since it tends to creep in
-                    if (p->has_trait("CARNIVORE")) {
-                        p->toggle_mutation("CARNIVORE");
-                        p->add_msg_if_player( _("Your appetite for blood fades."));
-                    }
-                    p->add_memorial_log(pgettext("memorial_male", "Became one with the bears."),
-                          pgettext("memorial_female", "Became one with the bears."));
-                } else if (mutation_category == "MUTCAT_CATTLE") {
-                    p->toggle_mutation("THRESH_CATTLE");
-                    p->add_memorial_log(pgettext("memorial_male", "Stopped worrying and learned to love the cowbell."),
-                          pgettext("memorial_female", "Stopped worrying and learned to love the cowbell."));
-                } else if (mutation_category == "MUTCAT_INSECT") {
-                    p->toggle_mutation("THRESH_INSECT");
-                    p->add_memorial_log(pgettext("memorial_male", "Metamorphosed."),
-                          pgettext("memorial_female", "Metamorphosed."));
-                } else if (mutation_category == "MUTCAT_PLANT") {
-                    p->toggle_mutation("THRESH_PLANT");
-                    p->add_memorial_log(pgettext("memorial_male", "Bloomed forth."),
-                          pgettext("memorial_female", "Bloomed forth."));
-                } else if (mutation_category == "MUTCAT_SLIME") {
-                    p->toggle_mutation("THRESH_SLIME");
-                    p->add_memorial_log(pgettext("memorial_male", "Gave up on rigid human norms."),
-                          pgettext("memorial_female", "Gave up on rigid human norms."));
-                } else if (mutation_category == "MUTCAT_TROGLOBITE") {
-                    p->toggle_mutation("THRESH_TROGLOBITE");
-                    p->add_memorial_log(pgettext("memorial_male", "Adapted to underground living."),
-                          pgettext("memorial_female", "Adapted to underground living."));
-                } else if (mutation_category == "MUTCAT_CEPHALOPOD") {
-                    p->toggle_mutation("THRESH_CEPHALOPOD");
-                    p->add_memorial_log(pgettext("memorial_male", "Began living the dreams."),
-                          pgettext("memorial_female", "Began living the dreams."));
-                } else if (mutation_category == "MUTCAT_SPIDER") {
-                    p->toggle_mutation("THRESH_SPIDER");
-                    p->add_memorial_log(pgettext("memorial_male", "Found a place in the web of life."),
-                          pgettext("memorial_female", "Found a place in the web of life."));
-                } else if (mutation_category == "MUTCAT_RAT") {
-                    p->toggle_mutation("THRESH_RAT");
-                    p->add_memorial_log(pgettext("memorial_male", "Found that survival *is* everything."),
-                          pgettext("memorial_female", "Found that survival *is* everything."));
-                } else if (mutation_category == "MUTCAT_MEDICAL") {
-                    p->toggle_mutation("THRESH_MEDICAL");
-                    p->add_memorial_log(pgettext("memorial_male", "Resumed clinical trials."),
-                          pgettext("memorial_female", "Resumed clinical trials."));
-                } else if (mutation_category == "MUTCAT_ALPHA") {
-                    p->toggle_mutation("THRESH_ALPHA");
-                    p->add_memorial_log(pgettext("memorial_male", "Started representing."),
-                          pgettext("memorial_female", "Started representing."));
-                } else if (mutation_category == "MUTCAT_ELFA") {
-                    p->toggle_mutation("THRESH_ELFA");
-                    p->add_memorial_log(pgettext("memorial_male", "Accepted a more natural way of life."),
-                          pgettext("memorial_female", "Accepted a more natural way of life."));
-                } else if (mutation_category == "MUTCAT_CHIMERA") {
-                    p->toggle_mutation("THRESH_CHIMERA");
-                    p->add_memorial_log(pgettext("memorial_male", "United disunity."),
-                          pgettext("memorial_female", "United disunity."));
-                } else if (mutation_category == "MUTCAT_RAPTOR") {
-                    p->toggle_mutation("THRESH_RAPTOR");
-                    p->add_memorial_log(pgettext("memorial_male", "Hatched."),
-                          pgettext("memorial_female", "Hatched."));
-                }
-            } else if (p->mutation_category_level[primary] > 100) {
-                //~NOPAIN is a post-Threshold trait, so you shouldn't
-                //~legitimately have it and get here!
-                if (g->u.has_trait("NOPAIN")) {
-                    p->add_msg_if_player(m_bad, _("You feel extremely Bugged."));
-                } else {
-                    p->add_msg_if_player(m_bad, _("You stagger with a piercing headache!"));
-                    p->pain += 8;
-                    p->add_disease("stunned", rng(3, 5));
-                }
-            } else if (p->mutation_category_level[primary] > 80) {
-                if (g->u.has_trait("NOPAIN")) {
-                    p->add_msg_if_player(m_bad, _("You feel very Bugged."));
-                } else {
-                    p->add_msg_if_player(m_bad, _("Your head throbs with memories of your life, before all this..."));
-                    p->pain += 6;
-                    p->add_disease("stunned", rng(2, 4));
-                }
-            } else if (p->mutation_category_level[primary] > 60) {
-                if (g->u.has_trait("NOPAIN")) {
-                    p->add_msg_if_player(m_bad, _("You feel Bugged."));
-                } else {
-                    p->add_msg_if_player(m_bad, _("Images of your past life flash before you."));
-                    p->add_disease("stunned", rng(2, 3));
-                }
-            }
-        }
-    }
-    return it->type->charges_to_use();
-}
-
-int iuse::purifier(player *p, item *it, bool)
-{
-    if(!p->is_npc()) {
-        p->add_memorial_log(pgettext("memorial_male", "Consumed purifier."),
-                            pgettext("memorial_female", "Consumed purifier."));
-    }
-    std::vector<std::string> valid; // Which flags the player has
-    for (std::map<std::string, trait>::iterator iter = traits.begin(); iter != traits.end(); ++iter) {
-        if (p->has_trait(iter->first) && !p->has_base_trait(iter->first)) {
-            //Looks for active mutation
-            valid.push_back(iter->first);
-        }
-    }
-    if (valid.empty()) {
-        p->add_msg_if_player(_("You feel cleansed."));
-        return it->type->charges_to_use();
-    }
-    int num_cured = rng(1, valid.size());
-    if (num_cured > 4) {
-        num_cured = 4;
-    }
-    for (int i = 0; i < num_cured && !valid.empty(); i++) {
-        int index = rng(0, valid.size() - 1);
-        if (p->purifiable(valid[index])) {
-            p->remove_mutation(valid[index]);
-        } else {
-            p->add_msg_if_player(m_warning, _("You feel a slight itching inside, but it passes."));
-        }
-        valid.erase(valid.begin() + index);
-    }
-    return it->type->charges_to_use();
-}
-
-int iuse::purify_iv(player *p, item *it, bool)
-{
-    if(!p->is_npc()) {
-        p->add_memorial_log(pgettext("memorial_male", "Injected purifier."),
-                            pgettext("memorial_female", "Injected purifier."));
-    }
-    std::vector<std::string> valid; // Which flags the player has
-    for (std::map<std::string, trait>::iterator iter = traits.begin(); iter != traits.end(); ++iter) {
-        if (p->has_trait(iter->first) && !p->has_base_trait(iter->first)) {
-            //Looks for active mutation
-            valid.push_back(iter->first);
-        }
-    }
-    if (valid.empty()) {
-        p->add_msg_if_player(_("You feel cleansed."));
-        return it->type->charges_to_use();
-    }
-    int num_cured = rng(4, valid.size()); //Essentially a double-strength purifier, but guaranteed at least 4.  Double-edged and all
-    if (num_cured > 8) {
-        num_cured = 8;
-    }
-    for (int i = 0; i < num_cured && !valid.empty(); i++) {
-        int index = rng(0, valid.size() - 1);
-        if (p->purifiable(valid[index])) {
-            p->remove_mutation(valid[index]);
-        } else {
-            p->add_msg_if_player(m_warning, _("You feel a distinct burning inside, but it passes."));
-        }
-        valid.erase(valid.begin() + index);
-        if (!(g->u.has_trait("NOPAIN"))) {
-            p->mod_pain( 2 * num_cured ); //Hurts worse as it fixes more
-            p->add_msg_if_player(m_warning, _("Feels like you're on fire, but you're OK."));
-        }
-        p->thirst += 2 * num_cured;
-        p->hunger += 2 * num_cured;
-        p->fatigue += 2 * num_cured;
-    }
-    return it->type->charges_to_use();
-}
-
-int iuse::marloss(player *p, item *it, bool t)
-{
-    if (p->is_npc()) {
-        return it->type->charges_to_use();
-    }
-    // If we have the marloss in our veins, we are a "breeder" and will spread
-    // the fungus.
-    p->add_memorial_log(pgettext("memorial_male", "Ate a marloss berry."),
-                        pgettext("memorial_female", "Ate a marloss berry."));
-
-    if (p->has_trait("MARLOSS")) {
-        p->add_msg_if_player(m_good, _("As you eat the berry, you have a near-religious experience, feeling at one with your surroundings..."));
-        p->add_morale(MORALE_MARLOSS, 100, 1000);
-        p->hunger = -100;
-        monster spore(GetMType("mon_spore"));
-        spore.friendly = -1;
-        int spore_spawned = 0;
-        for (int x = p->posx - 4; x <= p->posx + 4; x++) {
-            for (int y = p->posy - 4; y <= p->posy + 4; y++) {
-                if (rng(0, 10) > trig_dist(x, y, p->posx, p->posy) &&
-                      rng(0, 10) > trig_dist(x, y, p->posx, p->posy)) {
-                    g->m.marlossify(x, y);
-                }
-                bool moveOK = (g->m.move_cost(x, y) > 0);
-                bool monOK = g->mon_at(x, y) == -1;
-                bool posOK = (g->u.posx != x || g->u.posy != y);
-                if (moveOK && monOK && posOK &&
-                     one_in(10 + 5 * trig_dist(x, y, p->posx, p->posy)) &&
-                     (spore_spawned == 0 || one_in(spore_spawned * 2))) {
-                    spore.spawn(x, y);
-                    g->add_zombie(spore);
-                    spore_spawned++;
-                }
-            }
-        }
-        return it->type->charges_to_use();
-    }
-
-/* If we're not already carriers of Marloss, roll for a random effect:
- * 1 - Mutate
- * 2 - Mutate
- * 3 - Mutate
- * 4 - Purify
- * 5 - Purify
- * 6 - Cleanse radiation + Purify
- * 7 - Fully satiate
- * 8 - Vomit
- * 9 - Give Marloss mutation
- */
-    int effect = rng(1, 9);
-    if (effect <= 3) {
-        p->add_msg_if_player(_("This berry tastes extremely strange!"));
-        p->mutate();
-    } else if (effect <= 6) { // Radiation cleanse is below
-        p->add_msg_if_player(m_good, _("This berry makes you feel better all over."));
-        p->pkill += 30;
-        this->purifier(p, it, t);
-        if (effect == 6) {
-            p->radiation = 0;
-        }
-    } else if (effect == 7) {
-        p->add_msg_if_player(m_good, _("This berry is delicious, and very filling!"));
-        p->hunger = -100;
-    } else if (effect == 8) {
-        p->add_msg_if_player(m_bad, _("You take one bite, and immediately vomit!"));
-        p->vomit();
-    } else if (!p->has_trait("MARLOSS")) {
-        p->add_msg_if_player(_("You feel a strange warmth spreading throughout your body..."));
-        p->toggle_mutation("MARLOSS");
-    }
-    return it->type->charges_to_use();
-}
-
-// TOOLS below this point!
-
-int iuse::dogfood(player *p, item *, bool)
-{
-    int dirx, diry;
-    if(!choose_adjacent(_("Put the dog food where?"),dirx,diry)) {
-        return 0;
-    }
-    p->moves -= 15;
-    int mon_dex = g->mon_at(dirx,diry);
-    if (mon_dex != -1) {
-        if (g->zombie(mon_dex).type->id == "mon_dog") {
-            p->add_msg_if_player( m_good, _("The dog seems to like you!"));
-            g->zombie(mon_dex).friendly = -1;
-        } else {
-            p->add_msg_if_player( _("The %s seems quite unimpressed!"),
-                                 g->zombie(mon_dex).name().c_str());
-        }
-    } else {
-        p->add_msg_if_player( m_bad, _("You spill the dogfood all over the ground."));
-    }
-    return 1;
-}
-
-int iuse::catfood(player *p, item *, bool)
-{
-    int dirx, diry;
-    if(!choose_adjacent(_("Put the cat food where?"),dirx,diry)) {
-        return 0;
-    }
-    p->moves -= 15;
-    int mon_dex = g->mon_at(dirx,diry);
-    if (mon_dex != -1) {
-        if (g->zombie(mon_dex).type->id == "mon_cat") {
-            p->add_msg_if_player( m_good,  _("The cat seems to like you! Or maybe it just tolerates your presence better. It's hard to tell with cats."));
-            g->zombie(mon_dex).friendly = -1;
-        } else {
-            p->add_msg_if_player( _("The %s seems quite unimpressed!"),
-                                 g->zombie(mon_dex).name().c_str());
-        }
-    } else {
-        p->add_msg_if_player( m_bad, _("You spill the cat food all over the ground."));
-    }
-    return 1;
-}
-
-bool prep_firestarter_use(player *p, item *it, int &posx, int &posy)
-{
-    if (it->charges == 0) {
-      return false;
-    }
-    if (p->is_underwater()) {
-        p->add_msg_if_player( m_info, _("You can't do that while underwater."));
-        return false;
-    }
-    if (!choose_adjacent(_("Light where?"),posx,posy)) {
-        return false;
-    }
-    if (posx == p->posx && posy == p->posy) {
-        p->add_msg_if_player( m_info, _("You would set yourself on fire."));
-        p->add_msg_if_player( _("But you're already smokin' hot."));
-        return false;
-    }
-    if(g->m.get_field(point(posx, posy), fd_fire)) {
-        // check if there's already a fire
-        p->add_msg_if_player( m_info, _("There is already a fire."));
-        return false;
-    }
-    if (!(g->m.flammable_items_at(posx, posy) ||
-          g->m.has_flag("FLAMMABLE", posx, posy) || g->m.has_flag("FLAMMABLE_ASH", posx, posy))) {
-        p->add_msg_if_player( m_info, _("There's nothing to light there."));
-        return false;
-    } else {
-        return true;
-    }
-}
-
-void resolve_firestarter_use(player *p, item *, int posx, int posy)
-{
-    if (g->m.add_field(point(posx, posy), fd_fire, 1, 100)) {
-        p->add_msg_if_player( _("You successfully light a fire."));
-    }
-}
-
-int iuse::lighter(player *p, item *it, bool)
-{
-    int dirx, diry;
-    if (prep_firestarter_use(p, it, dirx, diry))
-    {
-        p->moves -= 15;
-        resolve_firestarter_use(p, it, dirx, diry);
-        return it->type->charges_to_use();
-    }
-    return 0;
-}
-
-int iuse::primitive_fire(player *p, item *it, bool)
-{
-    int posx, posy;
-    if (prep_firestarter_use(p, it, posx, posy)) {
-        p->moves -= 500;
-        const int skillLevel = p->skillLevel("survival");
-        const int sides = 10;
-        const int base_dice = 3;
-        // aiming for ~50% success at skill level 3, and possible but unheard of at level 0
-        const int difficulty = (base_dice + 3) * sides / 2;
-        if (dice(skillLevel+base_dice, 10) >= difficulty) {
-            resolve_firestarter_use(p, it, posx, posy);
-        } else {
-            p->add_msg_if_player( _("You try to light a fire, but fail."));
-        }
-        p->practice( "survival", 10 );
-        return it->type->charges_to_use();
-    }
-    return 0;
-}
-
-int iuse::ref_lit(player *p, item *it, bool t)
-{
-    if (p->is_underwater()) {
-        p->add_msg_if_player(_("The lighter is extinguished."));
-        it->make("ref_lighter");
-        it->active = false;
-        return 0;
-    }
-    if (t) {
-        if (it->charges < it->type->charges_to_use()) {
-            p->add_msg_if_player(_("The lighter burns out."));
-            it->make("ref_lighter");
-            it->active = false;
-        }
-    } else if(it->charges <= 0) {
-        p->add_msg_if_player( _("The %s winks out."), it->tname().c_str());
-    } else { // Turning it off
-        int choice = menu(true, _("refillable lighter (lit)"), _("extinguish"),
-                          _("light something"), _("cancel"), NULL);
-        switch (choice) {
-        case 1:
-        {
-            p->add_msg_if_player(_("You extinguish the lighter."));
-            it->make("ref_lighter");
-            it->active = false;
-            return 0;
-        }
-        break;
-        case 2:
-        {
-		int dirx, diry;
-		if (prep_firestarter_use(p, it, dirx, diry)) {
-			p->moves -= 15;
-			resolve_firestarter_use(p, it, dirx, diry);
-			return it->type->charges_to_use();
-		}
-	
-        }
-        }
-    }
-    return it->type->charges_to_use();
-}
-
-int iuse::sew(player *p, item *it, bool)
-{
-    if (it->charges == 0) {
-        return 0;
-    }
-    if (p->is_underwater()) {
-        p->add_msg_if_player( m_info, _("You can't do that while underwater."));
-        return 0;
-    }
-    //minimum LL_LOW of LL_DARK + (ELFA_NV or atomic_light)
-    if (p->fine_detail_vision_mod() > 4) {
-        add_msg(m_info, _("You can't see to sew!"));
-        return 0;
-    }
-    int thread_used = 1;
-    int pos = g->inv(_("Repair what?"));
-    item* fix = &(p->i_at(pos));
-    if (fix == NULL || fix->is_null()) {
-        p->add_msg_if_player(m_info, _("You do not have that item!"));
-        return 0;
-    }
-    //some items are made from more than one material. we should try to use both items if one type of repair item is missing
-    itype_id repair_item = "none";
-    std::vector<std::string> plurals;
-    std::vector<itype_id> repair_items;
-    std::string plural = "";
-    //translation note: add <plural> tag to keep them unique
-    if (fix->made_of("cotton") || fix->made_of("wool")) {
-        repair_items.push_back("rag");
-        plurals.push_back(rm_prefix(_("<plural>rags")));
-    }
-    if (fix->made_of("leather")) {
-        repair_items.push_back("leather");
-        plurals.push_back(rm_prefix(_("<plural>leather")));
-    }
-    if (fix->made_of("fur")) {
-        repair_items.push_back("fur");
-        plurals.push_back(rm_prefix(_("<plural>fur")));
-    }
-    if (fix->made_of("nomex")) {
-        repair_items.push_back("nomex");
-        plurals.push_back(rm_prefix(_("<plural>nomex")));
-    }
-    if(repair_items.empty()) {
-        p->add_msg_if_player(m_info, _("Your %s is not made of fabric, leather or fur."),
-                             fix->tname().c_str());
-        return 0;
-    }
-    if( std::find( repair_items.begin(), repair_items.end(), fix->typeId() ) != repair_items.end() ) {
-        p->add_msg_if_player( m_info, _( "This can be used to repair other items, not itself." ) );
-        return 0;
-    }
-
-    int items_needed = (fix->damage > 2 || fix->damage == 0) ? 1 : 0;
-
-    // this will cause issues if/when NPCs start being able to sew.
-    // but, then again, it'll cause issues when they start crafting, too.
-    inventory crafting_inv = g->crafting_inventory(p);
-    bool bFound = false;
-    //go through all discovered repair items and see if we have any of them available
-    for(unsigned int i = 0; i< repair_items.size(); i++) {
-        if (crafting_inv.has_amount(repair_items[i], items_needed)) {
-           //we've found enough of a material, use this one
-           repair_item = repair_items[i];
-           bFound = true;
-        }
-    }
-    if (!bFound) {
-        for(unsigned int i = 0; i< repair_items.size(); i++) {
-            p->add_msg_if_player(m_info, _("You don't have enough %s to do that."), plurals[i].c_str());
-        }
-        return 0;
-    }
-
-    std::vector<component> comps;
-    comps.push_back(component(repair_item, items_needed));
-    comps.back().available = true;
-
-    if (fix->damage > 0) {
-        p->moves -= 500 * p->fine_detail_vision_mod();
-        p->practice( "tailor", 8 );
-        int rn = dice(4, 2 + p->skillLevel("tailor"));
-        rn -= rng(fix->damage, fix->damage * 2);
-        if (p->dex_cur < 8 && one_in(p->dex_cur)) {
-            rn -= rng(2, 6);
-        }
-        if (p->dex_cur >= 8 && (p->dex_cur >= 16 || one_in(16 - p->dex_cur))) {
-            rn += rng(2, 6);
-        }
-        if (p->dex_cur > 16) {
-            rn += rng(0, p->dex_cur - 16);
-        }
-        if (rn <= 4) {
-            p->add_msg_if_player(m_bad, _("You damage your %s further!"), fix->tname().c_str());
-            fix->damage++;
-            if (fix->damage >= 5) {
-                p->add_msg_if_player(m_bad, _("You destroy it!"));
-                p->i_rem(pos);
-            }
-        } else if (rn <= 6) {
-            p->add_msg_if_player(m_bad, _("You don't repair your %s, but you waste lots of thread."),
-                                 fix->tname().c_str());
-            thread_used = rng(1, 8);
-        } else if (rn <= 8) {
-            p->add_msg_if_player(m_mixed, _("You repair your %s, but waste lots of thread."),
-                                 fix->tname().c_str());
-            if (fix->damage >= 3) {
-                g->consume_items(p, comps);
-            }
-            fix->damage--;
-            thread_used = rng(1, 8);
-        } else if (rn <= 16) {
-            p->add_msg_if_player(m_good, _("You repair your %s!"), fix->tname().c_str());
-            if (fix->damage>=3) {g->consume_items(p, comps);}
-            fix->damage--;
-        } else {
-            p->add_msg_if_player(m_good, _("You repair your %s completely!"), fix->tname().c_str());
-            if (fix->damage>=3) {g->consume_items(p, comps);}
-            fix->damage = 0;
-        }
-    } else if (fix->damage == 0 || (fix->has_flag("VARSIZE") && !fix->has_flag("FIT"))) {
-        p->moves -= 500 * p->fine_detail_vision_mod();
-        p->practice( "tailor", 10 );
-        int rn = dice(4, 2 + p->skillLevel("tailor"));
-        if (p->dex_cur < 8 && one_in(p->dex_cur)) {
-            rn -= rng(2, 6);
-        }
-        if (p->dex_cur >= 16 || (p->dex_cur > 8 && one_in(16 - p->dex_cur))) {
-            rn += rng(2, 6);
-        }
-        if (p->dex_cur > 16) {
-            rn += rng(0, p->dex_cur - 16);
-        }
-        if (rn <= 4) {
-            p->add_msg_if_player(m_bad, _("You damage your %s!"), fix->tname().c_str());
-            fix->damage++;
-        } else if (rn >= 12 && fix->has_flag("VARSIZE") && !fix->has_flag("FIT")) {
-            p->add_msg_if_player(m_good, _("You take your %s in, improving the fit."), fix->tname().c_str());
-            fix->item_tags.insert("FIT");
-        } else if (rn >= 12 && (fix->has_flag("FIT") || !fix->has_flag("VARSIZE"))) {
-            p->add_msg_if_player(m_good, _("You make your %s extra sturdy."), fix->tname().c_str());
-            fix->damage--;
-            g->consume_items(p, comps);
-        } else {
-            p->add_msg_if_player(m_neutral, _("You practice your sewing."));
-        }
-    } else {
-        p->add_msg_if_player(m_info, _("Your %s is already enhanced."), fix->tname().c_str());
-        return 0;
-    }
-
-    return thread_used;
-}
-
-int iuse::extra_battery(player *p, item *, bool)
-{
-    int pos = g->inv_type(_("Modify what?"), IC_TOOL);
-    item* modded = &(p->i_at(pos));
-
-    if (modded == NULL || modded->is_null()) {
-        p->add_msg_if_player(m_info, _("You do not have that item!"));
-        return 0;
-    }
-    if (!modded->is_tool()) {
-        p->add_msg_if_player(m_info, _("This mod can only be used on tools."));
-        return 0;
-    }
-
-    it_tool *tool = dynamic_cast<it_tool*>(modded->type);
-    if (tool->ammo != "battery") {
-        p->add_msg_if_player(m_info, _("That item does not use batteries!"));
-        return 0;
-    }
-
-    if (modded->has_flag("DOUBLE_AMMO")) {
-        p->add_msg_if_player(m_info, _("That item has already had its battery capacity doubled."));
-        return 0;
-    }
-
-    if( modded->has_flag("ATOMIC_AMMO") ) {
-        p->add_msg_if_player(_("You replace the plutonium cells in your %s with a double capacity battery compartment!"),
-                              tool->nname(1).c_str() );
-        if( modded->charges >= 2500 ) {
-            g->m.spawn_item( p->posx, p->posy, "plut_cell", modded->charges / 2500 );
-            modded->charges %= 2500;
-        }
-        g->m.spawn_item( p->posx, p->posy, "battery_atomic", 1, modded->charges );
-        modded->item_tags.erase( "ATOMIC_AMMO" );
-        modded->item_tags.erase( "RADIOACTIVE" );
-        modded->item_tags.erase( "LEAK_DAM" );
-        modded->item_tags.erase( "NO_UNLOAD" );
-        modded->charges = 0;
-    } else if( modded->has_flag( "RECHARGE" ) ) {
-        p->add_msg_if_player(
-            _("You replace the rechargeable battery pack of your %s with a double-capacity battery compartment!"),
-                             tool->nname(1).c_str());
-        g->m.spawn_item( p->posx, p->posy, "rechargeable_battery", 1, modded->charges );
-        modded->charges = 0;
-        modded->item_tags.erase( "RECHARGE" );
-        modded->item_tags.erase( "NO_UNLOAD" );
-    } else if( modded->has_flag( "USE_UPS" )){
-        p->add_msg_if_player( _("You replace the UPS Conversion Pack of your %s with a double-capacity battery compartment!"),
-                              tool->nname(1).c_str());
-
-        g->m.spawn_item( p->posx, p->posy, "battery_ups", 1, modded->charges );
-        modded->charges = -1;
-        modded->item_tags.erase( "USE_UPS" );
-        modded->item_tags.erase( "NO_UNLOAD" );
-        modded->item_tags.erase( "NO_RELOAD" );
-    } else {
-        p->add_msg_if_player(_("You double the battery capacity of your %s!"), tool->nname(1).c_str());
-    }
-    modded->item_tags.insert("DOUBLE_AMMO");
-    return 1;
-}
-
-int iuse::rechargeable_battery(player *p, item *it, bool)
-{
-    int pos = g->inv_type(_("Modify what?"), IC_TOOL);
-    item* modded = &(p->i_at(pos));
-
-    if (modded == NULL || modded->is_null()) {
-        p->add_msg_if_player(m_info, _("You do not have that item!"));
-        return 0;
-    }
-    if (!modded->is_tool()) {
-        p->add_msg_if_player(m_info, _("This mod can only be used on tools."));
-        return 0;
-    }
-
-    it_tool *tool = dynamic_cast<it_tool*>(modded->type);
-    if (tool->ammo != "battery") {
-        p->add_msg_if_player(m_info, _("That item does not use batteries!"));
-        return 0;
-    }
-
-    if (modded->has_flag("RECHARGE")) {
-        p->add_msg_if_player(m_info, _("That item already has a rechargeable battery pack."));
-        return 0;
-    }
-
-    if (modded->has_flag("ATOMIC_AMMO")) {
-        p->add_msg_if_player(_("You replace the plutonium cells in your %s with a rechargeable battery pack!"),
-                             tool->nname(1).c_str() );
-        if( modded->charges >= 2500 ) {
-            g->m.spawn_item( p->posx, p->posy, "plut_cell", modded->charges / 2500 );
-            modded->charges %= 2500;
-        }
-        g->m.spawn_item( p->posx, p->posy, "battery_atomic", 1, modded->charges );
-        modded->item_tags.erase("ATOMIC_AMMO");
-        modded->item_tags.erase("RADIOACTIVE");
-        modded->item_tags.erase("LEAK_DAM");
-        modded->item_tags.erase("NO_UNLOAD");
-    } else if( modded->has_flag( "USE_UPS" )){
-        p->add_msg_if_player( _("You replace the UPS Conversion Pack of your %s with a rechargeable battery pack!"),
-                              tool->nname(1).c_str());
-
-        g->m.spawn_item( p->posx, p->posy, "battery_ups", 1, modded->charges );
-        modded->charges = 0;
-        modded->item_tags.erase( "USE_UPS" );
-        modded->item_tags.erase( "NO_UNLOAD" );
-        modded->item_tags.erase( "NO_RELOAD" );
-    } else {
-        p->add_msg_if_player(_("You replace the battery compartment of your %s with a rechargeable battery pack!"),
-                             tool->nname(1).c_str() );
-        if ( modded->has_flag("DOUBLE_AMMO") ){
-            g->m.spawn_item(p->posx, p->posy, "battery_compartment", 1);
-            modded->item_tags.erase( "DOUBLE_AMMO" );
-        }
-        if (modded->charges > 0) {
-          g->m.spawn_item( p->posx, p->posy, "battery", 1, modded->charges );
-        }
-    }
-    modded->charges = it->charges;
-
-    modded->item_tags.insert("RECHARGE");
-    modded->item_tags.insert("NO_UNLOAD");
-    return 1;
-}
-
-int iuse::atomic_battery(player *p, item *it, bool)
-{
-    int pos = g->inv_type(_("Modify what?"), IC_TOOL);
-    item* modded = &(p->i_at(pos));
-
-    if (modded == NULL || modded->is_null()) {
-        p->add_msg_if_player(m_info, _("You do not have that item!"));
-        return 0;
-    }
-    if (!modded->is_tool()) {
-        p->add_msg_if_player(m_info, _("This mod can only be used on tools."));
-        return 0;
-    }
-
-    it_tool *tool = dynamic_cast<it_tool*>(modded->type);
-    if (tool->ammo != "battery") {
-        p->add_msg_if_player(m_info, _("That item does not use batteries!"));
-        return 0;
-    }
-
-    if (modded->has_flag("ATOMIC_AMMO")) {
-        p->add_msg_if_player(m_info, _("That item has already had its battery modded to accept plutonium cells."));
-        return 0;
-    }
-
-    // remove any existing battery mods
-    if( modded->has_flag("DOUBLE_AMMO") || modded->has_flag("RECHARGE") ) {
-        if( modded->has_flag("DOUBLE_AMMO") ) {
-            p->add_msg_if_player(_("You replace the conventional batteries in your %s with plutonium cells!"),
-                                 tool->nname(1).c_str() );
-            g->m.spawn_item( p->posx, p->posy, "battery_compartment", 1 );
-            modded->item_tags.erase("DOUBLE_AMMO");
-            if (modded->charges > 0) {
-                g->m.spawn_item( p->posx, p->posy, "battery", 1, modded->charges );
-            }
-        }
-        if( modded->has_flag("RECHARGE") ) {
-            p->add_msg_if_player(_("You replace the rechargeable powerpack in your %s with plutonium cells!"),
-                             tool->nname(1).c_str() );
-            g->m.spawn_item( p->posx, p->posy, "rechargeable_battery", 1, modded->charges );
-            modded->item_tags.erase("RECHARGE");
-            modded->item_tags.erase("NO_UNLOAD");
-        }
-    } else if( modded->has_flag( "USE_UPS" )){
-        p->add_msg_if_player( _("You replace the UPS Conversion Pack of your %s with plutonium cells!"),
-                              tool->nname(1).c_str());
-
-        g->m.spawn_item( p->posx, p->posy, "battery_ups", 1, modded->charges );
-        modded->charges = 0;
-        modded->item_tags.erase( "USE_UPS" );
-        modded->item_tags.erase( "NO_UNLOAD" );
-        modded->item_tags.erase( "NO_RELOAD" );
-    } else {
-        p->add_msg_if_player(_("You modify your %s to run off plutonium cells!"),
-                             tool->nname(1).c_str());
-        if (modded->charges > 0) {
-            g->m.spawn_item( p->posx, p->posy, "battery", 1, modded->charges );
-        }
-    }
-
-    modded->item_tags.insert("ATOMIC_AMMO");
-    modded->item_tags.insert("RADIOACTIVE");
-    modded->item_tags.insert("LEAK_DAM");
-    modded->item_tags.insert("NO_UNLOAD");
-    modded->charges = it->charges;
-    return 1;
-}
-int iuse::ups_battery(player *p, item *, bool)
-{
-    int pos = g->inv_type(_("Modify what?"), IC_TOOL);
-    item* modded = &(p->i_at(pos));
-
-    if (modded == NULL || modded->is_null()) {
-        p->add_msg_if_player(_("You do not have that item!"));
-        return 0;
-    }
-    if (!modded->is_tool()) {
-        p->add_msg_if_player(_("This mod can only be used on tools."));
-        return 0;
-    }
-
-    it_tool *tool = dynamic_cast<it_tool*>(modded->type);
-    if (tool->ammo != "battery") {
-        p->add_msg_if_player(_("That item does not use batteries!"));
-        return 0;
-    }
-
-    if (modded->has_flag("USE_UPS")) {
-        p->add_msg_if_player(_("That item has already had its battery modded to use a UPS!"));
-        return 0;
-    }
-
-    // remove any existing battery mods
-    if( modded->has_flag("DOUBLE_AMMO") || modded->has_flag("RECHARGE") ) {
-        if( modded->has_flag("DOUBLE_AMMO") ) {
-            p->add_msg_if_player(
-            _("You replace the conventional batteries in your %s with a UPS conversion pack!"),
-                             tool->nname(1).c_str() );
-            g->m.spawn_item( p->posx, p->posy, "battery_compartment", 1 );
-            modded->item_tags.erase("DOUBLE_AMMO");
-            if (modded->charges > 0) {
-                g->m.spawn_item( p->posx, p->posy, "battery", 1, modded->charges );
-            }
-        }
-        if( modded->has_flag("RECHARGE") ) {
-            p->add_msg_if_player(
-            _("You replace the rechargeable powerpack in your %s with a UPS conversion pack!"),
-                             tool->nname(1).c_str() );
-            g->m.spawn_item( p->posx, p->posy, "rechargeable_battery", 1, modded->charges );
-            modded->item_tags.erase("RECHARGE");
-            modded->item_tags.erase("NO_UNLOAD");
-        }
-    } else if( modded->has_flag( "ATOMIC_AMMO" )){
-        p->add_msg_if_player( _("You replace the plutonium cells of your %s with a UPS conversion pack!"),
-                              tool->nname(1).c_str());
-
-        g->m.spawn_item( p->posx, p->posy, "battery_atomic", 1, modded->charges );
-        modded->charges = 0;
-        modded->item_tags.erase( "ATOMIC_AMMO" );
-        modded->item_tags.erase( "NO_UNLOAD" );
-        modded->item_tags.erase( "RADIOACTIVE" );
-        modded->item_tags.erase( "LEAK_DAM" );
-    } else {
-        p->add_msg_if_player(_("You modify your %s to run off a UPS!"),
-                             tool->nname(1).c_str());
-        if (modded->charges > 0) {
-            g->m.spawn_item( p->posx, p->posy, "battery", 1, modded->charges );
-        }
-    }
-
-    modded->item_tags.insert("USE_UPS");
-    modded->item_tags.insert("NO_UNLOAD");
-    modded->item_tags.insert("NO_RELOAD");
-    modded->charges = -1;
-    return 1;
-}
-
-int iuse::fishing_rod_basic (player *p, item *it, bool) {
-    int dirx, diry;
-
-    if (!choose_adjacent(_("Fish where?"), dirx, diry)) {
-        return 0;
-    }
-
-    if (!g->m.has_flag("FISHABLE", dirx, diry)) {
-        p->add_msg_if_player(m_info, _("You can't fish there!"));
-        return 0;
-    }
-    // can't use g->om_global_location, because that gives the position
-    // of the player, not of (dirx, diry)
-    const int cursx = (g->levx + dirx / SEEX) / 2 + g->cur_om->pos().x * OMAPX;
-    const int cursy = (g->levy + diry / SEEY) / 2 + g->cur_om->pos().y * OMAPY;
-    if (!otermap[overmap_buffer.ter(cursx, cursy, g->levz)].is_river) {
-        p->add_msg_if_player(m_info, _("That water does not contain any fish, try a river instead."));
-        return 0;
-    }
-
-    p->rooted_message();
-
-    p->add_msg_if_player( _("You cast your line and wait to hook something..."));
-
-    p->assign_activity(ACT_FISH, 30000, 0, p->get_item_position(it), it->tname());
-
-    return 0;
-}
-
-static bool valid_fabric(player *p, item *it, bool)
-{
-    if (it->type->id == "null") {
-        p->add_msg_if_player(m_info, _("You do not have that item!"));
-        return false;
-    }
-    if (it->type->id == "string_6" || it->type->id == "string_36" || it->type->id == "rope_30" ||
-        it->type->id == "rope_6") {
-        add_msg(m_info, _("You cannot cut that, you must disassemble it using the disassemble key"));
-        return false;
-    }
-    if (it->type->id == "rag" || it->type->id == "rag_bloody" || it->type->id == "leather") {
-        p->add_msg_if_player(m_info, _("There's no point in cutting a %s."), it->tname().c_str());
-        return false;
-    }
-    if (!it->made_of("cotton") && !it->made_of("leather") && !it->made_of("nomex")) {
-        add_msg(m_info, _("You can only slice items made of fabric or leather."));
-        return false;
-    }
-    if (it->is_container() && !it->contents.empty()) {
-        add_msg(m_info, _("That %s is not empty!"), it->tname().c_str());
-        return false;
-    }
-
-    return true;
-}
-
-int iuse::cut_up(player *p, item *it, item *cut, bool)
-{
-    p->moves -= 25 * cut->volume();
-    int count = cut->volume();
-    if (p->skillLevel("tailor") == 0) {
-        count = rng(0, count);
-    } else if (p->skillLevel("tailor") == 1 && count >= 2) {
-        count -= rng(0, 2);
-    }
-
-    if (dice(3, 3) > p->dex_cur) {
-        count -= rng(1, 3);
-    }
-
-    // damaged clothing has a chance to lose material
-    if(count>0) {
-        float component_success_chance = std::min(std::pow(0.8, cut->damage), 1.0);
-        for(int i = count; i > 0; i--) {
-            if(component_success_chance < rng_float(0,1)) {
-                count--;
-            }
-        }
-    }
-
-    //scrap_text is result string of worthless scraps
-    //sliced_text is result on a success
-    std::string scrap_text, sliced_text, type;
-    if (cut->made_of("cotton")) {
-        scrap_text = _("You clumsily cut the %s into useless ribbons.");
-        sliced_text = ngettext("You slice the %s into a rag.", "You slice the %1$s into %2$d rags.",
-                               count);
-        type = "rag";
-    } else if (cut->made_of("leather")) {
-        scrap_text = _("You clumsily cut the %s into useless scraps.");
-        sliced_text = ngettext("You slice the %s into a piece of leather.",
-                               "You slice the %1$s into %2$d pieces of leather.", count);
-        type = "leather";
-    } else {
-        scrap_text = _("You clumsily cut the %s into useless scraps.");
-        sliced_text = ngettext("You cut the %s into a piece of nomex.",
-                               "You slice the %1$s into %2$d pieces of nomex.", count);
-        type = "nomex";
-    }
-
-    remove_ammo(cut, *p);
-    int pos = p->get_item_position(cut);
-
-    if (count <= 0) {
-        p->add_msg_if_player( m_bad, scrap_text.c_str(), cut->tname().c_str());
-        p->i_rem(pos);
-        return it->type->charges_to_use();
-    }
-    p->add_msg_if_player( m_good, sliced_text.c_str(), cut->tname().c_str(), count);
-    item result(type, int(calendar::turn) );
-    p->i_rem(pos);
-    p->i_add_or_drop(result, count);
-    return it->type->charges_to_use();
-}
-
-int iuse::scissors(player *p, item *it, bool t)
-{
-    int pos = g->inv(_("Chop up what?"));
-    item *cut = &(p->i_at(pos));
-
-    if (!valid_fabric(p, cut, t)) {
-        return 0;
-    }
-    if (cut == &p->weapon)
-    {
-        if(!query_yn(_("You are wielding that, are you sure?"))) {
-            return 0;
-        }
-    } else if (pos < -1)
-    {
-        if(!query_yn(_("You're wearing that, are you sure?"))) {
-            return 0;
-        }
-    }
-    return cut_up(p, it, cut, t);
-}
-
-int iuse::extinguisher(player *p, item *it, bool)
-{
-    if (it->charges < it->type->charges_to_use()) {
-        return 0;
-    }
-    g->draw();
-    int x, y;
-    // If anyone other than the player wants to use one of these,
-    // they're going to need to figure out how to aim it.
-    if (!choose_adjacent(_("Spray where?"), x, y)) {
-        return 0;
-    }
-
-    p->moves -= 140;
-
-    // Reduce the strength of fire (if any) in the target tile.
-    g->m.adjust_field_strength(point(x,y), fd_fire, 0 - rng(2, 3) );
-
-    // Also spray monsters in that tile.
-    int mondex = g->mon_at(x, y);
-    if (mondex != -1) {
-        g->zombie(mondex).moves -= 150;
-        if (g->u_see(&(g->zombie(mondex)))) {
-            p->add_msg_if_player(_("The %s is sprayed!"), g->zombie(mondex).name().c_str());
-        }
-        if (g->zombie(mondex).made_of(LIQUID)) {
-            if (g->u_see(&(g->zombie(mondex)))) {
-                p->add_msg_if_player(_("The %s is frozen!"), g->zombie(mondex).name().c_str());
-            }
-            if (g->zombie(mondex).hurt(rng(20, 60))) {
-                g->kill_mon(mondex, (p == &(g->u)));
-            } else {
-                g->zombie(mondex).speed /= 2;
-            }
-        }
-    }
-
-    // Slightly reduce the strength of fire immediately behind the target tile.
-    if (g->m.move_cost(x, y) != 0) {
-        x += (x - p->posx);
-        y += (y - p->posy);
-
-        g->m.adjust_field_strength(point(x,y), fd_fire, std::min(0 - rng(0, 1) + rng(0, 1), 0L));
-    }
-
-    return it->type->charges_to_use();
-}
-
-int iuse::hammer(player *p, item *it, bool)
-{
-    g->draw();
-    int x, y;
-    // If anyone other than the player wants to use one of these,
-    // they're going to need to figure out how to aim it.
-    if (!choose_adjacent(_("Pry where?"), x, y)) {
-        return 0;
-    }
-
-    if (x == p->posx && y == p->posy) {
-        p->add_msg_if_player( _("You try to hit yourself with the hammer."));
-        p->add_msg_if_player( _("But you can't touch this."));
-        return 0;
-    }
-
-    int nails = 0, boards = 0;
-    ter_id newter;
-    ter_id type = g->m.ter(x, y);
-    if (type == t_fence_h || type == t_fence_v) {
-        nails = 6;
-        boards = 3;
-        newter = t_fence_post;
-        p->add_msg_if_player(_("You pry out the fence post."));
-    } else if (type == t_window_boarded) {
-        nails =  8;
-        boards = 4;
-        newter = t_window_frame;
-        p->add_msg_if_player(_("You pry the boards from the window."));
-    } else if (type == t_window_boarded_noglass) {
-        nails =  8;
-        boards = 4;
-        newter = t_window_empty;
-        p->add_msg_if_player(_("You pry the boards from the window frame."));
-    } else if (type == t_door_boarded) {
-        nails =  8;
-        boards = 4;
-        // FIXME: boards go across a door FRAME;
-        // the door itself should be as good as it was before it was boarded up.
-        newter = t_door_b;
-        p->add_msg_if_player(_("You pry the boards from the door."));
-    } else {
-        p->add_msg_if_player(m_info, _("Hammers can only remove boards from windows, doors and fences."));
-        p->add_msg_if_player(m_info, _("To board up a window or door, press *"));
-        return 0;
-    }
-    p->moves -= 500;
-    g->m.spawn_item(p->posx, p->posy, "nail", 0, nails);
-    g->m.spawn_item(p->posx, p->posy, "2x4", boards);
-    g->m.ter_set(x, y, newter);
-    return it->type->charges_to_use();
-}
-
-int iuse::rm13armor_off(player *p, item *it, bool)
-{
-    if (it->charges < it->type->charges_to_use()) {
-        p->add_msg_if_player(m_info, _("The RM13 combat armor's fuel cells are dead."), it->tname().c_str());
-        return 0;
-    } else {
-        std::string oname = it->type->id + "_on";
-        p->add_msg_if_player(_("You activate your RM13 combat armor."));
-        p->add_msg_if_player(_("Rivtech Model 13 RivOS v2.19:   ONLINE."));
-        p->add_msg_if_player(_("CBRN defense system:            ONLINE."));
-        p->add_msg_if_player(_("Acoustic dampening system:      ONLINE."));
-        p->add_msg_if_player(_("Thermal regulation system:      ONLINE."));
-        p->add_msg_if_player(_("Vision enhancement system:      ONLINE."));
-        p->add_msg_if_player(_("Electro-reactive armor system:  ONLINE."));
-        p->add_msg_if_player(_("All systems nominal."));
-        it->make(oname);
-        it->active = true;
-        return it->type->charges_to_use();
-    }
-}
-
-int iuse::rm13armor_on(player *p, item *it, bool t)
-{
-    if (t) { // Normal use
-    } else { // Turning it off
-        std::string oname = it->type->id;
-        if (oname.length() > 3 && oname.compare(oname.length() - 3, 3, "_on") == 0) {
-            oname.erase(oname.length() - 3, 3);
-        } else {
-            debugmsg("no item type to turn it into (%s)!", oname.c_str());
-            return 0;
-        }
-        p->add_msg_if_player(_("RivOS v2.19 shutdown sequence initiated."));
-        p->add_msg_if_player(_("Shutting down."));
-        p->add_msg_if_player(_("Your RM13 combat armor turns off."));
-        it->make(oname);
-        it->active = false;
-    }
-    return it->type->charges_to_use();
-}
-
-int iuse::unpack_item(player *p, item *it, bool)
-{
-    if (p->is_underwater()) {
-        p->add_msg_if_player(m_info, _("You can't do that while underwater."));
-        return 0;
-    }
-    std::string oname = it->type->id + "_on";
-    p->moves -= 300;
-    p->add_msg_if_player(_("You unpack your %s for use."), it->tname().c_str());
-    it->make(oname);
-    it->active = false;
-    return 0;
-}
-
-int iuse::pack_item(player *p, item *it, bool t)
-{
-    if (p->is_underwater()) {
-        p->add_msg_if_player(m_info, _("You can't do that while underwater."));
-        return 0;
-    }
-    if (t) { // Normal use
-        // Numbers below -1 are reserved for worn items
-    } else if( p->get_item_position( it ) < -1 ) {
-        p->add_msg_if_player(m_info, _("You can't pack your %s until you take it off."),
-                             it->tname().c_str());
-        return 0;
-    } else { // Turning it off
-        std::string oname = it->type->id;
-        if (oname.length() > 3 && oname.compare(oname.length() - 3, 3, "_on") == 0) {
-            oname.erase(oname.length() - 3, 3);
-        } else {
-            debugmsg("no item type to turn it into (%s)!", oname.c_str());
-            return 0;
-        }
-        p->moves -= 500;
-        p->add_msg_if_player(_("You pack your %s for storage."), it->tname().c_str());
-        it->make(oname);
-        it->active = false;
-    }
-    return 0;
-}
-
-static bool cauterize_effect(player *p, item *it, bool force = true)
-{
-    hp_part hpart = use_healing_item(p, it, -2, -2, -2, 100, 50, 0, force);
-    if (hpart != num_hp_parts) {
-        p->add_msg_if_player( m_neutral, _("You cauterize yourself."));
-        if (!(g->u.has_trait("NOPAIN"))) {
-            p->mod_pain( 15 );
-            p->add_msg_if_player( m_bad, _("It hurts like hell!"));
-        } else {
-            p->add_msg_if_player( m_neutral, _("It itches a little."));
-        }
-        body_part bp = num_bp;
-        int side = -1;
-        p->hp_convert(hpart, bp, side);
-        if (p->has_disease("bite", bp, side)) {
-            g->u.add_disease("bite", 2600, false, 1, 1, 0, -1, bp, side, true);
-        }
-        return true;
-    }
-    return 0;
-}
-
-static int cauterize_elec(player *p, item *it)
-{
-    if (it->charges == 0) {
-        p->add_msg_if_player(m_info, _("You need batteries to cauterize wounds."));
-        return 0;
-    } else if (!p->has_disease("bite") && !p->has_disease("bleed") && !p->is_underwater()) {
-        if ((p->has_trait("MASOCHIST") || p->has_trait("MASOCHIST_MED") || p->has_trait("CENOBITE")) &&
-            query_yn(_("Cauterize yourself for fun?"))) {
-            return cauterize_effect(p, it, true) ? it->type->charges_to_use() : 0;
-        } else {
-            p->add_msg_if_player(m_info, _("You are not bleeding or bitten, there is no need to cauterize yourself."));
-            return 0;
-        }
-    } else if (p->is_npc() || query_yn(_("Cauterize any open wounds?"))) {
-        return cauterize_effect(p, it, true) ? it->type->charges_to_use() : 0;
-    }
-    return 0;
-}
-
-int iuse::solder_weld(player *p, item *it, bool)
-{
-    if (p->is_underwater()) {
-        p->add_msg_if_player(m_info,  _("You can't do that while underwater."));
-        return 0;
-    }
-    int choice = 2;
-    int charges_used = (dynamic_cast<it_tool*>(it->type))->charges_to_use();
-
-    // Option for cauterization only if player has the incentive to do so
-    // One does not check for open wounds with a soldering iron.
-    if ((p->has_disease("bite") || p->has_disease("bleed")) && !p->is_underwater()) {
-        choice = menu(true, ("Using soldering item:"), _("Cauterize wound"),
-                      _("Repair plastic/metal/kevlar item"), _("Cancel"), NULL);
-    } else if (p->has_trait("MASOCHIST") || p->has_trait("MASOCHIST_MED") ||
-               p->has_trait("CENOBITE")) {
-        // Masochists might be wounded too, let's not ask twice.
-        choice = menu(true, ("Using soldering item:"), _("Cauterize yourself for fun"),
-                      _("Repair plastic/metal/kevlar item"), _("Cancel"), NULL);
-    }
-
-    switch (choice)
-    {
-        case 1:
-            return cauterize_elec(p, it);
-            break;
-        case 2:
-        {
-            if(it->charges <= 0) {
-                p->add_msg_if_player(m_info, _("Your tool does not have enough charges to do that."));
-                return 0;
-            }
-
-            int pos = g->inv(_("Repair what?"));
-            item* fix = &(p->i_at(pos));
-            if (fix == NULL || fix->is_null()) {
-                p->add_msg_if_player(m_info, _("You do not have that item!"));
-                return 0 ;
-            }
-            if (fix->is_gun()) {
-                p->add_msg_if_player(m_info, _("That requires gunsmithing tools."));
-                return 0;
-            }
-            if (fix->is_ammo()) {
-                p->add_msg_if_player(m_info, _("You cannot repair this type of item."));
-                return 0;
-            }
-            itype_id repair_item = "none";
-            std::vector<std::string> repairitem_names;
-            std::vector<itype_id> repair_items;
-            if (fix->made_of("kevlar")) {
-                repair_items.push_back("kevlar_plate");
-                repairitem_names.push_back(_("kevlar plates"));
-            }
-            if (fix->made_of("plastic")) {
-                repair_items.push_back("plastic_chunk");
-                repairitem_names.push_back(_("plastic chunks"));
-            }
-            if (fix->made_of("iron") || fix->made_of("steel") || fix->made_of("hardsteel")) {
-                repair_items.push_back("scrap");
-                repairitem_names.push_back(_("scrap metal"));
-            }
-            if(repair_items.empty()) {
-                p->add_msg_if_player(m_info, _("Your %s is not made of plastic, metal, or kevlar."),
-                                     fix->tname().c_str());
-                return 0;
-            }
-            if( std::find( repair_items.begin(), repair_items.end(), fix->typeId() ) != repair_items.end() ) {
-                p->add_msg_if_player( m_info, _( "This can be used to repair other items, not itself." ) );
-                return 0;
-            }
-
-            //repairing or modifying items requires at least 1 repair item,
-            // otherwise number is related to size of item
-            int items_needed = ceil( fix->volume() * 0.25);
-
-            // this will cause issues if/when NPCs start being able to sew.
-            // but, then again, it'll cause issues when they start crafting, too.
-            inventory crafting_inv = g->crafting_inventory(p);
-
-             bool bFound = false;
-            //go through all discovered repair items and see if we have any of them available
-            for(unsigned int i = 0; i< repair_items.size(); i++) {
-                if (crafting_inv.has_amount(repair_items[i], items_needed)) {
-                   //we've found enough of a material, use this one
-                   repair_item = repair_items[i];
-                   bFound = true;
-                }
-            }
-            if (!bFound) {
-                for(unsigned int i = 0; i< repair_items.size(); i++) {
-                    p->add_msg_if_player(m_info, _("You don't have enough %s to do that."),
-                                         repairitem_names[i].c_str());
-                }
-                return 0;
-            }
-
-            std::vector<component> comps;
-            comps.push_back(component(repair_item, items_needed));
-            comps.back().available = true;
-
-            if (fix->damage > 0) {
-                p->moves -= 500 * p->fine_detail_vision_mod();
-                p->practice( "mechanics", 8 );
-                int rn = dice(4, 2 + p->skillLevel("mechanics"));
-                rn -= rng(fix->damage, fix->damage * 2);
-                if (p->dex_cur < 8 && one_in(p->dex_cur))
-                    {rn -= rng(2, 6);}
-                if (p->dex_cur >= 8 && (p->dex_cur >= 16 || one_in(16 - p->dex_cur)))
-                    {rn += rng(2, 6);}
-                if (p->dex_cur > 16)
-                    {rn += rng(0, p->dex_cur - 16);}
-                if (rn <= 4)
-                {
-                    p->add_msg_if_player(m_bad, _("You damage your %s further!"), fix->tname().c_str());
-                    fix->damage++;
-                    if (fix->damage >= 5)
-                    {
-                        p->add_msg_if_player(m_bad, _("You destroy it!"));
-                        p->i_rem(pos);
-                    }
-                }
-                else if (rn <= 6)
-                {
-                    p->add_msg_if_player(m_bad, _("You don't repair your %s, and you waste lots of charge."),
-                                         fix->tname().c_str());
-                    charges_used += rng(1, 8);
-                }
-                else if (rn <= 8)
-                {
-                    p->add_msg_if_player(m_mixed, _("You repair your %s, but you waste lots of charge."),
-                                         fix->tname().c_str());
-                    if (fix->damage>=3) {g->consume_items(p, comps);}
-                    fix->damage--;
-                    charges_used += rng(1, 8);
-                }
-                else if (rn <= 16)
-                {
-                    p->add_msg_if_player(m_good, _("You repair your %s!"), fix->tname().c_str());
-                    if (fix->damage>=3) {g->consume_items(p, comps);}
-                    fix->damage--;
-                }
-                else
-                {
-                    p->add_msg_if_player(m_good, _("You repair your %s completely!"), fix->tname().c_str());
-                    if (fix->damage>=3) {g->consume_items(p, comps);}
-                    fix->damage = 0;
-                }
-            } else if (fix->damage == 0 || (fix->has_flag("VARSIZE") && !fix->has_flag("FIT"))) {
-                p->moves -= 500 * p->fine_detail_vision_mod();
-                p->practice( "mechanics", 10 );
-                int rn = dice(4, 2 + p->skillLevel("mechanics"));
-                if (p->dex_cur < 8 && one_in(p->dex_cur))
-                    {rn -= rng(2, 6);}
-                if (p->dex_cur >= 16 || (p->dex_cur > 8 && one_in(16 - p->dex_cur)))
-                    {rn += rng(2, 6);}
-                if (p->dex_cur > 16)
-                    {rn += rng(0, p->dex_cur - 16);}
-                if (rn <= 4)
-                {
-                    p->add_msg_if_player(m_bad, _("You damage your %s!"), fix->tname().c_str());
-                    fix->damage++;
-                }
-                else if (rn >= 12 && fix->has_flag("VARSIZE") && !fix->has_flag("FIT"))
-                {
-                    p->add_msg_if_player(m_good, _("You take your %s in, improving the fit."),
-                                         fix->tname().c_str());
-                    fix->item_tags.insert("FIT");
-                }
-                else if (rn >= 12 && (fix->has_flag("FIT") || !fix->has_flag("VARSIZE")))
-                {
-                    p->add_msg_if_player(m_good, _("You make your %s extra sturdy."), fix->tname().c_str());
-                    fix->damage--;
-                    g->consume_items(p, comps);
-                }
-                else
-                {
-                    p->add_msg_if_player(m_neutral, _("You practice your soldering."));
-                }
-            } else {
-                p->add_msg_if_player(m_info, _("Your %s is already enhanced."), fix->tname().c_str());
-                return 0;
-            }
-            return charges_used;
-        }
-        break;
-        case 3:
-        break;
-        default:
-            break;
-    };
-    return 0;
-}
-
-
-int iuse::water_purifier(player *p, item *it, bool)
-{
- int pos = g->inv_type(_("Purify what?"), IC_COMESTIBLE);
- if (!p->has_item(pos)) {
-  p->add_msg_if_player(m_info, _("You do not have that item!"));
-  return 0;
- }
- if (p->i_at(pos).contents.empty()) {
-  p->add_msg_if_player(m_info, _("You can only purify water."));
-  return 0;
- }
- item *pure = &(p->i_at(pos).contents[0]);
- if (pure->type->id != "water" && pure->type->id != "salt_water") {
-  p->add_msg_if_player(m_info, _("You can only purify water."));
-  return 0;
- }
- if (pure->charges > it->charges) {
-     p->add_msg_if_player(m_info, _("You don't have enough charges in your purifier to purify all of the water."));
-     return 0;
- }
- p->moves -= 150;
- pure->make("water_clean");
- pure->poison = 0;
- return pure->charges;
-}
-
-int iuse::two_way_radio(player *p, item *it, bool)
-{
- WINDOW* w = newwin(6, 36, (TERMY-6)/2, (TERMX-36)/2);
- draw_border(w);
-// TODO: More options here.  Thoughts...
-//       > Respond to the SOS of an NPC
-//       > Report something to a faction
-//       > Call another player
- fold_and_print(w, 1, 1, 999, c_white,
-_(
-"1: Radio a faction for help...\n"
-"2: Call Acquaintance...\n"
-"3: General S.O.S.\n"
-"0: Cancel"));
- wrefresh(w);
- char ch = getch();
- if (ch == '1') {
-  p->moves -= 300;
-  faction* fac = g->list_factions(_("Call for help..."));
-  if (fac == NULL) {
-   return 0;
-  }
-  int bonus = 0;
-  if (fac->goal == FACGOAL_CIVILIZATION)
-   bonus += 2;
-  if (fac->has_job(FACJOB_MERCENARIES))
-   bonus += 4;
-  if (fac->has_job(FACJOB_DOCTORS))
-   bonus += 2;
-  if (fac->has_value(FACVAL_CHARITABLE))
-   bonus += 3;
-  if (fac->has_value(FACVAL_LONERS))
-   bonus -= 3;
-  if (fac->has_value(FACVAL_TREACHERY))
-   bonus -= rng(0, 8);
-  bonus += fac->respects_u + 3 * fac->likes_u;
-  if (bonus >= 25) {
-   popup(_("They reply, \"Help is on the way!\""));
-   //~ %s is faction name
-   g->u.add_memorial_log(pgettext("memorial_male", "Called for help from %s."),
-                         pgettext("memorial_female", "Called for help from %s."),
-                         fac->name.c_str());
-   g->add_event(EVENT_HELP, int(calendar::turn) + fac->response_time(), fac->id, -1, -1);
-   fac->respects_u -= rng(0, 8);
-   fac->likes_u -= rng(3, 5);
-  } else if (bonus >= -5) {
-   popup(_("They reply, \"Sorry, you're on your own!\""));
-   fac->respects_u -= rng(0, 5);
-  } else {
-   popup(_("They reply, \"Hah!  We hope you die!\""));
-   fac->respects_u -= rng(1, 8);
-  }
-
- } else if (ch == '2') { // Call Acquaintance
-// TODO: Implement me!
- } else if (ch == '3') { // General S.O.S.
-  p->moves -= 150;
-  std::vector<npc*> in_range;
-  std::vector<npc*> npcs = overmap_buffer.get_npcs_near_player(30);
-  for (size_t i = 0; i < npcs.size(); i++) {
-   if (npcs[i]->op_of_u.value >= 4) {
-    in_range.push_back(npcs[i]);
-   }
-  }
-  if (!in_range.empty()) {
-   npc* coming = in_range[rng(0, in_range.size() - 1)];
-   popup(ngettext("A reply!  %s says, \"I'm on my way; give me %d minute!\"", "A reply!  %s says, \"I'm on my way; give me %d minutes!\"", coming->minutes_to_u()),
-         coming->name.c_str(), coming->minutes_to_u());
-   g->u.add_memorial_log(pgettext("memorial_male", "Called for help from %s."),
-                         pgettext("memorial_female", "Called for help from %s."),
-                         coming->name.c_str());
-   coming->mission = NPC_MISSION_RESCUE_U;
-  } else
-   popup(_("No-one seems to reply..."));
- } else {
-   return 0;
- }
- werase(w);
- wrefresh(w);
- delwin(w);
- refresh();
- return it->type->charges_to_use();
-}
-
-int iuse::radio_off(player *p, item *it, bool)
-{
-    if (it->charges < it->type->charges_to_use()) {
-        p->add_msg_if_player(_("It's dead."));
-    } else {
-        p->add_msg_if_player(_("You turn the radio on."));
-        it->make("radio_on");
-        it->active = true;
-    }
-    return it->type->charges_to_use();
-}
-
-static radio_tower *find_radio_station( int frequency )
-{
-    radio_tower *tower = NULL;
-    for (size_t k = 0; k < g->cur_om->radios.size(); k++)
-    {
-        tower = &g->cur_om->radios[k];
-        if( 0 < tower->strength - rl_dist(tower->x, tower->y, g->levx, g->levy) &&
-            tower->frequency == frequency )
-        {
-            return tower;
-        }
-    }
-    return NULL;
-}
-
-int iuse::directional_antenna(player *p, item *it, bool)
-{
-    // Find out if we have an active radio
-    item radio = p->i_of_type("radio_on");
-    if( radio.typeId() != "radio_on" )
-    {
-        add_msg(m_info, _("Must have an active radio to check for signal direction.") );
-        return 0;
-    }
-    // Find the radio station its tuned to (if any)
-    radio_tower *tower = find_radio_station( radio.frequency );
-    if( tower == NULL )
-    {
-        add_msg(m_info, _("You can't find the direction if your radio isn't tuned.") );
-        return 0;
-    }
-    // Report direction.
-    direction angle = direction_from( g->levx, g->levy, tower->x, tower->y );
-    add_msg( _("The signal seems strongest to the %s."), direction_name(angle).c_str());
-    return it->type->charges_to_use();
-}
-
-int iuse::radio_on(player *p, item *it, bool t)
-{
-    if (t)
-    { // Normal use
-        std::string message = _("Radio: Kssssssssssssh.");
-        radio_tower *selected_tower = find_radio_station( it->frequency );
-        if( selected_tower != NULL )
-        {
-            if( selected_tower->type == MESSAGE_BROADCAST )
-            {
-                message = selected_tower->message;
-            }
-            else if (selected_tower->type == WEATHER_RADIO)
-            {
-                message = weather_forecast(*selected_tower);
-            }
-
-            int signal_strength = selected_tower->strength -
-                rl_dist(selected_tower->x, selected_tower->y, g->levx, g->levy);
-
-            for (size_t j = 0; j < message.length(); j++)
-            {
-                if (dice(10, 100) > dice(10, signal_strength * 3))
-                {
-                    if (!one_in(10))
-                    {
-                        message[j] = '#';
-                    }
-                    else
-                    {
-                        message[j] = char(rng('a', 'z'));
-                    }
-                }
-            }
-
-            std::vector<std::string> segments = foldstring(message, RADIO_PER_TURN);
-            int index = calendar::turn % (segments.size());
-            std::stringstream messtream;
-            messtream << _("radio: ") << segments[index];
-            message = messtream.str();
-        }
-        point pos = g->find_item(it);
-        g->sound(pos.x, pos.y, 6, message.c_str());
-    } else { // Activated
-        int ch = 2;
-        if (it->charges > 0) {
-             ch = menu( true, _("Radio:"), _("Scan"), _("Turn off"), NULL );
-        }
-
-        switch (ch)
-        {
-        case 1:
-        {
-            int old_frequency = it->frequency;
-            radio_tower *tower = NULL;
-            radio_tower *lowest_tower = NULL;
-            radio_tower *lowest_larger_tower = NULL;
-
-            for (size_t k = 0; k < g->cur_om->radios.size(); k++)
-            {
-                tower = &g->cur_om->radios[k];
-
-                if(tower->strength - rl_dist(tower->x, tower->y, g->levx, g->levy) > 0 &&
-                    tower->frequency != old_frequency )
-                {
-                    if( tower->frequency > old_frequency &&
-                        (lowest_larger_tower == NULL ||
-                         tower->frequency < lowest_larger_tower->frequency) )
-                    {
-                        lowest_larger_tower = tower;
-                    }
-                    else if( lowest_tower == NULL ||
-                             tower->frequency < lowest_tower->frequency )
-                    {
-                        lowest_tower = tower;
-                    }
-                }
-            }
-            if( lowest_larger_tower != NULL )
-            {
-                it->frequency = lowest_larger_tower->frequency;
-            }
-            else if( lowest_tower != NULL )
-            {
-                it->frequency = lowest_tower->frequency;
-            }
-        }
-        break;
-        case 2:
-            p->add_msg_if_player(_("The radio dies."));
-            it->make("radio");
-            it->active = false;
-            break;
-        case 3: break;
-        }
-    }
-    return it->type->charges_to_use();
-}
-
-int iuse::noise_emitter_off(player *p, item *it, bool)
-{
-    if (it->charges < it->type->charges_to_use()) {
-        p->add_msg_if_player(_("It's dead."));
-    } else {
-        p->add_msg_if_player(_("You turn the noise emitter on."));
-        it->make("noise_emitter_on");
-        it->active = true;
-    }
-    return it->type->charges_to_use();
-}
-
-int iuse::airhorn(player *p, item *it, bool)
-{
-    if (it->charges < it->type->charges_to_use()) {
-        p->add_msg_if_player(_("You depress the button but no sound comes out."));
-    } else {
-        p->add_msg_if_player(_("You honk your airhorn."));
-        point pos = g->find_item(it);
-        g->sound(pos.x, pos.y, 50, _("HOOOOONK!"));
-    }
-    return it->type->charges_to_use();
-}
-
-int iuse::horn_bicycle(player *p, item *it, bool)
-{
-    point pos = g->find_item(it);
-    g->sound(pos.x, pos.y, 15, _("honk."));
-    p->add_msg_if_player(_("You honk the bicycle horn."));
-    return it->type->charges_to_use();
-}
-
-int iuse::noise_emitter_on(player *p, item *it, bool t)
-{
-    if (t) // Normal use
-    {
-        point pos = g->find_item(it);
-        //~ the sound of a noise emitter when turned on
-        g->sound(pos.x, pos.y, 30, _("KXSHHHHRRCRKLKKK!"));
-    }
-    else // Turning it off
-    {
-        p->add_msg_if_player(_("The infernal racket dies as you turn off the noise emitter."));
-        it->make("noise_emitter");
-        it->active = false;
-    }
-    return it->type->charges_to_use();
-}
-
-static void roadmap_targets(player *, item *, bool,
-                            const std::string &target, int distance,
-                            int reveal_distance)
-{
-    std::vector<point> places = overmap_buffer.find_all(
-        g->om_global_location(), target, distance, false);
-    for (std::vector<point>::iterator iter = places.begin(); iter != places.end(); ++iter) {
-        const point &place = *iter;
-        overmap_buffer.reveal(place, reveal_distance, g->levz);
-    }
-}
-
-int iuse::roadmap(player *p, item *it, bool t)
-{
-    if (it->charges < 1) {
-        p->add_msg_if_player( _("There isn't anything new on the map."));
-        return 0;
-    } else if (g->levz < 0) {
-        p->add_msg_if_player( _("You should read your map when you get to the surface."));
-        return 0;
-    }
-    // Show roads
-    roadmap_targets(p, it, t, "hiway", 0, 0);
-    roadmap_targets(p, it, t, "road", 0, 0);
-    roadmap_targets(p, it, t, "bridge", 0, 0);
-
-    // Show evac shelters
-    roadmap_targets(p, it, t, "shelter", 0, 0);
-    // Show hospital(s)
-    roadmap_targets(p, it, t, "hospital", 0, 0);
-    // Show schools
-    roadmap_targets(p, it, t, "school", 0, 0);
-    // Show police stations
-    roadmap_targets(p, it, t, "police", 0, 0);
-    // Show subway entrances
-    roadmap_targets(p, it, t, "sub_station", 0, 0);
-    // Show banks
-    roadmap_targets(p, it, t, "bank", 0, 0);
-
-    p->add_msg_if_player( m_good, _("You add roads and points of interest to your map."));
-
-    return 1;
-}
-
-int iuse::survivormap(player *p, item *it, bool t)
-{
-    if (it->charges < 1) {
-        p->add_msg_if_player( _("There isn't anything new on the map."));
-        return 0;
-    } else if (g->levz < 0) {
-        p->add_msg_if_player( _("You should read your map when you get to the surface."));
-        return 0;
-    }
-    // Show roads
-    roadmap_targets(p, it, t, "hiway", 0, 0);
-    roadmap_targets(p, it, t, "road", 0, 0);
-    roadmap_targets(p, it, t, "bridge", 0, 0);
-
-    // Show pharmacies
-    roadmap_targets(p, it, t, "s_pharm", 0, 0);
-    // Show gun stores
-    roadmap_targets(p, it, t, "s_gun", 0, 0);
-    // Show grocery stores
-    roadmap_targets(p, it, t, "s_grocery", 0, 0);
-    // Show military surplus stores
-    roadmap_targets(p, it, t, "mil_surplus", 0, 0);
-    // Show gas stations
-    roadmap_targets(p, it, t, "s_gas", 0, 0);
-
-    p->add_msg_if_player( m_good, _("You add roads and possible supply points to your map."));
-
-    return 1;
-}
-
-int iuse::militarymap(player *p, item *it, bool t)
-{
-    if (it->charges < 1) {
-        p->add_msg_if_player( _("There isn't anything new on the map."));
-        return 0;
-    } else if (g->levz < 0) {
-        p->add_msg_if_player( _("You should read your map when you get to the surface."));
-        return 0;
-    }
-    // Show roads
-    roadmap_targets(p, it, t, "hiway", 0, 0);
-    roadmap_targets(p, it, t, "road", 0, 0);
-    roadmap_targets(p, it, t, "bridge", 0, 0);
-
-    // Show FEMA camps
-    roadmap_targets(p, it, t, "fema_entrance", 0, 0);
-    // Show bunkers
-    roadmap_targets(p, it, t, "bunker", 0, 0);
-    // Show outposts
-    roadmap_targets(p, it, t, "outpost", 0, 0);
-    // Show nuclear silos
-    roadmap_targets(p, it, t, "silo", 0, 0);
-    // Show evac shelters
-    roadmap_targets(p, it, t, "shelter", 0, 0);
-    // Show police stations
-    roadmap_targets(p, it, t, "police", 0, 0);
-
-    p->add_msg_if_player( m_good, _("You add roads and facilities to your map."));
-
-    return 1;
-}
-
-int iuse::restaurantmap(player *p, item *it, bool t)
-{
-    if (it->charges < 1) {
-        p->add_msg_if_player( _("There isn't anything new on the map."));
-        return 0;
-    } else if (g->levz < 0) {
-        p->add_msg_if_player( _("You should read your map when you get to the surface."));
-        return 0;
-    }
-    // Show roads
-    roadmap_targets(p, it, t, "hiway", 0, 0);
-    roadmap_targets(p, it, t, "road", 0, 0);
-    roadmap_targets(p, it, t, "bridge", 0, 0);
-
-    // Show coffee shops
-    roadmap_targets(p, it, t, "s_restaurant_coffee", 0, 0);
-    // Show restaurants
-    roadmap_targets(p, it, t, "s_restaurant", 0, 0);
-    // Show bars
-    roadmap_targets(p, it, t, "bar", 0, 0);
-    // Show pizza parlors
-    roadmap_targets(p, it, t, "s_pizza_parlor", 0, 0);
-    // Show fast food joints
-    roadmap_targets(p, it, t, "s_restaurant_fast", 0, 0);
-
-    p->add_msg_if_player( m_good, _("You add roads and restaurants to your map."));
-
-    return 1;
-}
-
-int iuse::touristmap(player *p, item *it, bool t)
-{
-    if (it->charges < 1) {
-        p->add_msg_if_player( _("There isn't anything new on the map."));
-        return 0;
-    } else if (g->levz < 0) {
-        p->add_msg_if_player( _("You should read your map when you get to the surface."));
-        return 0;
-    }
-    // Show roads
-    roadmap_targets(p, it, t, "hiway", 0, 0);
-    roadmap_targets(p, it, t, "road", 0, 0);
-    roadmap_targets(p, it, t, "bridge", 0, 0);
-
-    // Show hotels
-    roadmap_targets(p, it, t, "hotel_tower", 0, 0);
-    // Show restaurants
-    roadmap_targets(p, it, t, "s_restaurant", 0, 0);
-    // Show cathedrals
-    roadmap_targets(p, it, t, "cathedral", 0, 0);
-    // Show fast food joints
-    roadmap_targets(p, it, t, "s_restaurant_fast", 0, 0);
-    // Show fast megastores
-    roadmap_targets(p, it, t, "megastore", 0, 0);
-
-    p->add_msg_if_player( m_good, _("You add roads and tourist attractions to your map."));
-
-    return 1;
-}
-
-int iuse::ma_manual (player *p, item *it, bool) {
-  std::string style_to_learn = "style_" + it->type->id.substr(7); // strip "manual_" from the start of the item id, add the rest to "style_"
-
-  for (std::vector<matype_id>::iterator style = p->ma_styles.begin(); style != p->ma_styles.end(); style++) {
-    if (style_to_learn == *style) {
-      p->add_msg_if_player(m_info, _("You already know all this book has to teach."));
-
-      return 0;
-    }
-  }
-
-  p->ma_styles.push_back(style_to_learn);
-
-  p->add_msg_if_player( m_good, _("You learn what you can, and stow the book for further study."));
-
-  return 1;
-}
-
-int iuse::picklock(player *p, item *it, bool)
-{
- int dirx, diry;
- if(!choose_adjacent(_("Use your pick lock where?"), dirx, diry)) {
-  return 0;
- }
- if (dirx == p->posx && diry == p->posy) {
-  p->add_msg_if_player( m_info, _("You pick your nose and your sinuses swing open."));
-  return 0;
- }
- ter_id type = g->m.ter(dirx, diry);
- int npcdex = g->npc_at(dirx, diry);
- if (npcdex != -1) {
-  p->add_msg_if_player( m_info, _("You can pick your friends, and you can\npick your nose, but you can't pick\nyour friend's nose"));
-  return 0;
- }
-
- int pick_quality = 1;
- if( it->typeId() == "picklocks" ) {
-     pick_quality = 5;
- }
- else if( it->typeId() == "crude_picklock" || "hairpin" ) {
-     pick_quality = 3;
- }
-
- std::string door_name;
- ter_id new_type;
- std::string open_message = _("With a satisfying click, the lock on the %s opens.");
- if (type == t_chaingate_l) {
-   door_name = rm_prefix(_("<door_name>gate"));
-   new_type = t_chaingate_c;
- } else if (type == t_door_locked || type == t_door_locked_alarm || type == t_door_locked_interior) {
-   door_name = rm_prefix(_("<door_name>door"));
-   new_type = t_door_c;
- } else if (type == t_door_bar_locked) {
-   door_name = rm_prefix(_("<door_name>door"));
-   new_type = t_door_bar_o;
-   //Bar doors auto-open (and lock if closed again) so show a different message)
-   open_message = _("The %s swings open...");
- } else if (type == t_door_c) {
-   add_msg(m_info, _("That door isn't locked."));
-   return 0;
- } else {
-  add_msg(m_info, _("That cannot be picked."));
-  return 0;
- }
-
- p->practice( "mechanics", 1 );
- p->moves -= (1000 - (pick_quality * 100)) - (p->dex_cur + p->skillLevel("mechanics")) * 5;
- int pick_roll = (dice(2, p->skillLevel("mechanics")) + dice(2, p->dex_cur) - it->damage / 2) * pick_quality;
- int door_roll = dice(4, 30);
- if (pick_roll >= door_roll) {
-  p->practice( "mechanics", 1 );
-  p->add_msg_if_player( m_good, open_message.c_str(), door_name.c_str());
-  g->m.ter_set(dirx, diry, new_type);
- } else if (door_roll > (1.5 * pick_roll) && it->damage < 100) {
-  it->damage++;
-
-  std::string sStatus = rm_prefix(_("<door_status>damage"));
-  if (it->damage >= 5) {
-      sStatus = rm_prefix(_("<door_status>destroy"));
-  }
-  p->add_msg_if_player(m_bad, "The lock stumps your efforts to pick it, and you %s your tool.", sStatus.c_str());
- } else {
-  p->add_msg_if_player(m_bad, _("The lock stumps your efforts to pick it."));
- }
- if ( type == t_door_locked_alarm && (door_roll + dice(1, 30)) > pick_roll &&
-      it->damage < 100) {
-  g->sound(p->posx, p->posy, 40, _("An alarm sounds!"));
-  if (!g->event_queued(EVENT_WANTED)) {
-   g->add_event(EVENT_WANTED, int(calendar::turn) + 300, 0, g->levx, g->levy);
-  }
- }
- // Special handling, normally the item isn't used up, but it is if broken.
- if (it->damage >= 5) {
-     return 1;
- }
-
- return it->type->charges_to_use();
-}
-
-int iuse::crowbar(player *p, item *it, bool)
-{
- int dirx, diry;
- if(!choose_adjacent(_("Pry where?"), dirx,diry)) {
-     return 0;
- }
-
- if (dirx == p->posx && diry == p->posy) {
-    p->add_msg_if_player( m_info, _("You attempt to pry open your wallet"));
-    p->add_msg_if_player( m_info, _("but alas. You are just too miserly."));
-    return 0;
-  }
-  ter_id type = g->m.ter(dirx, diry);
-  const char *succ_action;
-  const char *fail_action;
-  ter_id new_type = t_null;
-  bool noisy;
-  int difficulty;
-
-  if (type == t_door_c || type == t_door_locked || type == t_door_locked_alarm ||
-      type == t_door_locked_interior) {
-    succ_action = _("You pry open the door.");
-    fail_action = _("You pry, but cannot pry open the door.");
-    new_type = t_door_o;
-    noisy = true;
-    difficulty = 6;
-  } else if (type == t_door_bar_locked) {
-    succ_action = _("You pry open the door.");
-    fail_action = _("You pry, but cannot pry open the door.");
-    new_type = t_door_bar_o;
-    noisy = false;
-    difficulty = 10;
-  } else if (type == t_manhole_cover) {
-    succ_action = _("You lift the manhole cover.");
-    fail_action = _("You pry, but cannot lift the manhole cover.");
-    new_type = t_manhole;
-    noisy = false;
-    difficulty = 12;
-  } else if (g->m.furn(dirx, diry) == f_crate_c) {
-    succ_action = _("You pop open the crate.");
-    fail_action = _("You pry, but cannot pop open the crate.");
-    noisy = true;
-    difficulty = 6;
-  } else if (type == t_window_domestic || type == t_curtains) {
-    succ_action = _("You pry open the window.");
-    fail_action = _("You pry, but cannot pry open the window.");
-    new_type = t_window_open;
-    noisy = true;
-    difficulty = 6;
-  } else {
-    int nails = 0, boards = 0;
-    ter_id newter;
-    if (type == t_fence_h || type == t_fence_v) {
-      nails = 6;
-      boards = 3;
-      newter = t_fence_post;
-      p->add_msg_if_player(_("You pry out the fence post."));
-    } else if (type == t_window_boarded) {
-      nails =  8;
-      boards = 4;
-      newter = t_window_frame;
-      p->add_msg_if_player(_("You pry the boards from the window."));
-    } else if (type == t_window_boarded_noglass) {
-      nails =  8;
-      boards = 4;
-      newter = t_window_empty;
-      p->add_msg_if_player(_("You pry the boards from the window frame."));
-    } else if (type == t_door_boarded) {
-      nails =  8;
-      boards = 4;
-      // FIXME: boards go across a door FRAME;
-      // the door itself should be as good as it was before it was boarded up.
-      newter = t_door_b;
-      p->add_msg_if_player(_("You pry the boards from the door."));
-    } else {
-      p->add_msg_if_player(m_info, _("There's nothing to pry there."));
-      return 0;
-    }
-    p->practice( "carpentry", 1, 1 );
-    p->moves -= 500;
-    g->m.spawn_item(p->posx, p->posy, "nail", 0, nails);
-    g->m.spawn_item(p->posx, p->posy, "2x4", boards);
-    g->m.ter_set(dirx, diry, newter);
-    return it->type->charges_to_use();
-  }
-
-  p->practice( "mechanics", 1 );
-  p->moves -= (difficulty * 25) - ((p->str_cur + p->skillLevel("mechanics")) * 5);
-  if (dice(4, difficulty) < dice(2, p->skillLevel("mechanics")) + dice(2, p->str_cur)) {
-   p->practice( "mechanics", 1 );
-   p->add_msg_if_player( m_good, succ_action);
-   if (g->m.furn(dirx, diry) == f_crate_c) {
-    g->m.furn_set(dirx, diry, f_crate_o);
-   } else {
-    g->m.ter_set(dirx, diry, new_type);
-   }
-   if (noisy) {
-    g->sound(dirx, diry, 12, _("crunch!"));
-   }
-   if ( type == t_manhole_cover ) {
-     g->m.spawn_item(dirx, diry, "manhole_cover");
-   }
-   if ( type == t_door_locked_alarm ) {
-     g->u.add_memorial_log(pgettext("memorial_male", "Set off an alarm."),
-                           pgettext("memorial_female", "Set off an alarm."));
-    g->sound(p->posx, p->posy, 40, _("An alarm sounds!"));
-    if (!g->event_queued(EVENT_WANTED)) {
-     g->add_event(EVENT_WANTED, int(calendar::turn) + 300, 0, g->levx, g->levy);
-    }
-   }
-  } else {
-   if (type == t_window_domestic || type == t_curtains) {
-    //chance of breaking the glass if pry attempt fails
-    if (dice(4, difficulty) > dice(2, p->skillLevel("mechanics")) + dice(2, p->str_cur)) {
-     p->add_msg_if_player(m_mixed, _("You break the glass."));
-     g->sound(dirx, diry, 24, _("glass breaking!"));
-     g->m.ter_set(dirx, diry, t_window_frame);
-     g->m.spawn_item(dirx, diry, "sheet", 2);
-     g->m.spawn_item(dirx, diry, "stick");
-     g->m.spawn_item(dirx, diry, "string_36");
-     return it->type->charges_to_use();
-    }
-   }
-   p->add_msg_if_player( fail_action);
-  }
-  return it->type->charges_to_use();
-}
-
-int iuse::makemound(player *p, item *it, bool)
-{
- if (g->m.has_flag("DIGGABLE", p->posx, p->posy) && !g->m.has_flag("PLANT", p->posx, p->posy)) {
-  p->add_msg_if_player(_("You churn up the earth here."));
-  p->moves = -300;
-  g->m.ter_set(p->posx, p->posy, t_dirtmound);
-  return it->type->charges_to_use();
- } else {
-  p->add_msg_if_player(_("You can't churn up this ground."));
-  return 0;
- }
-}
-
-//TODO remove this?
-int iuse::dig(player *p, item *it, bool)
-{
-    p->add_msg_if_player(m_info, _("You can dig a pit via the construction menu--hit *"));
-    return it->type->charges_to_use();
-}
-
-int iuse::siphon(player *p, item *it, bool)
-{
-    int posx = 0;
-    int posy = 0;
-    if(!choose_adjacent(_("Siphon from where?"), posx, posy)) {
-      return 0;
-    }
-
-    vehicle* veh = g->m.veh_at(posx, posy);
-    if (veh == NULL) {
-        p->add_msg_if_player(m_info, _("There's no vehicle there."));
-        return 0;
-    }
-    if (veh->fuel_left("gasoline") == 0) {
-        p->add_msg_if_player(m_info, _("That vehicle has no fuel to siphon."));
-        return 0;
-    }
-    std::map<point, vehicle*> foundv;
-    vehicle * fillv = NULL;
-    for (int x = p->posx-1; x < p->posx+2; x++) {
-      for (int y = p->posy-1; y < p->posy+2; y++) {
-        fillv = g->m.veh_at(x, y);
-        if ( fillv != NULL &&
-          fillv != veh &&
-          foundv.find( point(fillv->posx, fillv->posy) ) == foundv.end() &&
-          fillv->fuel_capacity("gasoline") > 0 ) {
-            foundv[point(fillv->posx, fillv->posy)] = fillv;
-        }
-      }
-    }
-    fillv=NULL;
-    if ( ! foundv.empty() ) {
-        uimenu fmenu;
-        fmenu.text = _("Fill what?");
-        fmenu.addentry("Nearby vehicle (%d)",foundv.size());
-        fmenu.addentry("Container");
-        fmenu.addentry("Never mind");
-        fmenu.query();
-        if ( fmenu.ret == 0 ) {
-            if ( foundv.size() > 1 ) {
-                if(choose_adjacent(_("Fill which vehicle?"), posx, posy)) {
-                    fillv = g->m.veh_at(posx, posy);
-                } else {
-                    return 0;
-                }
-            } else {
-                fillv = foundv.begin()->second;
-
-            }
-        } else if ( fmenu.ret != 1 ) {
-            return 0;
-        }
-    }
-    if ( fillv != NULL ) {
-        int want = fillv->fuel_capacity("gasoline")-fillv->fuel_left("gasoline");
-        int got = veh->drain("gasoline", want);
-        fillv->refill("gasoline", got);
-        add_msg(ngettext("Siphoned %d unit of %s from the %s into the %s%s", "Siphoned %d units of %s from the %s into the %s%s", got), got,
-           "gasoline", veh->name.c_str(), fillv->name.c_str(),
-           (got < want ? ", draining the tank completely." : ", receiving tank is full.") );
-        p->moves -= 200;
-    } else {
-        if (p->siphon(veh, "gasoline")) {
-            p->moves -= 200;
-        }
-    }
-    return it->type->charges_to_use();
-}
-
-int iuse::combatsaw_off(player *p, item *it, bool)
-{
- p->moves -= 60;
- if (it->charges > 0 && !p->is_underwater()) {
-  g->sound(p->posx, p->posy, 30,
-           _("With a snarl, the combat chainsaw screams to life!"));
-  it->make("combatsaw_on");
-  it->active = true;
- } else {
-  p->add_msg_if_player(_("You yank the cord, but nothing happens."));
- }
- return it->type->charges_to_use();
-}
-
-int iuse::combatsaw_on(player *p, item *it, bool t)
-{
-    if (t) { // Effects while simply on
-        if (p->is_underwater()) {
-            p->add_msg_if_player(_("Your chainsaw gurgles in the water and stops."));
-            it->make("combatsaw_off");
-            it->active = false;
-        }
-        else if (one_in(12)) {
-            g->sound(p->posx, p->posy, 18, _("Your combat chainsaw growls."));
-        }
-    } else { // Toggling
-        p->add_msg_if_player(_("Your combat chainsaw goes quiet."));
-        it->make("combatsaw_off");
-        it->active = false;
-    }
-    return it->type->charges_to_use();
-}
-
-int iuse::chainsaw_off(player *p, item *it, bool)
-{
- p->moves -= 80;
- if (rng(0, 10) - it->damage > 5 && it->charges > 0 && !p->is_underwater()) {
-  g->sound(p->posx, p->posy, 20,
-           _("With a roar, the chainsaw leaps to life!"));
-  it->make("chainsaw_on");
-  it->active = true;
- } else {
-  p->add_msg_if_player(_("You yank the cord, but nothing happens."));
- }
- return it->type->charges_to_use();
-}
-
-int iuse::chainsaw_on(player *p, item *it, bool t)
-{
-    if (p->is_underwater()) {
-        p->add_msg_if_player(_("Your chainsaw gurgles in the water and stops."));
-        it->make("chainsaw_off");
-        it->active = false;
-    }
-    else if (t) { // Effects while simply on
-        if (one_in(15)) {
-            g->sound(p->posx, p->posy, 12, _("Your chainsaw rumbles."));
-        }
-    } else { // Toggling
-        p->add_msg_if_player(_("Your chainsaw dies."));
-        it->make("chainsaw_off");
-        it->active = false;
-    }
-    return it->type->charges_to_use();
-}
-
-int iuse::cs_lajatang_off(player *p, item *it, bool)
-{
- p->moves -= 80;
- if (rng(0, 10) - it->damage > 5 && it->charges > 1) {
-  g->sound(p->posx, p->posy, 40,
-           _("With a roar, the chainsaws leap to life!"));
-  it->make("cs_lajatang_on");
-  it->active = true;
- } else {
-  p->add_msg_if_player(_("You yank the cords, but nothing happens."));
- }
- return it->type->charges_to_use();
-}
-
-int iuse::cs_lajatang_on(player *p, item *it, bool t)
-{
- if (t) { // Effects while simply on
-  if (one_in(15)) {
-   g->sound(p->posx, p->posy, 12, _("Your chainsaws rumble."));
-  }
-  //Deduct an additional charge (since there are two of them)
-  if(it->charges > 0) {
-   it->charges--;
-  }
- } else { // Toggling
-  p->add_msg_if_player(_("Your chainsaws die."));
-  it->make("cs_lajatang_off");
-  it->active = false;
- }
- return it->type->charges_to_use();
-}
-
-int iuse::carver_off(player *p, item *it, bool)
-{
- p->moves -= 80;
- if (it->charges > 0) {
-  g->sound(p->posx, p->posy, 20,
-           _("The electric carver's serrated blades start buzzing!"));
-  it->make("carver_on");
-  it->active = true;
- } else {
-  p->add_msg_if_player(_("You pull the trigger but nothing happens."));
- }
- return it->type->charges_to_use();
-}
-
-int iuse::carver_on(player *p, item *it, bool t)
-{
- if (t) { // Effects while simply on
-  if (one_in(10)) {
-   g->sound(p->posx, p->posy, 8, _("Your electric carver buzzes."));
-  }
- } else { // Toggling
-  p->add_msg_if_player(_("Your electric carver dies."));
-  it->make("carver_off");
-  it->active = false;
- }
- return it->type->charges_to_use();
-}
-
-int iuse::trimmer_off(player *p, item *it, bool)
-{
- p->moves -= 80;
- if (rng(0, 10) - it->damage > 3 && it->charges > 0) {
-  g->sound(p->posx, p->posy, 15,
-           _("With a roar, the hedge trimmer leaps to life!"));
-  it->make("trimmer_on");
-  it->active = true;
- } else {
-  p->add_msg_if_player(_("You yank the cord, but nothing happens."));
- }
- return it->type->charges_to_use();
-}
-
-int iuse::trimmer_on(player *p, item *it, bool t)
-{
- if (t) { // Effects while simply on
-  if (one_in(15)) {
-   g->sound(p->posx, p->posy, 10, _("Your hedge trimmer rumbles."));
-  }
- } else { // Toggling
-  p->add_msg_if_player(_("Your hedge trimmer dies."));
-  it->make("trimmer_off");
-  it->active = false;
- }
- return it->type->charges_to_use();
-}
-
-int iuse::circsaw_on(player *p, item *it, bool t)
-{
- if (t) { // Effects while simply on
-  if (one_in(15)) {
-   g->sound(p->posx, p->posy, 7, _("Your circular saw buzzes."));
-  }
- } else { // Toggling
-  p->add_msg_if_player(_("Your circular saw powers off."));
-  it->make("circsaw_off");
-  it->active = false;
- }
- return 0;
-}
-
-int iuse::shishkebab_off(player *p, item *it, bool)
-{
-    int choice = menu(true, _("What's the plan?"), _("Bring the heat!"),
-                      _("Cut 'em up!"), _("I'm good."), NULL);
-    switch (choice) {
-    case 1:
-    {
-        p->moves -= 10;
-        if(it->charges <= 0) {
-            p->add_msg_if_player(m_info, _("This thing needs some fuel!"));
-        } else if (rng(0, 10) - it->damage > 5 && !p->is_underwater()) {
-            g->sound(p->posx, p->posy, 10,_("Let's dance, Zeds!"));
-            it->make("shishkebab_on");
-            it->active = true;
-        } else {
-            p->add_msg_if_player(_("Aw, dangit. It fails to start!"));
-        }
-        return it->type->charges_to_use();
-    }
-    break;
-    case 2:
-    {
-        return iuse::knife(p, it, false);
-    }
-    default:
-        return 0;
-    }
-}
-
-int iuse::shishkebab_on(player *p, item *it, bool t)
-{
-    if (p->is_underwater()) {
-        p->add_msg_if_player(_("Your shishkebab hisses in the water and goes out."));
-        it->make("shishkebab_off");
-        it->active = false;
-    } else if (t) {
-        // Effects while simply on
-        if (one_in(25)) {
-            g->sound(p->posx, p->posy, 10, _("Your shishkebab crackles!"));
-        }
-
-        if (one_in(75)) {
-            p->add_msg_if_player(m_bad, _("Bummer, man! Your shishkebab's flame flickers and dies out."));
-            it->make("shishkebab_off");
-            it->active = false;
-        }
-    } else if (it->charges < it->type->charges_to_use()) {
-        p->add_msg_if_player(m_bad, _("Uncool, outta gas! Your shishkebab's flame goes out."));
-        it->make("shishkebab_off");
-        it->active = false;
-    } else {
-        int choice = menu(true, _("What's the plan?"), _("Chill out"),
-                          _("Torch something!"), _("Keep groovin'"), NULL);
-        switch (choice) {
-        case 1:
-        {
-            p->add_msg_if_player(_("Peace out. Your shishkebab's flame dies."));
-            it->make("shishkebab_off");
-            it->active = false;
-        }
-        break;
-        case 2:
-        {
-            int dirx, diry;
-            if (prep_firestarter_use(p, it, dirx, diry)) {
-                p->moves -= 5;
-                resolve_firestarter_use(p, it, dirx, diry);
-            }
-        }
-        default:
-            return 0;
-        }
-    }
-    return it->type->charges_to_use();
-}
-
-int iuse::firemachete_off(player *p, item *it, bool)
-{
-    int choice = menu(true,
-                      _("No. 9"), _("Turn on"), _("Use as a knife"), _("Cancel"), NULL);
-    switch (choice) {
-    case 1:
-    {
-        p->moves -= 10;
-        if (rng(0, 10) - it->damage > 2 && it->charges > 0 && !p->is_underwater()) {
-            g->sound(p->posx, p->posy, 10, _("Your No. 9 glows!"));
-            it->make("firemachete_on");
-            it->active = true;
-        } else {
-            p->add_msg_if_player(_("Click."));
-        }
-    }
-    break;
-    case 2:
-    {
-        iuse::knife(p, it, false);
-    }
-    default:
-        return 0;
-    }
-    return it->type->charges_to_use();
-}
-
-int iuse::firemachete_on(player *p, item *it, bool t)
-{
-    if (t) {  // Effects while simply on
-        if (p->is_underwater()) {
-            p->add_msg_if_player(_("Your No. 9 hisses in the water and goes out."));
-            it->make("firemachete_off");
-            it->active = false;
-        } else if (one_in(25)) {
-            g->sound(p->posx, p->posy, 5, _("Your No. 9 hisses."));
-        }
-        if (one_in(100)) {
-            p->add_msg_if_player(m_bad, _("Your No. 9 cuts out!"));
-            it->make("firemachete_off");
-            it->active = false;
-        }
-    } else if (it->charges < it->type->charges_to_use()) {
-        p->add_msg_if_player(m_info, _("Out of ammo!"));
-        it->make("firemachete_off");
-        it->active = false;
-    } else {
-        int choice = menu(true, _("No. 9"), _("Turn off"), _("Light something"), _("Cancel"), NULL);
-        switch (choice) {
-        case 1:
-        {
-            p->add_msg_if_player(_("Your No. 9 goes dark."));
-            it->make("firemachete_off");
-            it->active = false;
-        }
-        break;
-        case 2:
-        {
-            int dirx, diry;
-            if (prep_firestarter_use(p, it, dirx, diry)) {
-                p->moves -= 5;
-                resolve_firestarter_use(p, it, dirx, diry);
-            }
-        }
-        default:
-            return 0;
-        }
-    }
-    return it->type->charges_to_use();
-}
-
-int iuse::broadfire_off(player *p, item *it, bool t)
-{
-    int choice = menu(true, _("What will thou do?"), _("Ready for battle!"),
-                      _("Perform peasant work?"), _("Reconsider thy strategy"), NULL);
-    switch (choice) {
-    case 1:
-    {
-        p->moves -= 10;
-        if (it->charges > 0 && !p->is_underwater()) {
-            g->sound(p->posx, p->posy, 10,
-                     _("Charge!!"));
-            it->make("broadfire_on");
-            it->active = true;
-        } else {
-            p->add_msg_if_player(m_info, _("No strength to fight!"));
-        }
-    }
-    break;
-    case 2:
-    {
-        return iuse::knife(p, it, t);
-    }
-    }
-    return it->type->charges_to_use();
-}
-
-int iuse::broadfire_on(player *p, item *it, bool t)
-{
-    if (t) {  // Effects while simply on
-        if (p->is_underwater()) {
-            p->add_msg_if_player(_("Your sword hisses in the water and goes out."));
-            it->make("broadfire_off");
-            it->active = false;
-        } else if (one_in(35)) {
-            p->add_msg_if_player(_("Your blade burns for combat!"));
-        }
-    } else if (it->charges < it->type->charges_to_use()) {
-        p->add_msg_if_player(m_bad, _("Thy strength fades!"));
-        it->make("broadfire_off");
-        it->active = false;
-    } else {
-        int choice = menu(true, _("What will thou do?"), _("Retreat!"),
-                          _("Burn and Pillage!"), _("Keep Fighting!"), NULL);
-        switch (choice) {
-        case 1:
-        {
-            p->add_msg_if_player(_("Run away!"));
-            it->make("broadfire_off");
-            it->active = false;
-        }
-        break;
-        case 2:
-        {
-            int dirx, diry;
-            if (prep_firestarter_use(p, it, dirx, diry)) {
-                p->moves -= 5;
-                resolve_firestarter_use(p, it, dirx, diry);
-            }
-        }
-        }
-    }
-    return it->type->charges_to_use();
-}
-
-int iuse::firekatana_off(player *p, item *it, bool t)
-{
-    int choice = menu(true, _("The Dark of Night."), _("Daybreak"),
-                      _("The Moonlight's Edge"), _("Eternal Night"), NULL);
-    switch (choice) {
-    case 1:
-    {
-        p->moves -= 10;
-        if (it->charges > 0 && !p->is_underwater()) {
-            g->sound(p->posx, p->posy, 10,
-                     _("The Sun rises."));
-            it->make("firekatana_on");
-            it->active = true;
-        } else {
-            p->add_msg_if_player(_("Time stands still."));
-        }
-    }
-    break;
-    case 2:
-    {
-        return iuse::knife(p, it, t);
-    }
-    }
-    return it->type->charges_to_use();
-}
-
-int iuse::firekatana_on(player *p, item *it, bool t)
-{
-    if (t) {  // Effects while simply on
-        if (p->is_underwater()) {
-            p->add_msg_if_player(_("Your sword hisses in the water and goes out."));
-            it->make("firekatana_off");
-            it->active = false;
-        } else if (one_in(35)) {
-            p->add_msg_if_player(_("The Sun shines brightly."));
-        }
-    } else if (it->charges < it->type->charges_to_use()) {
-        p->add_msg_if_player(m_bad, _("The Light Fades."));
-        it->make("firekatana_off");
-        it->active = false;
-    } else {
-        int choice = menu(true, _("The Light of Day."), _("Nightfall"),
-                          _("Blazing Heat"), _("Endless Day"), NULL);
-        switch (choice) {
-        case 1:
-        {
-            p->add_msg_if_player(_("The Sun sets."));
-            it->make("firekatana_off");
-            it->active = false;
-        }
-        break;
-        case 2:
-        {
-            int dirx, diry;
-            if (prep_firestarter_use(p, it, dirx, diry)) {
-                p->moves -= 5;
-                resolve_firestarter_use(p, it, dirx, diry);
-                return it->type->charges_to_use();
-            }
-        }
-        }
-    }
-    return it->type->charges_to_use();
-}
-
-int iuse::zweifire_off(player *p, item *it, bool t)
-{
-    int choice = menu(true, _("Was willst du tun?"), _("Die Flamme entfachen."),
-                      _("Als Messer verwenden."), _("Nichts tun."), NULL);
-    switch (choice) {
-    case 1:
-    {
-        p->moves -= 10;
-        if (it->charges > 0 && !p->is_underwater()) {
-            g->sound(p->posx, p->posy, 10,
-                     _("Die Klinge deines Schwertes brennt!"));
-            it->make("zweifire_on");
-            it->active = true;
-        } else {
-            p->add_msg_if_player(m_bad, _("Dein Flammenschwert hat keinen Brennstoff mehr."));
-        }
-    }
-    break;
-    case 2:
-    {
-        return iuse::knife(p, it, t);
-    }
-    default:
-        return 0;
-    }
-    return it->type->charges_to_use();
-}
-
-int iuse::zweifire_on(player *p, item *it, bool t)
-{
-    if (t) {  // Effects while simply on
-        if (p->is_underwater()) {
-            p->add_msg_if_player(_("Dein Schwert zischt und erlischt."));
-            it->make("zweifire_off");
-            it->active = false;
-        } else if (one_in(35)) {
-            //~ (Flammenschwert) "The fire on your blade burns brightly!"
-            p->add_msg_if_player(_("Das Feuer um deine Schwertklinge leuchtet hell!"));
-        }
-    } else if (it->charges < it->type->charges_to_use()) {
-        //~ (Flammenschwert) "Your Flammenscwhert (firesword) is out of fuel!"
-        p->add_msg_if_player(m_bad, _("Deinem Flammenschwert ist der Brennstoff ausgegangen!"));
-        it->make("zweifire_off");
-        it->active = false;
-    } else {
-        int choice = menu(true,
-                          //~ (Flammenschwert) "What will you do?"
-                          _("Was willst du tun?"),
-                          //~ (Flammenschwert) "Extinguish the flame."
-                          _("Die Flamme erloschen."),
-                          //~ (Flammenschwert) "Start a fire."
-                          _("Ein Feuer entfachen."),
-                          //~ (Flammenschwert) "Do nothing."
-                          _("Nichts tun."), NULL);
-        switch (choice) {
-        case 1:
-        {
-            //~ (Flammenschwert) "The flames on your sword die out."
-            p->add_msg_if_player(_("Die Flamme deines Schwertes erlischt."));
-            it->make("zweifire_off");
-            it->active = false;
-        }
-        break;
-        case 2:
-        {
-            int dirx, diry;
-            if (prep_firestarter_use(p, it, dirx, diry)) {
-                p->moves -= 5;
-                resolve_firestarter_use(p, it, dirx, diry);
-                return it->type->charges_to_use();
-            }
-        }
-        default:
-            return 0;
-        }
-    }
-    return it->type->charges_to_use();
-}
-
-int iuse::jackhammer(player *p, item *it, bool)
-{
-    if (it->charges < it->type->charges_to_use()) {
-        return 0;
-    }
-    if (p->is_underwater()) {
-        p->add_msg_if_player(m_info, _("You can't do that while underwater."));
-        return 0;
-    }
-    int dirx, diry;
-    if(!choose_adjacent(_("Drill where?"),dirx,diry)) {
-        return 0;
-    }
-
-    if (dirx == p->posx && diry == p->posy) {
-        p->add_msg_if_player(_("My god! Let's talk it over OK?"));
-        p->add_msg_if_player(_("Don't do anything rash.."));
-        return 0;
-    }
-    if (g->m.is_destructable(dirx, diry) && g->m.has_flag("SUPPORTS_ROOF", dirx, diry) &&
-        g->m.ter(dirx, diry) != t_tree) {
-        g->m.destroy(dirx, diry, false);
-        p->moves -= 500;
-        //~ the sound of a jackhammer
-        g->sound(dirx, diry, 45, _("TATATATATATATAT!"));
-    } else if (g->m.move_cost(dirx, diry) == 2 && g->levz != -1 &&
-               g->m.ter(dirx, diry) != t_dirt && g->m.ter(dirx, diry) != t_grass) {
-        g->m.destroy(dirx, diry, false);
-        p->moves -= 500;
-        g->sound(dirx, diry, 45, _("TATATATATATATAT!"));
-    } else {
-        p->add_msg_if_player(m_info, _("You can't drill there."));
-        return 0;
-    }
-    return it->type->charges_to_use();
-}
-
-int iuse::jacqueshammer(player *p, item *it, bool)
-{
-    if (it->charges < it->type->charges_to_use()) {
-        return 0;
-    }
-    if (p->is_underwater()) {
-        p->add_msg_if_player(m_info, _("You can't do that while underwater."));
-        return 0;
-    }
-    // translator comments for everything to reduce confusion
-    int dirx, diry;
-    g->draw();
-    //~ (jacqueshammer) "Drill where?"
-    if (!choose_direction(_("Percer dans quelle direction?"), dirx, diry)) {
-        //~ (jacqueshammer) "Invalid direction"
-        p->add_msg_if_player(m_info, _("Direction invalide"));
-        return 0;
-    }
-    if (dirx == 0 && diry == 0) {
-        //~ (jacqueshammer) "My god! Let's talk it over, OK?"
-        p->add_msg_if_player(_("Mon dieu! Nous allons en parler OK?"));
-        //~ (jacqueshammer) "Don't do anything rash."
-        p->add_msg_if_player(_("Ne pas faire eruption rien.."));
-        return 0;
-    }
-    dirx += p->posx;
-    diry += p->posy;
-    if (g->m.is_destructable(dirx, diry) && g->m.has_flag("SUPPORTS_ROOF", dirx, diry) &&
-        g->m.ter(dirx, diry) != t_tree) {
-        g->m.destroy(dirx, diry, false);
-        // This looked like 50 minutes, but seems more like 50 seconds.  Needs checked.
-        p->moves -= 500;
-        //~ the sound of a "jacqueshammer"
-        g->sound(dirx, diry, 45, _("OHOHOHOHOHOHOHOHO!"));
-    } else if (g->m.move_cost(dirx, diry) == 2 && g->levz != -1 &&
-               g->m.ter(dirx, diry) != t_dirt && g->m.ter(dirx, diry) != t_grass) {
-        g->m.destroy(dirx, diry, false);
-        p->moves -= 500;
-        g->sound(dirx, diry, 45, _("OHOHOHOHOHOHOHOHO!"));
-    } else {
-        //~ (jacqueshammer) "You can't drill there."
-        p->add_msg_if_player(m_info, _("Vous ne pouvez pas percer la-bas.."));
-        return 0;
-    }
-    return it->type->charges_to_use();
-}
-
-int iuse::pickaxe(player *p, item *it, bool)
-{
-    if (p->is_underwater()) {
-        p->add_msg_if_player(m_info,  _("You can't do that while underwater."));
-        return 0;
-    }
-    int dirx, diry;
-    if(!choose_adjacent(_("Mine where?"),dirx,diry)) {
-        return 0;
-    }
-
-    if (dirx == p->posx && diry == p->posy) {
-        p->add_msg_if_player(_("Mining the depths of your experience,"));
-        p->add_msg_if_player(_("you realize that it's best not to dig"));
-        p->add_msg_if_player(_("yourself into a hole. You stop digging."));
-        return 0;
-    }
-    int turns;
-    if (g->m.is_destructable(dirx, diry) && g->m.has_flag("SUPPORTS_ROOF", dirx, diry) &&
-        g->m.ter(dirx, diry) != t_tree) {
-        // Takes about 100 minutes (not quite two hours) base time.  Construction skill can speed this: 3 min off per level.
-        turns = (100000 - 3000 * p->skillLevel("carpentry"));
-    } else if (g->m.move_cost(dirx, diry) == 2 && g->levz == 0 &&
-               g->m.ter(dirx, diry) != t_dirt && g->m.ter(dirx, diry) != t_grass) {
-        turns = 20000;
-    } else {
-        p->add_msg_if_player(m_info, _("You can't mine there."));
-        return 0;
-    }
-    p->assign_activity(ACT_PICKAXE, turns, -1, p->get_item_position(it));
-    p->activity.placement = point(dirx, diry);
-    p->add_msg_if_player( _("You attack the %s with your %s."),
-                         g->m.tername(dirx, diry).c_str(), it->tname().c_str());
-    return 0; // handled when the activity finishes
-}
-
-void on_turn_activity_pickaxe(player *p) {
-    const int dirx = p->activity.placement.x;
-    const int diry = p->activity.placement.y;
-    if (calendar::turn % MINUTES(1) == 0) { // each turn is to much
-        //~ Sound of a Pickaxe at work!
-        g->sound(dirx, diry, 30, _("CHNK! CHNK! CHNK!"));
-    }
-}
-
-void on_finish_activity_pickaxe(player *p) {
-    const int dirx = p->activity.placement.x;
-    const int diry = p->activity.placement.y;
-    item *it = &p->i_at(p->activity.position);
-    if (g->m.is_destructable(dirx, diry) && g->m.has_flag("SUPPORTS_ROOF", dirx, diry) &&
-        g->m.ter(dirx, diry) != t_tree) {
-        // Tunneling through solid rock is hungry, sweaty, tiring, backbreaking work
-        // Betcha wish you'd opted for the J-Hammer ;P
-        p->hunger += 15;
-        if (p->has_trait("STOCKY_TROGLO")) {
-            p->fatigue += 20; // Yep, dwarves can dig longer before tiring
-        } else {
-            p->fatigue += 30;
-        }
-        p->thirst += 15;
-        p->mod_pain( 2 * rng(1, 3) );
-        // Mining is construction work!
-        p->practice( "carpentry", 5 );
-    } else if (g->m.move_cost(dirx, diry) == 2 && g->levz == 0 &&
-               g->m.ter(dirx, diry) != t_dirt && g->m.ter(dirx, diry) != t_grass) {
-        //Breaking up concrete on the surface? not nearly as bad
-        p->hunger += 5;
-        p->fatigue += 10;
-        p->thirst += 5;
-    }
-    g->m.destroy(dirx, diry, false);
-    it->charges = std::max(long(0), it->charges - it->type->charges_to_use());
-    if(it->charges == 0 && it->destroyed_at_zero_charges()) {
-        p->i_rem(p->activity.position);
-    }
-}
-
-int iuse::set_trap(player *p, item *it, bool)
-{
-    if (p->is_underwater()) {
-        p->add_msg_if_player( _("You can't do that while underwater."));
-        return 0;
- }
- int dirx, diry;
- if( !choose_adjacent( string_format(_("Place %s where?"), it->tname().c_str()), dirx, diry) ) {
-  return 0;
- }
-
- if (dirx == p->posx && diry == p->posy) {
-  p->add_msg_if_player(m_info, _("Yeah. Place the %s at your feet."), it->tname().c_str());
-  p->add_msg_if_player(m_info, _("Real damn smart move."));
-  return 0;
- }
- int posx = dirx;
- int posy = diry;
- if (g->m.move_cost(posx, posy) != 2) {
-  p->add_msg_if_player(m_info, _("You can't place a %s there."), it->tname().c_str());
-  return 0;
- }
-
-    const trap_id existing_trap = g->m.tr_at(posx, posy);
-    if (existing_trap != tr_null) {
-        const struct trap &t = *traplist[existing_trap];
-        if (t.can_see(*p, posx, posy)) {
-            p->add_msg_if_player(m_info, _("You can't place a %s there. It contains a trap already."),
-                       it->tname().c_str());
-        } else {
-            p->add_msg_if_player(m_bad, _("You trigger a %s!"), t.name.c_str());
-            t.trigger(p, posx, posy);
-        }
-        return 0;
-    }
-
- trap_id type = tr_null;
- ter_id ter;
- bool buried = false;
- bool set = false;
- std::stringstream message;
- int practice = 0;
-
-if(it->type->id == "cot"){
-  message << _("You unfold the cot and place it on the ground.");
-  type = tr_cot;
-  practice = 0;
- } else if(it->type->id == "rollmat"){
-  message << _("You unroll the mat and lay it on the ground.");
-  type = tr_rollmat;
-  practice = 0;
- } else if(it->type->id == "fur_rollmat"){
-  message << _("You unroll the fur mat and lay it on the ground.");
-  type = tr_fur_rollmat;
-  practice = 0;
- } else if(it->type->id == "brazier"){
-  message << _("You place the brazier securely.");
-  type = tr_brazier;
-  practice = 0;
- } else if(it->type->id == "boobytrap"){
-  message << _("You set the booby trap up and activate the grenade.");
-  type = tr_boobytrap;
-  practice = 4;
- } else if(it->type->id == "bubblewrap"){
-  message << _("You set the bubble wrap on the ground, ready to be popped.");
-  type = tr_bubblewrap;
-  practice = 2;
- } else if(it->type->id == "beartrap"){
-  buried = ((p->has_amount("shovel", 1) || p->has_amount("e_tool", 1)) &&
-            g->m.has_flag("DIGGABLE", posx, posy) &&
-            query_yn(_("Bury the beartrap?")));
-  type = (buried ? tr_beartrap_buried : tr_beartrap);
-  message << (buried ? _("You bury the beartrap.") : _("You set the beartrap.")) ;
-  practice = (buried ? 7 : 4);
- } else if(it->type->id == "board_trap"){
-  message << string_format("You set the board trap on the %s, nails facing up.",
-                           g->m.tername(posx, posy).c_str());
-  type = tr_nailboard;
-  practice = 2;
- } else if(it->type->id == "caltrops"){
-  message << string_format("You scatter the caltrops on the %s.",
-                           g->m.tername(posx, posy).c_str());
-  type = tr_caltrops;
-  practice = 2;
- } else if(it->type->id == "telepad"){
-  message << _("You place the telepad.");
-  type = tr_telepad;
-  practice = 10;
-  } else if(it->type->id == "funnel"){
-  message << _("You place the funnel, waiting to collect rain.");
-  type = tr_funnel;
-  practice = 0;
-  } else if(it->type->id == "makeshift_funnel"){
-  message << _("You place the makeshift funnel, waiting to collect rain.");
-  type = tr_makeshift_funnel;
-  practice = 0;
- } else if(it->type->id == "tripwire"){
-// Must have a connection between solid squares.
-  if ((g->m.move_cost(posx    , posy - 1) != 2 &&
-       g->m.move_cost(posx    , posy + 1) != 2   ) ||
-      (g->m.move_cost(posx + 1, posy    ) != 2 &&
-       g->m.move_cost(posx - 1, posy    ) != 2   ) ||
-      (g->m.move_cost(posx - 1, posy - 1) != 2 &&
-       g->m.move_cost(posx + 1, posy + 1) != 2   ) ||
-      (g->m.move_cost(posx + 1, posy - 1) != 2 &&
-       g->m.move_cost(posx - 1, posy + 1) != 2   )) {
-   message << _("You string up the tripwire.");
-   type= tr_tripwire;
-   practice = 3;
-  } else {
-   p->add_msg_if_player(m_info, _("You must place the tripwire between two solid tiles."));
-   return 0;
-  }
- } else if(it->type->id == "crossbow_trap"){
-  message << _("You set the crossbow trap.");
-  type = tr_crossbow;
-  practice = 4;
- } else if(it->type->id == "shotgun_trap"){
-  message << _("You set the shotgun trap.");
-  type = tr_shotgun_2;
-  practice = 5;
- } else if(it->type->id == "blade_trap"){
-  posx = (dirx - p->posx)*2 + p->posx; //math correction for blade trap
-  posy = (diry - p->posy)*2 + p->posy;
-  for (int i = -1; i <= 1; i++) {
-   for (int j = -1; j <= 1; j++) {
-    if (g->m.move_cost(posx + i, posy + j) != 2) {
-     p->add_msg_if_player(m_info, _("That trap needs a 3x3 space to be clear, centered two tiles from you."));
-     return 0;
-    }
-   }
-  }
-  message << _("You set the blade trap two squares away.");
-  type = tr_engine;
-  practice = 12;
- } else if(it->type->id == "light_snare_kit"){
-  for(int i = -1; i <= 1; i++) {
-    for(int j = -1; j <= 1; j++){
-      ter = g->m.ter(posx+j, posy+i);
-      if(ter == t_tree_young && !set) {
-        message << _("You set the snare trap.");
-        type = tr_light_snare;
-        practice = 2;
-        set = true;
-      }
-    }
-  }
-  if(!set) {
-    p->add_msg_if_player(m_info, _("Invalid Placement."));
-    return 0;
-  }
- } else if(it->type->id == "heavy_snare_kit"){
-  for(int i = -1; i <= 1; i++) {
-    for(int j = -1; j <= 1; j++){
-      ter = g->m.ter(posx+j, posy+i);
-      if(ter == t_tree && !set) {
-        message << _("You set the snare trap.");
-        type = tr_heavy_snare;
-        practice = 4;
-        set = true;
-      }
-    }
-  }
-  if(!set) {
-    p->add_msg_if_player(m_info, _("Invalid Placement."));
-    return 0;
-  }
- } else if(it->type->id == "landmine"){
-  buried = ((p->has_amount("shovel", 1) || p->has_amount("e_tool", 1)) &&
-            g->m.has_flag("DIGGABLE", posx, posy) &&
-            query_yn(_("Bury the land mine?")));
-  type = (buried ? tr_landmine_buried : tr_landmine);
-  message << (buried ? _("You bury the land mine.") : _("You set the land mine."));
-  practice = (buried ? 7 : 4);
- } else {
-  p->add_msg_if_player(_("Tried to set a trap.  But got confused! %s"), it->tname().c_str());
- }
-
- if (buried) {
-  if (!p->has_amount("shovel", 1) && !p->has_amount("e_tool", 1)) {
-   p->add_msg_if_player(m_info, _("You need a shovel."));
-   return 0;
-  } else if (!g->m.has_flag("DIGGABLE", posx, posy)) {
-   p->add_msg_if_player(m_info, _("You can't dig in that %s"), g->m.tername(posx, posy).c_str());
-   return 0;
-  }
- }
-
- p->add_msg_if_player(message.str().c_str());
- p->practice( "traps", practice );
-    trap *tr = traplist[type];
-    g->m.add_trap(posx, posy, type);
-    if (!tr->can_see(*p, posx, posy)) {
-        p->add_known_trap(posx, posy, tr->id);
-    }
- p->moves -= 100 + practice * 25;
- if (type == tr_engine) {
-  for (int i = -1; i <= 1; i++) {
-   for (int j = -1; j <= 1; j++) {
-    if (i != 0 || j != 0)
-     g->m.add_trap(posx + i, posy + j, tr_blade);
-   }
-  }
- }
- return 1;
-}
-
-int iuse::geiger(player *p, item *it, bool t)
-{
-    if (t) { // Every-turn use when it's on
-        const point pos = g->find_item(it);
-        const int rads = g->m.get_radiation(pos.x, pos.y);
-        if (rads == 0) {
-            return it->type->charges_to_use();
-        }
-        if( !g->sound( pos.x, pos.y, 6, "" ) ) {
-            // can not hear it, but may have alarmed other creatures
-            return it->type->charges_to_use();
-        }
-        if (rads > 50) {
-            add_msg(m_warning, _("The geiger counter buzzes intensely."));
-        } else if (rads > 35) {
-            add_msg(m_warning, _("The geiger counter clicks wildly."));
-        } else if (rads > 25) {
-            add_msg(m_warning, _("The geiger counter clicks rapidly."));
-        } else if (rads > 15) {
-            add_msg(m_warning, _("The geiger counter clicks steadily."));
-        } else if (rads > 8) {
-            add_msg(m_warning, _("The geiger counter clicks slowly."));
-        } else if (rads > 4) {
-            add_msg(_("The geiger counter clicks intermittently."));
-        } else {
-            add_msg(_("The geiger counter clicks once."));
-        }
-        return it->type->charges_to_use();
-    }
-    // Otherwise, we're activating the geiger counter
-    it_tool *type = dynamic_cast<it_tool*>(it->type);
-    bool is_on = (type->id == "geiger_on");
-    if (is_on) {
-        add_msg(_("The geiger counter's SCANNING LED flicks off."));
-        it->make("geiger_off");
-        it->active = false;
-        return 0;
-    }
-    std::string toggle_text = is_on ? _("Turn continuous scan off") : _("Turn continuous scan on");
-    int ch = menu(true, _("Geiger counter:"), _("Scan yourself"), _("Scan the ground"),
-                  toggle_text.c_str(), _("Cancel"), NULL);
-    switch (ch) {
-    case 1: p->add_msg_if_player(m_info, _("Your radiation level: %d (%d from items)"), p->radiation, p->leak_level("RADIOACTIVE")); break;
-    case 2: p->add_msg_if_player(m_info, _("The ground's radiation level: %d"),
-                                 g->m.get_radiation(p->posx, p->posy)); break;
-    case 3:
-        p->add_msg_if_player(_("The geiger counter's scan LED flicks on."));
-        it->make("geiger_on");
-        it->active = true;
-        break;
-    case 4:
-        return 0;
-    }
-    return it->type->charges_to_use();
-}
-
-int iuse::teleport(player *p, item *it, bool)
-{
-    if (it->charges < it->type->charges_to_use()) {
-      return 0;
-    }
-    p->moves -= 100;
-    g->teleport(p);
-    return it->type->charges_to_use();
-}
-
-int iuse::can_goo(player *p, item *it, bool)
-{
- it->make("canister_empty");
- int tries = 0, goox, gooy;
- do {
-  goox = p->posx + rng(-2, 2);
-  gooy = p->posy + rng(-2, 2);
-  tries++;
- } while (g->m.move_cost(goox, gooy) == 0 && tries < 10);
- if (tries == 10) {
-  return 0;
- }
- int mondex = g->mon_at(goox, gooy);
- if (mondex != -1) {
-  if (g->u_see(goox, gooy)) {
-      add_msg(_("Black goo emerges from the canister and envelopes a %s!"),
-                 g->zombie(mondex).name().c_str());
-  }
-  g->zombie(mondex).poly(GetMType("mon_blob"));
-  g->zombie(mondex).speed -= rng(5, 25);
-  g->zombie(mondex).hp = g->zombie(mondex).speed;
- } else {
-  if (g->u_see(goox, gooy)) {
-   add_msg(_("Living black goo emerges from the canister!"));
-  }
-  monster goo(GetMType("mon_blob"));
-  goo.friendly = -1;
-  goo.spawn(goox, gooy);
-  g->add_zombie(goo);
- }
- tries = 0;
- while (!one_in(4) && tries < 10) {
-  tries = 0;
-  do {
-   goox = p->posx + rng(-2, 2);
-   gooy = p->posy + rng(-2, 2);
-   tries++;
-  } while (g->m.move_cost(goox, gooy) == 0 &&
-           g->m.tr_at(goox, gooy) == tr_null && tries < 10);
-  if (tries < 10) {
-   if (g->u_see(goox, gooy)) {
-    add_msg(m_warning, _("A nearby splatter of goo forms into a goo pit."));
-   }
-   g->m.add_trap(goox, gooy, tr_goo);
-  } else {
-   return 0;
-  }
- }
- return it->type->charges_to_use();
-}
-
-int iuse::throwable_extinguisher_act(player *, item *it, bool)
-{
-    point pos = g->find_item(it);
-    if (pos.x == -999 || pos.y == -999) {
-        return 0;
-    }
-    field &fld = g->m.field_at(pos.x, pos.y);
-    if (fld.findField(fd_fire) != 0) {
-        // Reduce the strength of fire (if any) in the target tile.
-        g->m.adjust_field_strength(pos, fd_fire, 0 - 1);
-        // Slightly reduce the strength of fire around and in the target tile.
-        for (int x = -1; x <= 1; x++) {
-            for (int y = -1; y <= 1; y++) {
-                if ((g->m.move_cost(pos.x + x, pos.y + y) != 0) && (x == 0 || y == 0)) {
-                    g->m.adjust_field_strength(point(pos.x + x, pos.y + y), fd_fire, 0 - rng(0, 1));
-                }
-            }
-        }
-        return 1;
-    }
-    it->active = false;
-    return 0;
-}
-
-int iuse::pipebomb_act(player *, item *it, bool t)
-{
-    point pos = g->find_item(it);
-    if (pos.x == -999 || pos.y == -999) {
-        return 0;
-    }
-    if (t) { // Simple timer effects
-        //~ the sound of a lit fuse
-        g->sound(pos.x, pos.y, 0, _("ssss...")); // Vol 0 = only heard if you hold it
-    } else if (it->charges > 0) {
-        add_msg(m_info, _("You've already lit the %s, try throwing it instead."), it->tname().c_str());
-        return 0;
-    } else { // The timer has run down
-        if (one_in(10) && g->u_see(pos.x, pos.y)) {
-            add_msg(_("The pipe bomb fizzles out."));
-        } else {
-            g->explosion(pos.x, pos.y, rng(6, 14), rng(0, 4), false);
-        }
-    }
-    return 0;
-}
-
-int iuse::granade(player *p, item *it, bool)
-{
-    p->add_msg_if_player(_("You pull the pin on the Granade."));
-    it->make("granade_act");
-    it->charges = 5;
-    it->active = true;
-    return it->type->charges_to_use();
-}
-
-int iuse::granade_act(player *, item *it, bool t)
-{
-    int explosion_radius = 3;
-    point pos = g->find_item(it);
-    if (pos.x == -999 || pos.y == -999) {
-        return 0;
-    }
-    if (t) { // Simple timer effects
-        g->sound(pos.x, pos.y, 0, _("Merged!"));  // Vol 0 = only heard if you hold it
-    } else if(it->charges > 0) {
-        add_msg(m_info, _("You've already pulled the %s's pin, try throwing it instead."), it->tname().c_str());
-        return 0;
-    } else {  // When that timer runs down...
-        int effect_roll = rng(1,5);
-        switch (effect_roll)
-        {
-            case 1:
-                g->sound(pos.x, pos.y, 100, _("BUGFIXES!!"));
-                g->draw_explosion(pos.x, pos.y, explosion_radius, c_ltcyan);
-                for (int i = -explosion_radius; i <= explosion_radius; i++) {
-                    for (int j = -explosion_radius; j <= explosion_radius; j++) {
-                        const int zid = g->mon_at(pos.x + i, pos.y + j);
-                        if (zid != -1 &&
-                              (g->zombie(zid).type->in_species("INSECT") ||
-                               g->zombie(zid).is_hallucination()) ) {
-                            g->explode_mon(zid);
-                        }
-                    }
-                }
-                break;
-
-            case 2:
-                g->sound(pos.x, pos.y, 100, _("BUFFS!!"));
-                g->draw_explosion(pos.x, pos.y, explosion_radius, c_green);
-                for (int i = -explosion_radius; i <= explosion_radius; i++) {
-                    for (int j = -explosion_radius; j <= explosion_radius; j++) {
-                        const int mon_hit = g->mon_at(pos.x + i, pos.y + j);
-                        if (mon_hit != -1) {
-                            g->zombie(mon_hit).speed *= 1 + rng(0, 20) * .1;
-                            g->zombie(mon_hit).hp *= 1 + rng(0, 20) * .1;
-                        } else if (g->npc_at(pos.x + i, pos.y + j) != -1) {
-                            int npc_hit = g->npc_at(pos.x + i, pos.y + j);
-                            g->active_npc[npc_hit]->str_max += rng(0, g->active_npc[npc_hit]->str_max/2);
-                            g->active_npc[npc_hit]->dex_max += rng(0, g->active_npc[npc_hit]->dex_max/2);
-                            g->active_npc[npc_hit]->int_max += rng(0, g->active_npc[npc_hit]->int_max/2);
-                            g->active_npc[npc_hit]->per_max += rng(0, g->active_npc[npc_hit]->per_max/2);
-                        } else if (g->u.posx == pos.x + i && g->u.posy == pos.y + j) {
-                            g->u.str_max += rng(0, g->u.str_max/2);
-                            g->u.dex_max += rng(0, g->u.dex_max/2);
-                            g->u.int_max += rng(0, g->u.int_max/2);
-                            g->u.per_max += rng(0, g->u.per_max/2);
-                            g->u.recalc_hp();
-                            for (int part = 0; part < num_hp_parts; part++) {
-                                g->u.hp_cur[part] *= 1 + rng(0, 20) * .1;
-                                if (g->u.hp_cur[part] > g->u.hp_max[part]) {
-                                    g->u.hp_cur[part] = g->u.hp_max[part];
-                                }
-                            }
-                        }
-                    }
-                }
-                break;
-
-            case 3:
-                g->sound(pos.x, pos.y, 100, _("NERFS!!"));
-                g->draw_explosion(pos.x, pos.y, explosion_radius, c_red);
-                for (int i = -explosion_radius; i <= explosion_radius; i++) {
-                    for (int j = -explosion_radius; j <= explosion_radius; j++) {
-                        const int mon_hit = g->mon_at(pos.x + i, pos.y + j);
-                        if (mon_hit != -1) {
-                            g->zombie(mon_hit).speed = rng(1, g->zombie(mon_hit).speed);
-                            g->zombie(mon_hit).hp = rng(1, g->zombie(mon_hit).hp);
-                        } else if (g->npc_at(pos.x + i, pos.y + j) != -1) {
-                            int npc_hit = g->npc_at(pos.x + i, pos.y + j);
-                            g->active_npc[npc_hit]->str_max -= rng(0, g->active_npc[npc_hit]->str_max/2);
-                            g->active_npc[npc_hit]->dex_max -= rng(0, g->active_npc[npc_hit]->dex_max/2);
-                            g->active_npc[npc_hit]->int_max -= rng(0, g->active_npc[npc_hit]->int_max/2);
-                            g->active_npc[npc_hit]->per_max -= rng(0, g->active_npc[npc_hit]->per_max/2);
-                        } else if (g->u.posx == pos.x + i && g->u.posy == pos.y + j) {
-                            g->u.str_max -= rng(0, g->u.str_max/2);
-                            g->u.dex_max -= rng(0, g->u.dex_max/2);
-                            g->u.int_max -= rng(0, g->u.int_max/2);
-                            g->u.per_max -= rng(0, g->u.per_max/2);
-                            g->u.recalc_hp();
-                            for (int part = 0; part < num_hp_parts; part++) {
-                                if (g->u.hp_cur[part] > 0) {
-                                    g->u.hp_cur[part] = rng(1, g->u.hp_cur[part]);
-                                }
-                            }
-                        }
-                    }
-                }
-                break;
-
-            case 4:
-                g->sound(pos.x, pos.y, 100, _("REVERTS!!"));
-                g->draw_explosion(pos.x, pos.y, explosion_radius, c_pink);
-                for (int i = -explosion_radius; i <= explosion_radius; i++) {
-                    for (int j = -explosion_radius; j <= explosion_radius; j++) {
-                        const int mon_hit = g->mon_at(pos.x + i, pos.y + j);
-                        if (mon_hit != -1) {
-                            g->zombie(mon_hit).speed = g->zombie(mon_hit).type->speed;
-                            g->zombie(mon_hit).hp = g->zombie(mon_hit).type->hp;
-                            g->zombie(mon_hit).clear_effects();
-                        } else if (g->npc_at(pos.x + i, pos.y + j) != -1) {
-                            int npc_hit = g->npc_at(pos.x + i, pos.y + j);
-                            g->active_npc[npc_hit]->environmental_revert_effect();
-                        } else if (g->u.posx == pos.x + i && g->u.posy == pos.y + j) {
-                            g->u.environmental_revert_effect();
-                        }
-                    }
-                }
-                break;
-            case 5:
-                g->sound(pos.x, pos.y, 100, _("BEES!!"));
-                g->draw_explosion(pos.x, pos.y, explosion_radius, c_yellow);
-                for (int i = -explosion_radius; i <= explosion_radius; i++) {
-                    for (int j = -explosion_radius; j <= explosion_radius; j++) {
-                        if( one_in(5) && -1 == g->mon_at(pos.x + i, pos.y + j) &&
-                            -1 == g->npc_at(pos.x + i, pos.y + j) ) {
-                            g->m.add_field( pos.x + i, pos.y + j, fd_bees, rng(1, 3) );
-                        }
-                    }
-                }
-            break;
-        }
-    }
-    return it->type->charges_to_use();
-}
-
-int iuse::c4(player *p, item *it, bool)
-{
-    int time = query_int(_("Set the timer to (0 to cancel)?"));
-    if (time <= 0) {
-        p->add_msg_if_player(_("Never mind."));
-        return 0;
-    }
-    p->add_msg_if_player(_("You set the timer to %d."), time);
-    it->make("c4armed");
-    it->charges = time;
-    it->active = true;
-    return it->type->charges_to_use();
-}
-
-int iuse::acidbomb_act(player *p, item *it, bool)
-{
- if (!p->has_item(it)) {
-  point pos = g->find_item(it);
-  if (pos.x == -999)
-   pos = point(p->posx, p->posy);
-  it->charges = 0;
-  for (int x = pos.x - 1; x <= pos.x + 1; x++) {
-   for (int y = pos.y - 1; y <= pos.y + 1; y++)
-    g->m.add_field(x, y, fd_acid, 3);
-  }
- }
- return 0;
-}
-
-int iuse::grenade_inc_act(player *p, item *it, bool t)
-{
-    point pos = g->find_item(it);
-        if (pos.x == -999 || pos.y == -999) {
-            return 0;
-        }
-
-    if (t) { // Simple timer effects
-        g->sound(pos.x, pos.y, 0, _("Tick!")); // Vol 0 = only heard if you hold it
-    } else if (it->charges > 0) {
-        p->add_msg_if_player(m_info, _("You've already released the handle, try throwing it instead."));
-        return 0;
-    } else {  // blow up
-        int num_flames= rng(3,5);
-        for (int current_flame = 0; current_flame < num_flames; current_flame++){
-            std::vector<point> flames = line_to(pos.x, pos.y, pos.x + rng(-5,5), pos.y + rng(-5,5), 0);
-            for (size_t i = 0; i <flames.size(); i++) {
-                g->m.add_field(flames[i].x, flames[i].y, fd_fire, rng(0,2));
-            }
-        }
-        g->explosion(pos.x, pos.y, 8, 0, true);
-        for (int i = -2; i <= 2; i++) {
-            for (int j = -2; j <= 2; j++) {
-                g->m.add_field( pos.x + i, pos.y + j, fd_incendiary, 3);
-            }
-        }
-
-    }
- return 0;
-}
-
-int iuse::arrow_flamable(player *p, item *it, bool)
-{
-    if (p->is_underwater()) {
-        p->add_msg_if_player(m_info, _("You can't do that while underwater."));
-        return 0;
-    }
-    if (!p->use_charges_if_avail("fire", 1)) {
-        p->add_msg_if_player(m_info, _("You need a lighter!"));
-        return 0;
-    }
-    p->add_msg_if_player( _("You light the arrow!."));
-    p->moves -= 150;
-    if(it->charges == 1) {
-        it->make("arrow_flamming");
-        return 0;
-    }
-    item lit_arrow(*it);
-    lit_arrow.make("arrow_flamming");
-    lit_arrow.charges = 1;
-    p->i_add(lit_arrow);
-    return 1;
-}
-
-int iuse::molotov(player *p, item *it, bool)
-{
-    if (p->is_underwater()) {
-        p->add_msg_if_player(m_info, _("You can't do that while underwater."));
-        return 0;
-    }
- if (!p->use_charges_if_avail("fire", 1)) {
-  p->add_msg_if_player(m_info, _("You need a lighter!"));
-  return 0;
- }
- p->add_msg_if_player(_("You light the molotov cocktail."));
- p->moves -= 150;
- it->make("molotov_lit");
- it->bday = int(calendar::turn);
- it->active = true;
- return it->type->charges_to_use();
-}
-
-int iuse::molotov_lit(player *p, item *it, bool t)
-{
-    int age = int(calendar::turn) - it->bday;
-    if (p->has_item(it)) {
-        it->charges += 1;
-        if (age >= 5) { // More than 5 turns old = chance of going out
-            if (rng(1, 50) < age) {
-                p->add_msg_if_player(_("Your lit molotov goes out."));
-                it->make("molotov");
-                it->active = false;
-            }
-        }
-    } else {
-        point pos = g->find_item(it);
-        if (!t) {
-            g->explosion(pos.x, pos.y, 8, 0, true);
-        }
-    }
-    return 0;
-}
-
-int iuse::firecracker_pack(player *p, item *it, bool)
-{
-    if (p->is_underwater()) {
-        p->add_msg_if_player(m_info, _("You can't do that while underwater."));
-        return 0;
-    }
- if (!p->has_charges("fire", 1)) {
-  p->add_msg_if_player(m_info, _("You need a lighter!"));
-  return 0;
- }
- WINDOW* w = newwin(5, 41, (TERMY-5)/2, (TERMX-41)/2);
- draw_border(w);
- int mid_x = getmaxx(w) / 2;
- int tmpx = 5;
- mvwprintz(w, 1, 2, c_white,  _("How many do you want to light? (1-%d)"), it->charges);
- mvwprintz(w, 2, mid_x, c_white, "1");
- tmpx += shortcut_print(w, 3, tmpx, c_white, c_ltred, _("<I>ncrease"))+1;
- tmpx += shortcut_print(w, 3, tmpx, c_white, c_ltred, _("<D>ecrease"))+1;
- tmpx += shortcut_print(w, 3, tmpx, c_white, c_ltred, _("<A>ccept"))+1;
- shortcut_print(w, 3, tmpx, c_white, c_ltred, _("<C>ancel"));
- wrefresh(w);
- bool close = false;
- long charges = 1;
- char ch = getch();
- while(!close) {
-  if(ch == 'I') {
-   charges++;
-   if(charges > it->charges) {
-    charges = it->charges;
-   }
-   mvwprintz(w, 2, mid_x, c_white, "%d", charges);
-   wrefresh(w);
-  } else if(ch == 'D') {
-   charges--;
-   if(charges < 1) {
-    charges = 1;
-   }
-   mvwprintz(w, 2, mid_x, c_white, "%d ", charges); //Trailing space clears the second digit when decreasing from 10 to 9
-   wrefresh(w);
-  } else if(ch == 'A') {
-   p->use_charges("fire", 1);
-   if(charges == it->charges) {
-    p->add_msg_if_player(_("You light the pack of firecrackers."));
-    it->make("firecracker_pack_act");
-    it->charges = charges;
-    it->bday = calendar::turn;
-    it->active = true;
-    return 0; // don't use any charges at all. it has became a new item
-   } else {
-    if(charges == 1) {
-     p->add_msg_if_player(_("You light one firecracker."));
-     item new_it = item("firecracker_act", int(calendar::turn));
-     new_it.charges = 2;
-     new_it.active = true;
-     p->i_add(new_it);
-    } else {
-     p->add_msg_if_player( ngettext("You light a string of %d firecracker.", "You light a string of %d firecrackers.", charges), charges);
-     item new_it = item("firecracker_pack_act", int(calendar::turn));
-     new_it.charges = charges;
-     new_it.active = true;
-     p->i_add(new_it);
-    }
-    if(it->charges == 1) {
-     it->make("firecracker");
-    }
-   }
-   close = true;
-  } else if(ch == 'C') {
-   return 0; // don't use any charges at all
-  }
-  if(!close) {
-   ch = getch();
-  }
- }
- return charges;
-}
-
-int iuse::firecracker_pack_act(player *, item *it, bool)
-{
- point pos = g->find_item(it);
- int current_turn = calendar::turn;
- int timer = current_turn - it->bday;
- if(timer < 2) {
-  g->sound(pos.x, pos.y, 0, _("ssss..."));
-  it->damage += 1;
- } else if(it->charges > 0) {
-  int ex = rng(3,5);
-  int i = 0;
-  if(ex > it->charges) {
-    ex = it->charges;
-  }
-  for(i = 0; i < ex; i++) {
-   g->sound(pos.x, pos.y, 20, _("Bang!"));
-  }
-  it->charges -= ex;
- }
- return 0;
-}
-
-int iuse::firecracker(player *p, item *it, bool)
-{
-    if (p->is_underwater()) {
-        p->add_msg_if_player(m_info, _("You can't do that while underwater."));
-        return 0;
-    }
- if (!p->use_charges_if_avail("fire", 1))
- {
-  p->add_msg_if_player(m_info, _("You need a lighter!"));
-  return 0;
- }
- p->add_msg_if_player(_("You light the firecracker."));
- it->make("firecracker_act");
- it->charges = 2;
- it->active = true;
- return it->type->charges_to_use();
-}
-
-int iuse::firecracker_act(player *, item *it, bool t)
-{
- point pos = g->find_item(it);
- if (pos.x == -999 || pos.y == -999) {
-  return 0;
- }
- if (t) {// Simple timer effects
-  g->sound(pos.x, pos.y, 0, _("ssss..."));
- } else if(it->charges > 0) {
-  add_msg(m_info, _("You've already lit the %s, try throwing it instead."), it->tname().c_str());
-  return 0;
- } else {  // When that timer runs down...
-  g->sound(pos.x, pos.y, 20, _("Bang!"));
- }
- return 0;
-}
-
-int iuse::mininuke(player *p, item *it, bool)
-{
- int time = query_int(_("Set the timer to (0 to cancel)?"));
- if (time <= 0) {
-  p->add_msg_if_player("Never mind.");
-  return 0;
- }
- p->add_msg_if_player(_("You set the timer to %d."), time);
- if(!p->is_npc()) {
-   p->add_memorial_log(pgettext("memorial_male", "Activated a mininuke."),
-                       pgettext("memorial_female", "Activated a mininuke."));
- }
- it->make("mininuke_act");
- it->charges = time;
- it->active = true;
- return it->type->charges_to_use();
-}
-
-int iuse::pheromone(player *p, item *it, bool)
-{
-      if (it->charges < it->type->charges_to_use()) {
-          return 0;
-      }
-    if (p->is_underwater()) {
-        p->add_msg_if_player(m_info, _("You can't do that while underwater."));
-        return 0;
-    }
- point pos(p->posx, p->posy);
-
- if (pos.x == -999 || pos.y == -999) {
-  return 0;
- }
-
- p->add_msg_player_or_npc(_("You squeeze the pheremone ball.."),
-                           _("<npcname> squeezes the pheremone ball...") );
-
- p->moves -= 15;
-
- int converts = 0;
- for (int x = pos.x - 4; x <= pos.x + 4; x++) {
-  for (int y = pos.y - 4; y <= pos.y + 4; y++) {
-   int mondex = g->mon_at(x, y);
-   if (mondex != -1 && g->zombie(mondex).symbol() == 'Z' &&
-       g->zombie(mondex).friendly == 0 && rng(0, 500) > g->zombie(mondex).hp) {
-    converts++;
-    g->zombie(mondex).make_friendly();
-   }
-  }
- }
-
- if (g->u_see(p)) {
-  if (converts == 0) {
-   add_msg(_("...but nothing happens."));
-  } else if (converts == 1) {
-   add_msg(m_good, _("...and a nearby zombie turns friendly!"));
-  } else{
-   add_msg(m_good, _("...and several nearby zombies turn friendly!"));
-  }
- }
- return it->type->charges_to_use();
-}
-
-
-int iuse::portal(player *p, item *it, bool)
-{
-  if (it->charges < it->type->charges_to_use()) {
-          return 0;
-      }
- g->m.add_trap(p->posx + rng(-2, 2), p->posy + rng(-2, 2), tr_portal);
- return it->type->charges_to_use();
-}
-
-int iuse::manhack(player *p, item *, bool)
-{
- std::vector<point> valid; // Valid spawn locations
- for (int x = p->posx - 1; x <= p->posx + 1; x++) {
-  for (int y = p->posy - 1; y <= p->posy + 1; y++) {
-   if (g->is_empty(x, y)) {
-    valid.push_back(point(x, y));
-   }
-  }
- }
- if (valid.empty()) { // No valid points!
-  p->add_msg_if_player(m_info, _("There is no adjacent square to release the manhack in!"));
-  return 0;
- }
- int index = rng(0, valid.size() - 1);
- p->moves -= 60;
- monster m_manhack(GetMType("mon_manhack"), valid[index].x, valid[index].y);
- if (rng(0, p->int_cur / 2) + p->skillLevel("electronics") / 2 +
-     p->skillLevel("computer") < rng(0, 4)) {
-  p->add_msg_if_player(m_bad, _("You misprogram the manhack; it's hostile!"));
- } else {
-   p->add_msg_if_player(_("The manhack flies from your hand and surveys the area!"));
-   m_manhack.friendly = -1;
- }
- g->add_zombie(m_manhack);
- return 1;
-}
-
-int iuse::turret(player *p, item *, bool)
-{
- int dirx, diry;
- if(!choose_adjacent(_("Place the turret where?"), dirx, diry)) {
-  return 0;
- }
- if (!g->is_empty(dirx, diry)) {
-  p->add_msg_if_player(m_info, _("You cannot place a turret there."));
-  return 0;
- }
-
- p->moves -= 100;
- monster mturret(GetMType("mon_turret"), dirx, diry);
- const int ammopos = p->inv.position_by_type("9mm");
- int ammo = 0;
- if (ammopos != INT_MIN) {
-    item& ammoitem = p->inv.find_item(ammopos);
-    ammo = std::min(ammoitem.charges, long(500));
-    p->inv.reduce_charges(ammopos, ammo);
-    p->add_msg_if_player(ngettext("You load %d x 9mm round into the turret.", "You load %d x 9mm rounds into the turret.", ammo), ammo);
- } else {
-    p->add_msg_if_player(m_info, _("If you had standard factory-built 9mm bullets, you could load the turret."));
- }
- mturret.ammo = ammo;
- if (rng(0, p->int_cur / 2) + p->skillLevel("electronics") / 2 +
-     p->skillLevel("computer") < rng(0, 6)) {
-  p->add_msg_if_player(m_warning, _("The turret scans you and makes angry beeping noises!"));
- } else {
-  p->add_msg_if_player(m_warning, _("The turret emits an IFF beep as it scans you."));
-  mturret.friendly = -1;
- }
- g->add_zombie(mturret);
- return 1;
-}
-
-
-int iuse::turret_laser(player *p, item *, bool)
-{
- int dirx, diry;
- if(!choose_adjacent(_("Place the turret where?"), dirx, diry)) {
-  return 0;
- }
- if (!g->is_empty(dirx, diry)) {
-  p->add_msg_if_player(m_info, _("You cannot place a turret there."));
-  return 0;
- }
-
- p->moves -= 100;
- monster mturret(GetMType("mon_laserturret"), dirx, diry);
- if (rng(0, p->int_cur / 2) + p->skillLevel("electronics") / 2 +
-     p->skillLevel("computer") < rng(0, 6)) {
-  p->add_msg_if_player(m_warning, _("The laser turret scans you and makes angry beeping noises!"));
- } else {
-  p->add_msg_if_player(m_warning, _("The laser turret emits an IFF beep as it scans you."));
-  mturret.friendly = -1;
- }
- if (!g->is_in_sunlight(mturret.posx(), mturret.posy())) {
-  p->add_msg_if_player(_("A flashing LED on the laser turret appears to indicate low light."));
- }
- g->add_zombie(mturret);
- return 1;
-}
-
-int iuse::turret_rifle(player *p, item *, bool)
-{
- int dirx, diry;
- if(!choose_adjacent(_("Place the turret where?"), dirx, diry)) {
-  return 0;
- }
- if (!g->is_empty(dirx, diry)) {
-  p->add_msg_if_player(m_info, _("You cannot place a turret there."));
-  return 0;
- }
-
- p->moves -= 100;
- monster mturret(GetMType("mon_turret_rifle"), dirx, diry);
- const int ammopos = p->inv.position_by_type("556");
- int ammo = 0;
- if (ammopos != INT_MIN) {
-    item& ammoitem = p->inv.find_item(ammopos);
-    ammo = std::min(ammoitem.charges, long(500));
-    p->inv.reduce_charges(ammopos, ammo);
-    p->add_msg_if_player(ngettext("You load %d x 5.56 round into the turret.", "You load %d x 5.56 rounds into the turret.", ammo), ammo);
- } else {
-    p->add_msg_if_player(m_info, _("If you had standard factory-built 5.56 bullets, you could load the turret."));
- }
- mturret.ammo = ammo;
- if (rng(0, p->int_cur / 2) + p->skillLevel("electronics") / 2 +
-     p->skillLevel("computer") < rng(0, 6)) {
-  p->add_msg_if_player(m_warning, _("The turret scans you and makes angry beeping noises!"));
- } else {
-  p->add_msg_if_player(m_warning, _("The turret emits an IFF beep as it scans you."));
-  mturret.friendly = -1;
- }
- g->add_zombie(mturret);
- return 1;
-}
-
-int iuse::UPS_off(player *p, item *it, bool)
-{
- if (it->charges == 0) {
-  p->add_msg_if_player(m_info, _("The power supply's batteries are dead."));
-  return 0;
- } else {
-  p->add_msg_if_player(_("You turn the power supply on."));
-  if (p->is_wearing("optical_cloak"))
-   p->add_msg_if_player(_("Your optical cloak flickers as it becomes transparent."));
-  if (p->is_wearing_power_armor())
-    p->add_msg_if_player( _("Your power armor engages."));
-  it->make("UPS_on");
-  it->active = true;
- }
- return it->type->charges_to_use();
-}
-
-int iuse::UPS_on(player *p, item *it, bool t)
-{
- if (t) { // Normal use
-   if (p->is_wearing_power_armor() &&
-       !p->has_active_bionic("bio_power_armor_interface") &&
-       !p->has_active_bionic("bio_power_armor_interface_mkII") &&
-       !p->has_active_item("adv_UPS_on")) { // Use better power sources first
-       it->charges -= 4;
-
-       if (it->charges < 0) {
-           it->charges = 0;
-       }
-   }
- } else { // Turning it off
-  p->add_msg_if_player(_("The UPS powers off with a soft hum."));
-  if (p->is_wearing_power_armor())
-    p->add_msg_if_player( _("Your power armor disengages."));
-  if (p->is_wearing("optical_cloak"))
-   p->add_msg_if_player(_("Your optical cloak flickers for a moment as it becomes opaque."));
-  it->make("UPS_off");
-  it->active = false;
-  return 0;
- }
- return it->type->charges_to_use();
-}
-
-int iuse::adv_UPS_off(player *p, item *it, bool)
-{
- if (it->charges == 0) {
-  p->add_msg_if_player(_("The power supply has depleted the plutonium."));
- } else {
-  p->add_msg_if_player(_("You turn the power supply on."));
-  if (p->is_wearing("optical_cloak")) {
-   p->add_msg_if_player(_("Your optical cloak becomes transparent."));
-  }
-  if (p->is_wearing_power_armor()) {
-    p->add_msg_if_player( _("Your power armor engages."));
-  }
-  it->make("adv_UPS_on");
-  it->active = true;
- }
- return it->type->charges_to_use();
-}
-
-int iuse::adv_UPS_on(player *p, item *it, bool t)
-{
- if (t) { // Normal use
-   if (p->is_wearing_power_armor() &&
-       !p->has_active_bionic("bio_power_armor_interface") &&
-       !p->has_active_bionic("bio_power_armor_interface_mkII")) {
-     it->charges -= 2; // Use better power sources first
-
-     if (it->charges < 0) {
-       it->charges = 0;
-     }
-   }
- } else { // Turning it off
-  p->add_msg_if_player(_("The advanced UPS powers off with a soft hum."));
-  if (p->is_wearing_power_armor())
-    p->add_msg_if_player( _("Your power armor disengages."));
-  if (p->is_wearing("optical_cloak"))
-   p->add_msg_if_player(_("Your optical cloak becomes opaque."));
-  it->make("adv_UPS_off");
-  it->active = false;
- }
- return it->type->charges_to_use();
-}
-
-int iuse::tazer(player *p, item *it, bool)
-{
-    if (it->charges < it->type->charges_to_use() ) {
-          return 0;
-    }
-    int dirx, diry;
-    if(!choose_adjacent(_("Shock where?"),dirx,diry)){
-        return 0;
-    }
-
-    if (dirx == p->posx && diry == p->posy) {
-        p->add_msg_if_player(m_info, _("Umm. No."));
-        return 0;
-    }
-    int mondex = g->mon_at(dirx, diry);
-    int npcdex = g->npc_at(dirx, diry);
-    if (mondex == -1 && npcdex == -1) {
-        p->add_msg_if_player(_("Electricity crackles in the air."));
-        return it->type->charges_to_use();
-    }
-
-    int numdice = 3 + (p->dex_cur / 2.5) + p->skillLevel("melee") * 2;
-    p->moves -= 100;
-
-    if (mondex != -1) {
-        monster *z = &(g->zombie(mondex));
-        switch (z->type->size) {
-        case MS_TINY:  numdice -= 2; break;
-        case MS_SMALL: numdice -= 1; break;
-        case MS_MEDIUM:              break;
-        case MS_LARGE: numdice += 2; break;
-        case MS_HUGE:  numdice += 4; break;
-        }
-        int mondice = z->get_dodge();
-        if (dice(numdice, 10) < dice(mondice, 10)) { // A miss!
-            p->add_msg_if_player(_("You attempt to shock the %s, but miss."), z->name().c_str());
-            return it->type->charges_to_use();
-        }
-        p->add_msg_if_player(m_good, _("You shock the %s!"), z->name().c_str());
-        int shock = rng(5, 25);
-        z->moves -= shock * 100;
-        if (z->hurt(shock))
-            g->kill_mon(mondex, (p == &(g->u)));
-        return it->type->charges_to_use();
-    }
-
-    if (npcdex != -1) {
-        npc *foe = g->active_npc[npcdex];
-        if (foe->attitude != NPCATT_FLEE)
-            foe->attitude = NPCATT_KILL;
-        if (foe->str_max >= 17)
-            numdice++; // Minor bonus against huge people
-        else if (foe->str_max <= 5)
-            numdice--; // Minor penalty against tiny people
-        if (dice(numdice, 10) <= dice(foe->get_dodge(), 6)) {
-            p->add_msg_if_player(_("You attempt to shock %s, but miss."), foe->name.c_str());
-            return it->type->charges_to_use();
-        }
-        p->add_msg_if_player(m_good, _("You shock %s!"), foe->name.c_str());
-        int shock = rng(5, 20);
-        foe->moves -= shock * 100;
-        foe->hurtall(shock);
-        if (foe->hp_cur[hp_head]  <= 0 || foe->hp_cur[hp_torso] <= 0) {
-            foe->die(true);
-            g->active_npc.erase(g->active_npc.begin() + npcdex);
-        }
-    }
-    return it->type->charges_to_use();
-}
-
-int iuse::tazer2(player *p, item *it, bool)
-{
-    if (it->charges >= 100 || (it->has_flag("USE_UPS") &&
-                               (p->has_charges("UPS_off", 5) || p->has_charges("UPS_on", 5) ||
-                                p->has_charges("adv_UPS_off", 3) ||
-                                p->has_charges("adv_UPS_on", 3) ||
-                                (p->has_bionic("bio_ups") && p->power_level <= 1)))) {
-        int dirx, diry;
-
-        if(!choose_adjacent(_("Shock"), dirx, diry)) {
-            return 0;
-        }
-
-        if (dirx == p->posx && diry == p->posy) {
-            p->add_msg_if_player(m_info,  _("Umm. No."));
-            return 0;
-        }
-
-        int mondex = g->mon_at(dirx, diry);
-        int npcdex = g->npc_at(dirx, diry);
-
-        if (mondex == -1 && npcdex == -1) {
-            p->add_msg_if_player( _("Electricity crackles in the air."));
-            return 100;
-        }
-
-        int numdice = 3 + (p->dex_cur / 2.5) + p->skillLevel("melee") * 2;
-        p->moves -= 100;
-
-        if (mondex != -1) {
-            monster *z = &(g->zombie(mondex));
-
-            switch (z->type->size) {
-                case MS_TINY:
-                    numdice -= 2;
-                    break;
-
-                case MS_SMALL:
-                    numdice -= 1;
-                    break;
-
-                case MS_MEDIUM:
-                    break;
-
-                case MS_LARGE:
-                    numdice += 2;
-                    break;
-
-                case MS_HUGE:
-                    numdice += 4;
-                    break;
-            }
-
-            int mondice = z->get_dodge();
-
-            if (dice(numdice, 10) < dice(mondice, 10)) { // A miss!
-                p->add_msg_if_player( _("You attempt to shock the %s, but miss."),
-                                     z->name().c_str());
-                return 100;
-            }
-
-            p->add_msg_if_player(m_good, _("You shock the %s!"), z->name().c_str());
-            int shock = rng(5, 25);
-            z->moves -= shock * 100;
-
-            if (z->hurt(shock)) {
-                g->kill_mon(mondex, (p == &(g->u)));
-            }
-
-            return 100;
-        }
-
-        if (npcdex != -1) {
-            npc *foe = g->active_npc[npcdex];
-
-            if (foe->attitude != NPCATT_FLEE) {
-                foe->attitude = NPCATT_KILL;
-            }
-
-            if (foe->str_max >= 17) {
-                numdice++;    // Minor bonus against huge people
-            } else
-                if (foe->str_max <= 5) {
-                    numdice--;    // Minor penalty against tiny people
-                }
-
-            if (dice(numdice, 10) <= dice(foe->get_dodge(), 6)) {
-                p->add_msg_if_player( _("You attempt to shock %s, but miss."), foe->name.c_str());
-                return it->charges -= 100;
-            }
-
-            p->add_msg_if_player(m_good, _("You shock %s!"), foe->name.c_str());
-            int shock = rng(5, 20);
-            foe->moves -= shock * 100;
-            foe->hurtall(shock);
-
-            if (foe->hp_cur[hp_head]  <= 0 || foe->hp_cur[hp_torso] <= 0) {
-                foe->die(true);
-                g->active_npc.erase(g->active_npc.begin() + npcdex);
-            }
-        }
-
-        return 100;
-    } else {
-        p->add_msg_if_player(m_info, _("Insufficient power"));
-    }
-
-    return 0;
-}
-
-int iuse::shocktonfa_off(player *p, item *it, bool t)
-{
-    int choice = menu(true, _("tactical tonfa"), _("Zap something"),
-                      _("Turn on light"), _("Cancel"), NULL);
-
-    switch (choice) {
-        case 1: {
-            return iuse::tazer2(p, it, t);
-        }
-        break;
-
-        case 2: {
-            if (it->charges <= 0) {
-                p->add_msg_if_player(m_info, _("The batteries are dead."));
-                return 0;
-            } else {
-                p->add_msg_if_player( _("You turn the light on."));
-                it->make("shocktonfa_on");
-                it->active = true;
-                return it->type->charges_to_use();
-            }
-        }
-    }
-    return 0;
-}
-
-int iuse::shocktonfa_on(player *p, item *it, bool t)
-{
-    if (t) {  // Effects while simply on
-
-    } else {
-        if (it->charges <= 0) {
-            p->add_msg_if_player(m_info, _("Your tactical tonfa is out of power"));
-            it->make("shocktonfa_off");
-            it->active = false;
-        } else {
-            int choice = menu(true, _("tactical tonfa"), _("Zap something"),
-                              _("Turn off light"), _("cancel"), NULL);
-
-            switch (choice) {
-                case 1: {
-                    return iuse::tazer2(p, it, t);
-                }
-                break;
-
-                case 2: {
-                    p->add_msg_if_player( _("You turn off the light"));
-                    it->make("shocktonfa_off");
-                    it->active = false;
-                }
-            }
-        }
-    }
-    return 0;
-}
-
-int iuse::mp3(player *p, item *it, bool)
-{
-    if (it->charges < it->type->charges_to_use()) {
-        p->add_msg_if_player(m_info, _("The mp3 player's batteries are dead."));
-    } else if (p->has_active_item("mp3_on")) {
-        p->add_msg_if_player(m_info, _("You are already listening to an mp3 player!"));
-    } else {
-        p->add_msg_if_player(m_info, _("You put in the earbuds and start listening to music."));
-        it->make("mp3_on");
-        it->active = true;
-    }
-    return it->type->charges_to_use();
-}
-
-int iuse::mp3_on(player *p, item *it, bool t)
-{
-    if (t) { // Normal use
-        if (!p->has_item(it) || p->is_deaf() ) {
-            return it->type->charges_to_use(); // We're not carrying it, or we're deaf.
-        }
-        p->add_morale(MORALE_MUSIC, 1, 50, 5, 2);
-
-        if (int(calendar::turn) % 50 == 0) { // Every 5 minutes, describe the music
-            std::string sound = "";
-            if (one_in(50)) {
-                sound = _("some bass-heavy post-glam speed polka");
-            }
-            switch (rng(1, 10)) {
-            case 1: sound = _("a sweet guitar solo!"); p->stim++; break;
-            case 2: sound = _("a funky bassline."); break;
-            case 3: sound = _("some amazing vocals."); break;
-            case 4: sound = _("some pumping bass."); break;
-            case 5: sound = _("dramatic classical music.");
-                if (p->int_cur >= 10) {
-                    p->add_morale(MORALE_MUSIC, 1, 100, 5, 2);
-                }
-                break;
-            }
-            if (sound.length() > 0) {
-                p->add_msg_if_player(_("You listen to %s"), sound.c_str());
-            }
-        }
-    } else { // Turning it off
-        p->add_msg_if_player(_("The mp3 player turns off."));
-        it->make("mp3");
-        it->active = false;
-    }
-    return it->type->charges_to_use();
-}
-
-int iuse::portable_game(player *p, item *it, bool)
-{
-    if (p->is_underwater()) {
-        p->add_msg_if_player(m_info,  _("You can't do that while underwater."));
-        return 0;
-    }
-    if(p->has_trait("ILLITERATE")) {
-        add_msg(_("You're illiterate!"));
-        return 0;
-    } else if(it->charges < it->type->charges_to_use()) {
-        p->add_msg_if_player(m_info, _("The %s's batteries are dead."), it->tname().c_str());
-        return 0;
-    } else {
-        std::string loaded_software = "robot_finds_kitten";
-
-        uimenu as_m;
-        as_m.text = _("What do you want to play?");
-        as_m.entries.push_back(uimenu_entry(1, true, '1',_("Robot finds Kitten") ));
-        as_m.entries.push_back(uimenu_entry(2, true, '2', _("S N A K E") ));
-        as_m.entries.push_back(uimenu_entry(3, true, '3', _("Sokoban") ));
-        as_m.entries.push_back(uimenu_entry(4, true, '4', _("Cancel") ));
-        as_m.query();
-
-        switch (as_m.ret) {
-            case 1:
-                loaded_software = "robot_finds_kitten";
-                p->rooted_message();
-                break;
-            case 2:
-                loaded_software = "snake_game";
-                p->rooted_message();
-                break;
-            case 3:
-                loaded_software = "sokoban_game";
-                p->rooted_message();
-                break;
-            case 4: //Cancel
-                return 0;
-        }
-
-        //Play in 15-minute chunks
-        int time = 15000;
-
-        p->add_msg_if_player( _("You play on your %s for a while."), it->tname().c_str());
-        p->assign_activity(ACT_GAME, time, -1, p->get_item_position(it), "gaming");
-
-        std::map<std::string, std::string> game_data;
-        game_data.clear();
-        int game_score = 0;
-
-        play_videogame(loaded_software, game_data, game_score);
-
-        if ( game_data.find("end_message") != game_data.end() ) {
-            p->add_msg_if_player( "%s", game_data["end_message"].c_str() );
-        }
-
-        if ( game_score != 0 ) {
-            if ( game_data.find("moraletype") != game_data.end() ) {
-                std::string moraletype = game_data.find("moraletype")->second;
-                if(moraletype == "MORALE_GAME_FOUND_KITTEN") {
-                    p->add_morale(MORALE_GAME_FOUND_KITTEN, game_score, 110);
-                } /*else if ( ...*/
-            } else {
-                p->add_morale(MORALE_GAME, game_score, 110);
-            }
-        }
-
-    }
-    return it->type->charges_to_use();
-}
-
-int iuse::vibe(player *p, item *it, bool)
-{
-  if ((p->is_underwater()) && (!((p->has_trait("GILLS")) || (p->is_wearing("rebreather_on")) ||
-    (p->is_wearing("rebreather_xl_on")) || (p->is_wearing("mask_h20survivor_on")))) ) {
-        p->add_msg_if_player(m_info,  _("It's waterproof, but oxygen maybe?"));
-        return 0;
-    }
-  if (it->charges < it->type->charges_to_use()) {
-        p->add_msg_if_player(m_info, _("The %s's batteries are dead."), it->tname().c_str());
-        return 0;
-    }
-  if (p->fatigue >= 383) {
-      p->add_msg_if_player(m_info, _("*Your* batteries are dead."));
-      return 0;
-  }
-  else {
-      int time = 20000; // 20 minutes per
-      p->add_msg_if_player( _("You fire up your %s and start getting the tension out."), it->tname().c_str());
-      p->assign_activity(ACT_VIBE, time, -1, p->get_item_position(it), "de-stressing");
-  }
-  return it->type->charges_to_use();
-}
-
-int iuse::vortex(player *p, item *it, bool)
-{
- std::vector<point> spawn;
- for (int i = -3; i <= 3; i++) {
-  if (g->is_empty(p->posx - 3, p->posy + i))
-   spawn.push_back( point(p->posx - 3, p->posy + i) );
-  if (g->is_empty(p->posx + 3, p->posy + i))
-   spawn.push_back( point(p->posx + 3, p->posy + i) );
-  if (g->is_empty(p->posx + i, p->posy - 3))
-   spawn.push_back( point(p->posx + i, p->posy - 3) );
-  if (g->is_empty(p->posx + i, p->posy + 3))
-   spawn.push_back( point(p->posx + i, p->posy + 3) );
- }
- if (spawn.empty()) {
-  p->add_msg_if_player(m_warning, _("Air swirls around you for a moment."));
-  it->make("spiral_stone");
-  return it->type->charges_to_use();
- }
-
- p->add_msg_if_player(m_warning, _("Air swirls all over..."));
- int index = rng(0, spawn.size() - 1);
- p->moves -= 100;
- it->make("spiral_stone");
- monster mvortex(GetMType("mon_vortex"), spawn[index].x, spawn[index].y);
- mvortex.friendly = -1;
- g->add_zombie(mvortex);
- return it->type->charges_to_use();
-}
-
-int iuse::dog_whistle(player *p, item *it, bool)
-{
-    if (p->is_underwater()) {
-        p->add_msg_if_player( m_info, _("You can't do that while underwater."));
-        return 0;
-    }
- p->add_msg_if_player(_("You blow your dog whistle."));
- for (size_t i = 0; i < g->num_zombies(); i++) {
-  if (g->zombie(i).friendly != 0 && g->zombie(i).type->id == "mon_dog") {
-   bool u_see = g->u_see(&(g->zombie(i)));
-   if (g->zombie(i).has_effect("docile")) {
-    if (u_see)
-     p->add_msg_if_player(_("Your %s looks ready to attack."), g->zombie(i).name().c_str());
-    g->zombie(i).remove_effect("docile");
-   } else {
-    if (u_see)
-     p->add_msg_if_player(_("Your %s goes docile."), g->zombie(i).name().c_str());
-    g->zombie(i).add_effect("docile", 1, 1, true);
-   }
-  }
- }
- return it->type->charges_to_use();
-}
-
-int iuse::vacutainer(player *p, item *it, bool)
-{
- if (p->is_npc())
-  return 0; // No NPCs for now!
-
- if (!it->contents.empty()) {
-  p->add_msg_if_player(m_info, _("That %s is full!"), it->tname().c_str());
-  return 0;
- }
-
- item blood("blood", calendar::turn);
- bool drew_blood = false;
- for (size_t i = 0; i < g->m.i_at(p->posx, p->posy).size() && !drew_blood; i++) {
-  item *map_it = &(g->m.i_at(p->posx, p->posy)[i]);
-  if (map_it->corpse !=NULL && map_it->type->id == "corpse" &&
-      query_yn(_("Draw blood from %s?"), map_it->tname().c_str())) {
-   blood.corpse = map_it->corpse;
-   drew_blood = true;
-  }
- }
-
- if (!drew_blood && query_yn(_("Draw your own blood?")))
-  drew_blood = true;
-
- if (!drew_blood) {
-  return it->type->charges_to_use();
- }
-
- it->put_in(blood);
- return it->type->charges_to_use();
-}
-
-int iuse::knife(player *p, item *it, bool t)
-{
-    int choice = -1;
-    const int cut_fabric = 0;
-    const int carve_writing = 1;
-    const int cauterize = 2;
-    const int cancel = 4;
-    int pos;
-
-    uimenu kmenu;
-    kmenu.selected = uistate.iuse_knife_selected;
-    kmenu.text = _("Using knife:");
-    kmenu.addentry( cut_fabric, true, -1, _("Cut up fabric/plastic/kevlar/wood") );
-    kmenu.addentry( carve_writing, true, -1, _("Carve writing on item") );
-    if( (p->has_disease("bite") || p->has_disease("bleed") || p->has_trait("MASOCHIST") ||
-         p->has_trait("MASOCHIST_MED") || p->has_trait("CENOBITE") ) && !p->is_underwater() ) {
-        if ( !p->has_charges("fire", 4) ) {
-            kmenu.addentry( cauterize, false, -1,
-                            _("You need a lighter with 4 charges before you can cauterize yourself.") );
-        } else {
-            kmenu.addentry( cauterize, true, -1,
-                            ((p->has_disease("bite") || p->has_disease("bleed")) &&
-                             !p->is_underwater()) ? _("Cauterize") : _("Cauterize...for FUN!") );
-        }
-    }
-    kmenu.addentry( cancel, true, 'q', _("Cancel") );
-    kmenu.query();
-    choice = kmenu.ret;
-    if ( choice < cauterize ) {
-        uistate.iuse_knife_selected = choice;
-    }
-
-    if ( choice == cauterize) {
-        bool has_disease = p->has_disease("bite") || p->has_disease("bleed");
-        if( cauterize_effect(p, it, !has_disease) ) {
-            p->use_charges("fire", 4);
-        }
-        return it->type->charges_to_use();
-    } else if (choice == cut_fabric) {
-        pos = g->inv(_("Chop up what?"));
-    } else if (choice == carve_writing) {
-        pos = g->inv(_("Carve writing on what?"));
-    } else {
-        return 0;
-    }
-
-    item *cut = &(p->i_at(pos));
-
-    if (cut->is_null())
-    {
-        add_msg(m_info, _("You do not have that item!"));
-        return 0;
-    }
-    if (cut == it)
-    {
-        add_msg(m_info, _("You can not cut the %s with itself!"), it->tname().c_str());
-        return 0;
-    }
-    if (cut == &p->weapon)
-    {
-        if(!query_yn(_("You are wielding that, are you sure?"))) {
-            return 0;
-        }
-    } else if (pos < -1)
-    {
-        if(!query_yn(_("You're wearing that, are you sure?"))) {
-            return 0;
-        }
-    }
-
-    if (choice == carve_writing) {
-        item_inscription( p, cut, _("Carve"), _("Carved"), true );
-        return 0;
-    }
-
-    // let's handle the rest
-    int amount = cut->volume();
-    if(amount == 0) {
-        add_msg(m_info, _("This object is too small to salvage a meaningful quantity of anything from!"));
-        return 0;
-    }
-
-    std::string action = "cut";
-    std::string found_mat = "plastic";
-
-    item *result = NULL;
-    int count = amount;
-
-    //if we're going to cut up a bottle/waterskin,
-    //make sure it isn't full of liquid
-    if (cut->is_container() && !cut->contents.empty()) {
-        add_msg(m_info, _("That container is not empty!"));
-        return 0;
-    }
-
-    if ((cut->made_of("cotton") || cut->made_of("leather") || cut->made_of("nomex")) ) {
-        if (valid_fabric(p, cut, t)) {
-            cut_up(p, it, cut, t);
-        }
-        return it->type->charges_to_use();
-    } else if( cut->made_of(found_mat.c_str()) ||
-               cut->made_of((found_mat = "kevlar").c_str())) { // TODO : extract a function
-        if ( found_mat == "plastic" ) {
-            result = new item( "plastic_chunk", int(calendar::turn) );
-        } else {
-            result = new item( "kevlar_plate", int(calendar::turn) );
-        }
-
-    } else if (cut->made_of("wood")) {
-        action = "carve";
-        count = 2 * amount; // twice the volume, i.e. 12 skewers from 2x4 and heavy stick just as before.
-        result = new item( "skewer", int(calendar::turn) );
-    } else { // TODO: add the rest of the materials, gold and what not.
-        add_msg(m_info, _("Material of this item is not applicable for cutting up."));
-        return 0;
-    }
-    // check again
-    if ( result == NULL ) {
-        return 0;
-    }
-    if ( cut->typeId() == result->typeId() ) {
-        add_msg(m_info, _("There's no point in cutting a %s."), cut->tname().c_str());
-        return 0;
-    }
-
-    // damaged items has a chance to lose material
-    if(count>0) {
-        float component_success_chance = std::min(std::pow(0.8, cut->damage), 1.0);
-        for(int i = count; i > 0; i--) {
-            if(component_success_chance < rng_float(0,1)) {
-                count--;
-            }
-        }
-    }
-
-    if (action == "carve") {
-        if(count > 0) {
-            add_msg(ngettext("You carve the %1$s into %2$i %3$s.",
-                            "You carve the %1$s into %2$i %3$ss.", count),
-                   cut->tname().c_str(), count, result->tname().c_str());
-        } else {
-            add_msg(m_bad, "You clumsily carve the %s into useless pieces.",
-                       cut->tname().c_str());
-        }
-    } else {
-        if(count > 0){
-            add_msg(m_good, ngettext("You cut the %1$s into %2$i %3$s.",
-                            "You cut the %1$s into %2$i %3$ss.", count),
-                   cut->tname().c_str(), count, result->tname().c_str());
-        } else {
-            add_msg(m_bad, "You clumsily cut the %s into useless pieces.",
-                       cut->tname().c_str());
-        }
-    }
-
-    remove_ammo(cut, *p);
-    // otherwise layout the goodies.
-    p->i_rem(pos);
-    p->i_add_or_drop(*result, count);
-
-    // hear this helps with objects in dynamically allocated memory and
-    // their abandonment issues.
-    delete result;
-    return it->type->charges_to_use();
-}
-
-int iuse::cut_log_into_planks(player *p, item *it)
-{
-    p->moves -= 300;
-    add_msg(_("You cut the log into planks."));
-    item plank( "2x4", int(calendar::turn) );
-    item scrap( "splinter", int(calendar::turn) );
-    int planks = (rng(1, 3) + (p->skillLevel("carpentry") * 2));
-    int scraps = 12 - planks;
-    if (planks >= 12) {
-        planks = 12;
-    }
-    if (scraps >= planks) {
-        add_msg(m_bad, _("You waste a lot of the wood."));
-    }
-    p->i_add_or_drop(plank, planks);
-    p->i_add_or_drop(scrap, scraps);
-    return it->type->charges_to_use();
-}
-
-int iuse::lumber(player *p, item *it, bool)
-{
- int pos = g->inv(_("Cut up what?"));
- item* cut = &(p->i_at(pos));
- if (cut->type->id == "null") {
-  add_msg(m_info, _("You do not have that item!"));
-  return 0;
- }
- if (cut->type->id == "log") {
-     p->i_rem(pos);
-     cut_log_into_planks(p, it);
-     return it->type->charges_to_use();
- } else {
-     add_msg(m_info, _("You can't cut that up!"));
-     return it->type->charges_to_use();
- }
-}
-
-
-int iuse::hacksaw(player *p, item *it, bool)
-{
-    int dirx, diry;
-    if(!choose_adjacent(_("Cut up metal where?"), dirx, diry))
-        return 0;
-
-    if (dirx == p->posx && diry == p->posy) {
-        add_msg(m_info, _("Why would you do that?"));
-        add_msg(m_info, _("You're not even chained to a boiler."));
-        return 0;
-    }
-
-
-    if (g->m.furn(dirx, diry) == f_rack){
-        p->moves -= 500;
-        g->m.furn_set(dirx, diry, f_null);
-        g->sound(dirx, diry, 15,_("grnd grnd grnd"));
-        g->m.spawn_item(p->posx, p->posy, "pipe", rng(1, 3));
-        g->m.spawn_item(p->posx, p->posy, "steel_chunk");
-        return it->type->charges_to_use();
-    }
-
-    switch (g->m.oldter(dirx, diry))
-    {
-    case old_t_chainfence_v:
-    case old_t_chainfence_h:
-    case old_t_chaingate_c:
-        p->moves -= 500;
-        g->m.ter_set(dirx, diry, t_dirt);
-        g->sound(dirx, diry, 15,_("grnd grnd grnd"));
-        g->m.spawn_item(dirx, diry, "pipe", 6);
-        g->m.spawn_item(dirx, diry, "wire", 20);
-        break;
-
-    case old_t_chainfence_posts:
-        p->moves -= 500;
-        g->m.ter_set(dirx, diry, t_dirt);
-        g->sound(dirx, diry, 15,_("grnd grnd grnd"));
-        g->m.spawn_item(dirx, diry, "pipe", 6);
-        break;
-
-    case old_t_bars:
-        if (g->m.ter(dirx + 1, diry) == t_sewage || g->m.ter(dirx, diry + 1) == t_sewage ||
-            g->m.ter(dirx - 1, diry) == t_sewage || g->m.ter(dirx, diry - 1) == t_sewage)
-        {
-            g->m.ter_set(dirx, diry, t_sewage);
-            p->moves -= 1000;
-            g->sound(dirx, diry, 15,_("grnd grnd grnd"));
-            g->m.spawn_item(p->posx, p->posy, "pipe", 3);
-        } else if (g->m.ter(p->posx, p->posy)){
-            g->m.ter_set(dirx, diry, t_floor);
-            p->moves -= 500;
-            g->sound(dirx, diry, 15,_("grnd grnd grnd"));
-            g->m.spawn_item(p->posx, p->posy, "pipe", 3);
-        }
-        break;
-
-    default:
-        add_msg(m_info, _("You can't cut that."));
-        return 0;
-    }
-    return it->type->charges_to_use();
-}
-
-int iuse::tent(player *p, item *, bool)
-{
- int dirx, diry;
- if(!choose_adjacent(_("Pitch the tent towards where (3x3 clear area)?"), dirx, diry)) {
-  return 0;
- }
-
- //must place the center of the tent two spaces away from player
- //dirx and diry will be integratined with the player's position
- int posx = dirx - p->posx;
- int posy = diry - p->posy;
- if(posx == 0 && posy == 0) {
-  p->add_msg_if_player(m_info, _("Invalid Direction"));
-  return 0;
- }
- posx = posx * 2 + p->posx;
- posy = posy * 2 + p->posy;
- for (int i = -1; i <= 1; i++) {
-     for (int j = -1; j <= 1; j++) {
-         if (!g->m.has_flag("FLAT", posx + i, posy + j) ||
-             g->m.has_furn(posx + i, posy + j)) {
-             add_msg(m_info, _("You need a 3x3 flat space to place a tent."));
-             return 0;
-         }
-     }
- }
- for (int i = -1; i <= 1; i++) {
-     for (int j = -1; j <= 1; j++) {
-         g->m.furn_set(posx + i, posy + j, f_canvas_wall);
-     }
- }
- g->m.furn_set(posx, posy, f_groundsheet);
- g->m.furn_set(posx - (dirx - p->posx), posy - (diry - p->posy), f_canvas_door);
- add_msg(m_info, _("You set up the tent on the ground."));
- return 1;
-}
-
-int iuse::shelter(player *p, item *, bool)
-{
- int dirx, diry;
- if(!choose_adjacent(_("Put up the shelter where?"), dirx, diry)) {
-  return 0;
- }
-
- //must place the center of the tent two spaces away from player
- //dirx and diry will be integratined with the player's position
- int posx = dirx - p->posx;
- int posy = diry - p->posy;
- if(posx == 0 && posy == 0) {
-  p->add_msg_if_player(m_info, _("Invalid Direction"));
-  return 0;
- }
- posx = posx*2 + p->posx;
- posy = posy*2 + p->posy;
- for (int i = -1; i <= 1; i++) {
-     for (int j = -1; j <= 1; j++) {
-         if (!g->m.has_flag("FLAT", posx + i, posy + j) ||
-             g->m.has_furn(posx + i, posy + j)) {
-             add_msg(m_info, _("You need a 3x3 flat space to place a shelter."));
-             return 0;
-         }
-     }
- }
- for (int i = -1; i <= 1; i++) {
-     for (int j = -1; j <= 1; j++) {
-         g->m.furn_set(posx + i, posy + j, f_skin_wall);
-     }
- }
- g->m.furn_set(posx, posy, f_skin_groundsheet);
- g->m.furn_set(posx - (dirx - p->posx), posy - (diry - p->posy), f_skin_door);
- return 1;
-}
-
-
-int iuse::torch_lit(player *p, item *it, bool t)
-{
-    if (p->is_underwater()) {
-        p->add_msg_if_player(_("The torch is extinguished."));
-        it->make("torch");
-        it->active = false;
-        return 0;
-    }
-    if (t) {
-        if (it->charges < it->type->charges_to_use()) {
-            p->add_msg_if_player(_("The torch burns out."));
-            it->make("torch_done");
-            it->active = false;
-        }
-    } else if(it->charges <= 0) {
-        p->add_msg_if_player( _("The %s winks out"), it->tname().c_str());
-    } else { // Turning it off
-        int choice = menu(true, _("torch (lit)"), _("extinguish"),
-                          _("light something"), _("cancel"), NULL);
-        switch (choice) {
-        case 1:
-        {
-            p->add_msg_if_player(_("The torch is extinguished"));
-            it->charges -= 1;
-            it->make("torch");
-            it->active = false;
-        }
-        break;
-        case 2:
-        {
-            int dirx, diry;
-            if (prep_firestarter_use(p, it, dirx, diry)) {
-                p->moves -= 5;
-                resolve_firestarter_use(p, it, dirx, diry);
-            }
-        }
-        }
-    }
-    return it->type->charges_to_use();
-}
-
-
-int iuse::battletorch_lit(player *p, item *it, bool t)
-{
-    if (p->is_underwater()) {
-        p->add_msg_if_player(_("The Louisville Slaughterer is extinguished."));
-        it->make("bat");
-        it->active = false;
-        return 0;
-    }
-    if (t) {
-        if (it->charges < it->type->charges_to_use()) {
-            p->add_msg_if_player(_("The Louisville Slaughterer burns out."));
-            it->make("battletorch_done");
-            it->active = false;
-        }
-    } else if(it->charges <= 0) {
-        p->add_msg_if_player( _("The %s winks out"), it->tname().c_str());
-    } else { // Turning it off
-        int choice = menu(true, _("Louisville Slaughterer (lit)"), _("extinguish"),
-                          _("light something"), _("cancel"), NULL);
-        switch (choice) {
-        case 1:
-        {
-            p->add_msg_if_player(_("The Louisville Slaughterer is extinguished"));
-            it->charges -= 1;
-            it->make("battletorch");
-            it->active = false;
-        }
-        break;
-        case 2:
-        {
-            int dirx, diry;
-            if (prep_firestarter_use(p, it, dirx, diry)) {
-                p->moves -= 5;
-                resolve_firestarter_use(p, it, dirx, diry);
-            }
-        }
-        }
-    }
-    return it->type->charges_to_use();
-}
-
-iuse::bullet_pulling_t iuse::bullet_pulling_recipes;
-
-void iuse::reset_bullet_pulling()
-{
-    bullet_pulling_recipes.clear();
-}
-
-void iuse::load_bullet_pulling(JsonObject &jo)
-{
-    const std::string type = jo.get_string("bullet");
-    result_list_t &recipe = bullet_pulling_recipes[type];
-    // Allow mods that are later loaded to override previously loaded recipes
-    recipe.clear();
-    JsonArray ja = jo.get_array("items");
-    while(ja.has_more()) {
-        JsonArray itm = ja.next_array();
-        recipe.push_back(result_t(itm.get_string(0), itm.get_int(1)));
-    }
-}
-
-int iuse::bullet_puller(player *p, item *it, bool)
-{
-    if (p->is_underwater()) {
-        p->add_msg_if_player(m_info, _("You can't do that while underwater."));
-        return 0;
-    }
-    int pos = g->inv(_("Disassemble what?"));
-    item* pull = &(p->i_at(pos));
-    if (pull->is_null()) {
-        add_msg(m_info, _("You do not have that item!"));
-        return 0;
-    }
-    bullet_pulling_t::const_iterator a = bullet_pulling_recipes.find(pull->type->id);
-    if (a == bullet_pulling_recipes.end()) {
-        add_msg(m_info, _("You cannot disassemble that."));
-        return 0;
-    }
-    if (p->skillLevel("gun") < 2) {
-        add_msg(m_info, _("You need to be at least level 2 in the firearms skill before you\
-  can disassemble ammunition."));
-        return 0;
-    }
-    const long multiply = std::min<long>(20, pull->charges);
-    pull->charges -= multiply;
-    if (pull->charges == 0) {
-        p->i_rem(pos);
-    }
-    const result_list_t &recipe = a->second;
-    for (result_list_t::const_iterator a = recipe.begin(); a != recipe.end(); ++a) {
-        int count = a->second * multiply;
-        item new_item(a->first, calendar::turn);
-        if (new_item.count_by_charges()) {
-            new_item.charges = count;
-            count = 1;
-        }
-        p->i_add_or_drop(new_item, count);
-    }
-    add_msg(_("You take apart the ammunition."));
-    p->moves -= 500;
-    p->practice( "fabrication", rng(1, multiply / 5 + 1) );
-    return it->type->charges_to_use();
-}
-
-int iuse::boltcutters(player *p, item *it, bool)
-{
- int dirx, diry;
- if(!choose_adjacent(_("Cut up metal where?"),dirx,diry)) {
-  return 0;
- }
-
-if (dirx == p->posx && diry == p->posy) {
-  p->add_msg_if_player(_("You neatly sever all of the veins and arteries in your body. Oh wait, Never mind."));
-  return 0;
-}
- if (g->m.ter(dirx, diry) == t_chaingate_l) {
-  p->moves -= 100;
-  g->m.ter_set(dirx, diry, t_chaingate_c);
-  g->sound(dirx, diry, 5, _("Gachunk!"));
-  g->m.spawn_item(p->posx, p->posy, "scrap", 3);
- } else if (g->m.ter(dirx, diry) == t_chainfence_v || g->m.ter(dirx, diry) == t_chainfence_h) {
-  p->moves -= 500;
-  g->m.ter_set(dirx, diry, t_chainfence_posts);
-  g->sound(dirx, diry, 5,_("Snick, snick, gachunk!"));
-  g->m.spawn_item(dirx, diry, "wire", 20);
- } else {
-  add_msg(m_info, _("You can't cut that."));
-  return 0;
- }
- return it->type->charges_to_use();
-}
-
-int iuse::mop(player *p, item *it, bool)
-{
- int dirx, diry;
- if(!choose_adjacent(_("Mop where?"),dirx,diry)) {
-  return 0;
- }
-
- if (dirx == p->posx && diry == p->posy) {
-   p->add_msg_if_player(_("You mop yourself up."));
-   p->add_msg_if_player(_("The universe implodes and reforms around you."));
-   return 0;
- }
- if (g->m.moppable_items_at(dirx, diry)) {
-   g->m.mop_spills(dirx, diry);
-   add_msg(_("You mop up the spill."));
-   p->moves -= 15;
- } else {
-  p->add_msg_if_player(m_info, _("There's nothing to mop there."));
-  return 0;
- }
- return it->type->charges_to_use();
-}
-
-int iuse::rag(player *p, item *it, bool)
-{
-    if (p->is_underwater()) {
-        p->add_msg_if_player(m_info, _("You can't do that while underwater."));
-        return 0;
-    }
-    if (p->has_disease("bleed")){
-        if (use_healing_item(p, it, 0, 0, 0, 50, 0, 0, false) != num_hp_parts) {
-            p->use_charges("rag", 1);
-            it->make("rag_bloody");
-        }
-        return 0;
-    } else {
-        p->add_msg_if_player(m_info, _("You're not bleeding enough to need your %s."),
-                                       it->tname().c_str());
-        return 0;
-    }
-}
-
-int iuse::LAW(player *p, item *it, bool)
-{
- p->add_msg_if_player(_("You pull the activating lever, readying the LAW to fire."));
- it->make("LAW");
- it->charges++;
- // When converting a tool to a gun, you need to set the current ammo type, this is usually done when a gun is reloaded.
- it->curammo = dynamic_cast<it_ammo*>(itypes["66mm_HEAT"]);
- return it->type->charges_to_use();
-}
-
-/* MACGUFFIN FUNCTIONS
- * These functions should refer to it->associated_mission for the particulars
- */
-int iuse::mcg_note(player *, item *, bool)
-{
- return 0;
-}
-
-int iuse::artifact(player *p, item *it, bool)
-{
- if (!it->is_artifact()) {
-  debugmsg("iuse::artifact called on a non-artifact item! %s",
-           it->tname().c_str());
-  return 0;
- } else if (!it->is_tool()) {
-  debugmsg("iuse::artifact called on a non-tool artifact! %s",
-           it->tname().c_str());
-  return 0;
- }
- if(!p->is_npc()) {
-   //~ %s is atrifact name
-   p->add_memorial_log(pgettext("memorial_male", "Activated the %s."),
-                       pgettext("memorial_female", "Activated the %s."),
-                       it->tname().c_str());
- }
- it_artifact_tool *art = dynamic_cast<it_artifact_tool*>(it->type);
- size_t num_used = rng(1, art->effects_activated.size());
- if (num_used < art->effects_activated.size())
-  num_used += rng(1, art->effects_activated.size() - num_used);
-
- std::vector<art_effect_active> effects = art->effects_activated;
- for (size_t i = 0; i < num_used; i++) {
-  int index = rng(0, effects.size() - 1);
-  art_effect_active used = effects[index];
-  effects.erase(effects.begin() + index);
-
-  switch (used) {
-  case AEA_STORM: {
-   g->sound(p->posx, p->posy, 10, _("Ka-BOOM!"));
-   int num_bolts = rng(2, 4);
-   for (int j = 0; j < num_bolts; j++) {
-    int xdir = 0, ydir = 0;
-    while (xdir == 0 && ydir == 0) {
-     xdir = rng(-1, 1);
-     ydir = rng(-1, 1);
-    }
-    int dist = rng(4, 12);
-    int boltx = p->posx, bolty = p->posy;
-    for (int n = 0; n < dist; n++) {
-     boltx += xdir;
-     bolty += ydir;
-     g->m.add_field(boltx, bolty, fd_electricity, rng(2, 3));
-     if (one_in(4)) {
-      if (xdir == 0)
-       xdir = rng(0, 1) * 2 - 1;
-      else
-       xdir = 0;
-     }
-     if (one_in(4)) {
-      if (ydir == 0)
-       ydir = rng(0, 1) * 2 - 1;
-      else
-       ydir = 0;
-     }
-    }
-   }
-  } break;
-
-  case AEA_FIREBALL: {
-   point fireball = g->look_around();
-   if (fireball.x != -1 && fireball.y != -1)
-    g->explosion(fireball.x, fireball.y, 8, 0, true);
-  } break;
-
-  case AEA_ADRENALINE:
-   p->add_msg_if_player(m_good, _("You're filled with a roaring energy!"));
-   p->add_disease("adrenaline", rng(200, 250));
-   break;
-
-  case AEA_MAP: {
-   const tripoint center = g->om_global_location();
-   const bool new_map = overmap_buffer.reveal(
-       point(center.x, center.y), 20, center.z);
-   if (new_map) {
-    p->add_msg_if_player(m_warning, _("You have a vision of the surrounding area..."));
-    p->moves -= 100;
-   }
-  } break;
-
-  case AEA_BLOOD: {
-   bool blood = false;
-   for (int x = p->posx - 4; x <= p->posx + 4; x++) {
-    for (int y = p->posy - 4; y <= p->posy + 4; y++) {
-     if (!one_in(4) && g->m.add_field(x, y, fd_blood, 3) &&
-         (blood || g->u_see(x, y)))
-      blood = true;
-    }
-   }
-   if (blood)
-    p->add_msg_if_player(m_warning, _("Blood soaks out of the ground and walls."));
-  } break;
-
-  case AEA_FATIGUE: {
-   p->add_msg_if_player(m_warning, _("The fabric of space seems to decay."));
-   int x = rng(p->posx - 3, p->posx + 3), y = rng(p->posy - 3, p->posy + 3);
-    g->m.add_field(x, y, fd_fatigue, rng(1, 2));
-  } break;
-
-  case AEA_ACIDBALL: {
-   point acidball = g->look_around();
-   if (acidball.x != -1 && acidball.y != -1) {
-    for (int x = acidball.x - 1; x <= acidball.x + 1; x++) {
-     for (int y = acidball.y - 1; y <= acidball.y + 1; y++) {
-       g->m.add_field(x, y, fd_acid, rng(2, 3));
-     }
-    }
-   }
-  } break;
-
-  case AEA_PULSE:
-   g->sound(p->posx, p->posy, 30, _("The earth shakes!"));
-   for (int x = p->posx - 2; x <= p->posx + 2; x++) {
-    for (int y = p->posy - 2; y <= p->posy + 2; y++) {
-     g->m.bash( x, y, 40 );
-     g->m.bash( x, y, 40 );  // Multibash effect, so that doors &c will fall
-     g->m.bash( x, y, 40 );
-     if (g->m.is_destructable(x, y) && rng(1, 10) >= 3)
-      g->m.ter_set(x, y, t_rubble);
-    }
-   }
-   break;
-
-  case AEA_HEAL:
-   p->add_msg_if_player(m_good, _("You feel healed."));
-   p->healall(2);
-   break;
-
-  case AEA_CONFUSED:
-   for (int x = p->posx - 8; x <= p->posx + 8; x++) {
-    for (int y = p->posy - 8; y <= p->posy + 8; y++) {
-     int mondex = g->mon_at(x, y);
-     if (mondex != -1)
-      g->zombie(mondex).add_effect("stunned", rng(5, 15));
-    }
-   }
-
-  case AEA_ENTRANCE:
-   for (int x = p->posx - 8; x <= p->posx + 8; x++) {
-    for (int y = p->posy - 8; y <= p->posy + 8; y++) {
-     int mondex = g->mon_at(x, y);
-     if (mondex != -1 &&  g->zombie(mondex).friendly == 0 &&
-         rng(0, 600) > g->zombie(mondex).hp)
-      g->zombie(mondex).make_friendly();
-    }
-   }
-   break;
-
-  case AEA_BUGS: {
-   int roll = rng(1, 10);
-   std::string bug = "mon_null";
-   int num = 0;
-   std::vector<point> empty;
-   for (int x = p->posx - 1; x <= p->posx + 1; x++) {
-    for (int y = p->posy - 1; y <= p->posy + 1; y++) {
-     if (g->is_empty(x, y))
-      empty.push_back( point(x, y) );
-    }
-   }
-   if (empty.empty() || roll <= 4)
-    p->add_msg_if_player(m_warning, _("Flies buzz around you."));
-   else if (roll <= 7) {
-    p->add_msg_if_player(m_warning, _("Giant flies appear!"));
-    bug = "mon_fly";
-    num = rng(2, 4);
-   } else if (roll <= 9) {
-    p->add_msg_if_player(m_warning, _("Giant bees appear!"));
-    bug = "mon_bee";
-    num = rng(1, 3);
-   } else {
-    p->add_msg_if_player(m_warning, _("Giant wasps appear!"));
-    bug = "mon_wasp";
-    num = rng(1, 2);
-   }
-   if (bug != "mon_null") {
-    monster spawned(GetMType(bug));
-    spawned.friendly = -1;
-    for (int j = 0; j < num && !empty.empty(); j++) {
-     int index_inner = rng(0, empty.size() - 1);
-     point spawnp = empty[index_inner];
-     empty.erase(empty.begin() + index_inner);
-     spawned.spawn(spawnp.x, spawnp.y);
-     g->add_zombie(spawned);
-    }
-   }
-  } break;
-
-  case AEA_TELEPORT:
-   g->teleport(p);
-   break;
-
-  case AEA_LIGHT:
-   p->add_msg_if_player(_("The %s glows brightly!"), it->tname().c_str());
-   g->add_event(EVENT_ARTIFACT_LIGHT, int(calendar::turn) + 30);
-   break;
-
-  case AEA_GROWTH: {
-   monster tmptriffid(GetMType("mon_null"), p->posx, p->posy);
-   mattack tmpattack;
-   tmpattack.growplants(&tmptriffid);
-  } break;
-
-  case AEA_HURTALL:
-   for (size_t j = 0; j < g->num_zombies(); j++)
-    g->zombie(j).hurt(rng(0, 5));
-   break;
-
-  case AEA_RADIATION:
-   add_msg(m_warning, _("Horrible gasses are emitted!"));
-   for (int x = p->posx - 1; x <= p->posx + 1; x++) {
-    for (int y = p->posy - 1; y <= p->posy + 1; y++)
-     g->m.add_field(x, y, fd_nuke_gas, rng(2, 3));
-   }
-   break;
-
-  case AEA_PAIN:
-   p->add_msg_if_player(m_bad, _("You're wracked with pain!"));
-   // OK, the Lovecraftian thingamajig can bring Deadened
-   // masochists & Cenobites the stimulation they've been
-   // craving ;)
-   p->pain += rng(5, 15);
-   break;
-
-  case AEA_MUTATE:
-   if (!one_in(3))
-    p->mutate();
-   break;
-
-  case AEA_PARALYZE:
-   p->add_msg_if_player(m_bad, _("You're paralyzed!"));
-   p->moves -= rng(50, 200);
-   break;
-
-        case AEA_FIRESTORM: {
-            p->add_msg_if_player(m_bad, _("Fire rains down around you!"));
-            std::vector<point> ps = closest_points_first(3, p->posx, p->posy);
-            for(std::vector<point>::iterator p_it = ps.begin(); p_it != ps.end(); p_it++) {
-                if (!one_in(3)) {
-                    g->m.add_field(*p_it, fd_fire, 1 + rng(0, 1) * rng(0, 1), 30);
-                }
-            }
-            break;
-        }
-
-  case AEA_ATTENTION:
-   p->add_msg_if_player(m_warning, _("You feel like your action has attracted attention."));
-   p->add_disease("attention", 600 * rng(1, 3));
-   break;
-
-  case AEA_TELEGLOW:
-   p->add_msg_if_player(m_warning, _("You feel unhinged."));
-   p->add_disease("teleglow", 100 * rng(3, 12));
-   break;
-
-  case AEA_NOISE:
-   p->add_msg_if_player(m_bad, _("Your %s emits a deafening boom!"), it->tname().c_str());
-   g->sound(p->posx, p->posy, 100, "");
-   break;
-
-  case AEA_SCREAM:
-   p->add_msg_if_player(m_warning, _("Your %s screams disturbingly."), it->tname().c_str());
-   g->sound(p->posx, p->posy, 40, "");
-   p->add_morale(MORALE_SCREAM, -10, 0, 300, 5);
-   break;
-
-  case AEA_DIM:
-   p->add_msg_if_player(_("The sky starts to dim."));
-   g->add_event(EVENT_DIM, int(calendar::turn) + 50);
-   break;
-
-  case AEA_FLASH:
-   p->add_msg_if_player(_("The %s flashes brightly!"), it->tname().c_str());
-   g->flashbang(p->posx, p->posy);
-   break;
-
-  case AEA_VOMIT:
-   p->add_msg_if_player(m_bad, _("A wave of nausea passes through you!"));
-   p->vomit();
-   break;
-
-  case AEA_SHADOWS: {
-   int num_shadows = rng(4, 8);
-   monster spawned(GetMType("mon_shadow"));
-   int num_spawned = 0;
-   for (int j = 0; j < num_shadows; j++) {
-    int tries = 0, monx, mony, junk;
-    do {
-     if (one_in(2)) {
-      monx = rng(p->posx - 5, p->posx + 5);
-      mony = (one_in(2) ? p->posy - 5 : p->posy + 5);
-     } else {
-      monx = (one_in(2) ? p->posx - 5 : p->posx + 5);
-      mony = rng(p->posy - 5, p->posy + 5);
-     }
-    } while (tries < 5 && !g->is_empty(monx, mony) &&
-             !g->m.sees(monx, mony, p->posx, p->posy, 10, junk));
-    if (tries < 5) {
-     num_spawned++;
-     spawned.sp_timeout = rng(8, 20);
-     spawned.spawn(monx, mony);
-     g->add_zombie(spawned);
-    }
-   }
-   if (num_spawned > 1)
-    p->add_msg_if_player(m_warning, _("Shadows form around you."));
-   else if (num_spawned == 1)
-    p->add_msg_if_player(m_warning, _("A shadow forms nearby."));
-  } break;
-
-  case AEA_SPLIT: // TODO
-   break;
-
-  case AEA_NULL: // BUG
-  case NUM_AEAS:
-  default:
-   debugmsg("iuse::artifact(): wrong artifact type (%d)", used);
-   break;
-  }
- }
- return it->type->charges_to_use();
-}
-
-int iuse::spray_can(player *p, item *it, bool)
-{
-    bool ismarker = (it->type->id==_("permanent_marker") );
-    if ( ismarker )
-    {
-        int ret=menu(true, _("Write on what?"), _("The ground"), _("An item"), _("Cancel"), NULL );
-
-        if (ret == 2 )
-        {
-            // inscribe_item returns false if the action fails or is canceled somehow.
-            bool canceled_inscription = !inscribe_item( p, _("Write"), _("Written"), false );
-            if( canceled_inscription )
-            {
-                return 0;
-            }
-            return it->type->charges_to_use();
-        }
-        else if ( ret != 1) // User chose cancel or some other undefined key.
-        {
-            return 0;
-        }
-    }
-
-    std::string message = string_input_popup(ismarker?_("Write what?"):_("Spray what?"),
-                                             0, "", "", "graffiti");
-
-    if(message.empty()) {
-        return 0;
-    } else {
-        if(g->m.add_graffiti(p->posx, p->posy, message))
-        {
-            add_msg(
-                ismarker?
-                _("You write a message on the ground.") :
-                _("You spray a message on the ground.")
-            );
-            p->moves -= 2 * message.length();
-        } else {
-            add_msg(
-                ismarker?
-                _("You fail to write a message here.") :
-                _("You fail to spray a message here.")
-            );
-
-            return 0;
-        }
-    }
-    return it->type->charges_to_use();
-}
-
-/**
- * Heats up a food item.
- * @return 1 if an item was heated, false if nothing was heated.
- */
-static bool heat_item(player *p)
-{
-    int pos = g->inv(_("Heat up what?"));
-    item* heat = &(p->i_at(pos));
-    if (heat->type->id == "null") {
-        add_msg(m_info, _("You do not have that item!"));
-        return false;
-    }
-    item *target = heat->is_food_container() ? &(heat->contents[0]) : heat;
-    if (target->type->is_food()) {
-        p->moves -= 300;
-        add_msg(_("You heat up the food."));
-        target->item_tags.insert("HOT");
-        target->active = true;
-        target->item_counter = 600; // sets the hot food flag for 60 minutes
-        return true;
-    }
-    add_msg(m_info, _("You can't heat that up!"));
-    return false;
-}
-
-int iuse::heatpack(player *p, item *it, bool)
-{
-  if(heat_item(p)) {
-    it->make("heatpack_used");
-  }
-  return 0;
-}
-
-int iuse::hotplate(player *p, item *it, bool)
-{
-  if(it->charges < it->type->charges_to_use()) {
-    p->add_msg_if_player( m_info, _("The %s's batteries are dead."), it->tname().c_str());
-    return 0;
-  }
-
-  int choice = 1;
-  if ((p->has_disease("bite") || p->has_disease("bleed") || p->has_trait("MASOCHIST") ||
-       p->has_trait("MASOCHIST_MED") || p->has_trait("CENOBITE") ) && !p->is_underwater() ) {
-      //Might want to cauterize
-      choice = menu(true, ("Using hotplate:"), _("Heat food"), _("Cauterize wound"), _("Cancel"), NULL);
-  }
-
-  if(choice == 1) {
-    if(heat_item(p)) {
-        return it->type->charges_to_use();
-    }
-  } else if(choice == 2) {
-    return cauterize_elec(p, it);
-  }
-  return 0;
-}
-
-int iuse::flask_yeast(player *p, item *it, bool)
-{
-    int cult_time = it->brewing_time();
-    if (calendar::turn.get_turn() > (it->bday + cult_time) )
-    {
-        p->add_msg_if_player(_("You open the flask and harvest the culture."));
-        itype_id yeast_id = (it->type->id).substr(6);
-        it->make("flask_glass");
-        it->contents.push_back(item(yeast_id, 0));
-        it->contents[0].charges = 10;
-        return it->type->charges_to_use();
-    }
-    else
-    {
-        p->add_msg_if_player(m_info, _("The yeast isn't done culturing yet."));
-        return 0;
-    }
-}
-
-int iuse::quiver(player *p, item *it, bool)
-{
-    int choice = -1;
-    if(!(it->contents.empty()) && it->contents[0].charges > 0) {
-        choice = menu(true, _("Do what with quiver?"), _("Store more arrows"),
-                      _("Empty quiver"), _("Cancel"), NULL);
-
-        // empty quiver
-        if(choice == 2) {
-            item& arrows = it->contents[0];
-            int arrowsRemoved = arrows.charges;
-            p->add_msg_if_player( ngettext("You remove the %s from the %s.", "You remove the %s from the %s.", arrowsRemoved),
-                                 arrows.type->nname(arrowsRemoved).c_str(), it->tname().c_str());
-            p->inv.assign_empty_invlet(arrows, false);
-            p->i_add(arrows);
-            it->contents.erase(it->contents.begin());
-            return it->type->charges_to_use();
-        }
-    }
-
-    // if quiver is empty or storing more arrows, pull up menu asking what to store
-    if(it->contents.empty() || choice == 1) {
-        int pos = g->inv_type(_("Store which arrows?"), IC_AMMO);
-        item* put = &(p->i_at(pos));
-        if(put == NULL || put->is_null()) {
-            p->add_msg_if_player( _("Never mind."));
-            return 0;
-        }
-
-        if(!(put->type->is_ammo() && (put->ammo_type() == "arrow" || put->ammo_type() == "bolt"))) {
-            p->add_msg_if_player(m_info, _("Those aren't arrows!"));
-            return 0;
-        }
-
-        int maxArrows = it->max_charges_from_flag("QUIVER");
-        if(maxArrows == 0) {
-            debugmsg("Tried storing arrows in quiver without a QUIVER_n tag (iuse::quiver)");
-            return 0;
-        }
-
-        int arrowsStored = 0;
-
-        // not empty so adding more arrows
-        if(!(it->contents.empty()) && it->contents[0].charges > 0) {
-            if(it->contents[0].type->id != put->type->id) {
-                p->add_msg_if_player(m_info, _("Those aren't the same arrows!"));
-                return 0;
-            }
-            if(it->contents[0].charges >= maxArrows) {
-                p->add_msg_if_player(m_info, _("That %s is already full!"), it->tname().c_str());
-                return 0;
-            }
-            arrowsStored = it->contents[0].charges;
-            it->contents[0].charges += put->charges;
-            p->i_rem(put);
-
-        // empty, putting in new arrows
-        } else {
-            it->put_in(p->i_rem(put));
-        }
-
-        // handle overflow
-        if(it->contents[0].charges > maxArrows) {
-            int toomany = it->contents[0].charges - maxArrows;
-            it->contents[0].charges -= toomany;
-            item clone = it->contents[0].clone();
-            clone.charges = toomany;
-            p->i_add(clone);
-        }
-
-        arrowsStored = it->contents[0].charges - arrowsStored;
-        p->add_msg_if_player( ngettext("You store %d %s in your %s.", "You store %d %s in your %s.", arrowsStored),
-                             arrowsStored, it->contents[0].type->nname(arrowsStored).c_str(), it->tname().c_str());
-        p->moves -= 10 * arrowsStored;
-    } else {
-        p->add_msg_if_player( _("Never mind."));
-        return 0;
-    }
-    return it->type->charges_to_use();
-}
-
-int iuse::holster_pistol(player *p, item *it, bool)
-{
-    // if holster is empty, pull up menu asking what to holster
-    if(it->contents.empty()) {
-        int pos = g->inv_type(_("Holster what?"), IC_GUN); // only show guns
-        item* put = &(p->i_at(pos));
-        if (put == NULL || put->is_null()) {
-            p->add_msg_if_player( _("Never mind."));
-            return 0;
-        }
-
-        // make sure we're holstering a pistol
-        if(put->type->is_gun()) {
-            it_gun* gun = dynamic_cast<it_gun*>(put->type);
-            if(!(gun->skill_used == Skill::skill("pistol"))) {
-                p->add_msg_if_player(m_info, _("The %s isn't a pistol!"), put->tname().c_str());
-                return 0;
-            }
-        } else {
-            p->add_msg_if_player(m_info, _("That isn't a gun!"), put->tname().c_str());
-            return 0;
-        }
-
-        int maxvol = 5;
-        if(it->type->id == "bootstrap") { // bootstrap can't hold as much as holster
-            maxvol = 3;
-        }
-
-        // only allow guns smaller than a certain size
-        if(put->volume() > maxvol) {
-            p->add_msg_if_player(m_info, _("That holster is too small to hold your %s!"),
-                                 put->tname().c_str());
-            return 0;
-        }
-
-        int lvl = p->skillLevel("pistol");
-        std::string message;
-        if(lvl < 2) {
-            message = _("You clumsily holster your %s.");
-        } else if(lvl >= 7) {
-            message = _("You deftly holster your %s.");
-        } else  {
-            message = _("You holster your %s.");
-        }
-
-        p->add_msg_if_player( message.c_str(), put->tname().c_str());
-        p->store(it, put, "pistol", 14);
-
-    // else draw the holstered pistol and have the player wield it
-    } else {
-        if (!p->is_armed() || p->wield(NULL)) {
-            item& gun = it->contents[0];
-            int lvl = p->skillLevel("pistol");
-            std::string message;
-            if(lvl < 2) {
-                message = _("You clumsily draw your %s from the %s.");
-            } else if(lvl >= 7) {
-                message = _("You quickly draw your %s from the %s.");
-            } else {
-                message = _("You draw your %s from the %s.");
-            }
-
-            p->add_msg_if_player( message.c_str(), gun.tname().c_str(), it->tname().c_str());
-            p->wield_contents(it, true, "pistol", 13);
-        }
-    }
-    return it->type->charges_to_use();
-}
-
-int iuse::sheath_knife(player *p, item *it, bool)
-{
-    // if sheath is empty, pull up menu asking what to sheathe
-    if(it->contents.empty()) {
-         // only show SHEATH_KNIFE items
-        int pos = g->inv_for_flag("SHEATH_KNIFE", _("Sheathe what?"), false);
-        item* put = &(p->i_at(pos));
-        if (put == NULL || put->is_null()) {
-            p->add_msg_if_player( _("Never mind."));
-            return 0;
-        }
-
-        if(!put->has_flag("SHEATH_KNIFE")) {
-            if(put->has_flag("SHEATH_SWORD")) {
-                p->add_msg_if_player(m_info, _("You need a scabbard to sheathe a sword!"),
-                                     put->tname().c_str());
-            } else {
-                p->add_msg_if_player(m_info, _("You can't sheathe your %s!"), put->tname().c_str());
-            }
-            return 0;
-        }
-
-        int maxvol = 5;
-        if(it->type->id == "bootstrap") { // bootstrap can't hold as much as sheath
-            maxvol = 3;
-        }
-
-        // only allow knives smaller than a certain size
-        if(put->volume() > maxvol) {
-            p->add_msg_if_player(m_info, _("That sheath is too small to hold your %s!"), put->tname().c_str());
-            return 0;
-        }
-
-        int lvl = p->skillLevel("cutting");
-        std::string message;
-        if(lvl < 2) {
-            message = _("You clumsily shove your %s into the %s.");
-        } else if(lvl >= 5) {
-            message = _("You deftly insert your %s into the %s.");
-        } else {
-            message = _("You put your %s into the %s.");
-        }
-
-        p->add_msg_if_player( message.c_str(), put->tname().c_str(), it->tname().c_str());
-        p->store(it, put, "cutting", 14);
-
-    // else unsheathe a sheathed weapon and have the player wield it
-    } else {
-        if (!p->is_armed() || p->wield(NULL)) {
-            p->wield_contents(it, true, "cutting", 13);
-
-            int lvl = p->skillLevel("cutting");
-            std::string message;
-            if(lvl < 2) {
-                message = _("You clumsily draw your %s from the %s.");
-            } else if(lvl >= 5) {
-                message = _("You deftly draw your %s from the %s.");
-            } else {
-                message = _("You draw your %s from the %s.");
-            }
-
-            p->add_msg_if_player( message.c_str(), p->weapon.tname().c_str(), it->tname().c_str());
-
-            // diamond knives glimmer in the sunlight
-            if(g->is_in_sunlight(p->posx, p->posy) && (p->weapon.made_of("diamond") ||
-               p->weapon.type->id == "foon" || p->weapon.type->id == "spork")) {
-                p->add_msg_if_player( _("The %s glimmers magnificently in the sunlight."),
-                                     p->weapon.tname().c_str());
-            }
-        }
-    }
-    return it->type->charges_to_use();
-}
-
-int iuse::sheath_sword(player *p, item *it, bool)
-{
-    // if sheath is empty, pull up menu asking what to sheathe
-    if(it->contents.empty()) {
-         // only show SHEATH_SWORD items
-        int pos = g->inv_for_flag("SHEATH_SWORD", _("Sheathe what?"), false);
-        item* put = &(p->i_at(pos));
-        if (put == NULL || put->is_null()) {
-            p->add_msg_if_player( _("Never mind."));
-            return 0;
-        }
-
-        if(!put->has_flag("SHEATH_SWORD")) {
-            if(put->has_flag("SHEATH_KNIFE")) {
-                p->add_msg_if_player(m_info, _("You need a knife sheath for that!"), put->tname().c_str());
-            } else {
-                p->add_msg_if_player(m_info, _("You can't sheathe your %s!"), put->tname().c_str());
-            }
-            return 0;
-        }
-
-        int lvl = p->skillLevel("cutting");
-        std::string message;
-        if(lvl < 2) {
-            message = _("You clumsily sheathe your %s.");
-        } else if(lvl >= 7) {
-            message = _("You deftly sheathe your %s.");
-        } else {
-            message = _("You sheathe your %s.");
-        }
-
-        p->add_msg_if_player( message.c_str(), put->tname().c_str());
-        p->store(it, put, "cutting", 14);
-
-    // else unsheathe a sheathed weapon and have the player wield it
-    } else {
-        if (!p->is_armed() || p->wield(NULL)) {
-            int lvl = p->skillLevel("cutting");
-            p->wield_contents(it, true, "cutting", 13);
-
-            // in order to perform iaijutsu, have to pass a roll based on level
-            bool iaijutsu =
-                lvl >= 7 &&
-                p->weapon.has_flag("IAIJUTSU") &&
-                one_in(12 - lvl);
-
-            // iaijutsu! slash an enemy as you draw your sword
-            if(iaijutsu) {
-                // check for adjacent enemies before asking to slash
-                int mon_num = -1;
-                for(int i = -1; i <= 1; i++) {
-                    for(int j = -1; j <= 1; j++) {
-                        mon_num = g->mon_at(p->posx + i, p->posy + j);
-                        if(mon_num != -1) {
-                            break; // break at first found enemy
-                        }
-                    }
-                    if(mon_num != -1) {
-                        break;
-                    }
-                }
-
-                // if there's an adjacent enemy, ask which one to slash
-                // if a spot without an enemy is chosen, defaults to the first enemy found above
-                if(mon_num != -1) {
-                    int slashx, slashy;
-                    if(choose_adjacent(_("Slash where?"), slashx, slashy)) {
-                        const int mon_hit = g->mon_at(slashx, slashy);
-                        if(mon_hit != -1)
-                            mon_num = mon_hit;
-                    }
-                    monster& zed = g->zombie(mon_num);
-                    p->add_msg_if_player(m_good, _("You slash at the %s as you draw your %s."),
-                                         zed.name().c_str(), p->weapon.tname().c_str());
-                    p->melee_attack(zed, true);
-                } else {
-                    // no adjacent monsters, draw sword normally
-                    iaijutsu = false;
-                }
-            }
-
-            // draw sword normally
-            if(!iaijutsu) {
-                std::string message;
-                if(lvl < 2) {
-                    message = _("You clumsily draw your %s.");
-                } else if(lvl >= 7) {
-                    message = _("You masterfully draw your %s.");
-                } else {
-                    message = _("You draw your %s.");
-                }
-
-                p->add_msg_if_player( message.c_str(), p->weapon.tname().c_str());
-            }
-
-            // diamond swords glimmer in the sunlight
-            if(g->is_in_sunlight(p->posx, p->posy) && p->weapon.made_of("diamond")) {
-                p->add_msg_if_player( _("The %s glimmers magnificently in the sunlight."),
-                                     p->weapon.tname().c_str());
-            }
-        }
-    }
-    return it->type->charges_to_use();
-}
-
-int iuse::holster_ankle(player *p, item *it, bool b)
-{
-    int choice = -1;
-    // ask whether to store a knife or a pistol
-    if (it->contents.empty()) {
-        choice = menu(true, _("Using ankle holster:"), _("Holster a pistol"),
-                      _("Sheathe a knife"), _("Cancel"), NULL);
-        if(choice == 1) {
-            holster_pistol(p, it, b);
-        } else if(choice == 2) {
-            sheath_knife(p, it, b);
-        }
-    // unsheathe knife or draw pistol
-    } else {
-        if (!p->is_armed() || p->wield(NULL)) {
-            item& stored = it->contents[0];
-            if(stored.has_flag("SHEATH_KNIFE")) {
-                sheath_knife(p, it, b);
-            } else {
-                holster_pistol(p, it, b);
-            }
-        }
-    }
-    return it->type->charges_to_use();
-}
-
-int iuse::boots(player *p, item *it, bool)
-{
- int choice = -1;
- if (it->contents.empty())
-  choice = menu(true, _("Using boots:"), _("Put a knife in the boot"), _("Cancel"), NULL);
- else if (it->contents.size() == 1)
-  choice = menu(true, _("Take what:"), it->contents[0].tname().c_str(), _("Put a knife in the boot"), _("Cancel"), NULL);
- else
-  choice = menu(true, _("Take what:"), it->contents[0].tname().c_str(), it->contents[1].tname().c_str(), _("Cancel"), NULL);
-
- if ((it->contents.size() > 0 && choice == 1) || // Pull 1st
-     (it->contents.size() > 1 && choice == 2)) {  // Pull 2nd
-  p->moves -= 15;
-  item& knife = it->contents[choice - 1];
-  if (!p->is_armed() || p->wield(NULL)) {
-   p->inv.assign_empty_invlet(knife, true);  // force getting an invlet.
-   p->wield(&(p->i_add(knife)));
-   it->contents.erase(it->contents.begin() + choice - 1);
-  }
- } else if ((it->contents.empty() && choice == 1) || // Put 1st
-            (it->contents.size() == 1 && choice == 2)) { // Put 2st
-  int pos = g->inv_for_flag("SHEATH_KNIFE", _("Put what?"), false);
-  item* put = &(p->i_at(pos));
-  if (put == NULL || put->is_null()) {
-   p->add_msg_if_player(m_info, _("You do not have that item!"));
-   return 0;
-  }
-  if (!put->type->can_use( "KNIFE" ) ) {
-   p->add_msg_if_player(m_info, _("That isn't a knife!"));
-   return 0;
-  }
-  if (put->type->volume > 5) {
-   p->add_msg_if_player(m_info, _("That item does not fit in your boot!"));
-   return 0;
-  }
-  p->moves -= 30;
-  p->add_msg_if_player( _("You put the %s in your boot."), put->tname().c_str());
-  it->put_in(p->i_rem(pos));
- }
- return it->type->charges_to_use();
-}
-
-int iuse::towel(player *p, item *it, bool)
-{
-    bool towelUsed = false;
-
-    // can't use an already wet towel!
-    if( it->has_flag("WET") )
-    {
-        p->add_msg_if_player(m_info, _("That %s is too wet to soak up any more liquid!"), it->tname().c_str());
-    }
-
-    // dry off from being wet
-    else if( abs(p->has_morale(MORALE_WET)) )
-    {
-        p->rem_morale(MORALE_WET);
-        p->add_msg_if_player(_("You use the %s to dry off, saturating it with water!"), it->tname().c_str());
-
-        towelUsed = true;
-        it->item_counter = 300;
-    }
-
-    // clean off slime
-    else if( p->has_disease("slimed") )
-    {
-        p->rem_disease("slimed");
-        p->add_msg_if_player(_("You use the %s to clean yourself off, saturating it with slime!"), it->tname().c_str());
-
-        towelUsed = true;
-        it->item_counter = 450; // slime takes a bit longer to dry
-    }
-
-    // default message
-    else
-    {
-        p->add_msg_if_player(_("You are already dry, the %s does nothing."), it->tname().c_str());
-    }
-
-    // towel was used
-    if(towelUsed)
-    {
-        p->moves -= 50;
-        // change "towel" to a "towel_wet" (different flavor text/color)
-        if(it->type->id == "towel")
-            it->make("towel_wet");
-
-        // WET, active items have their timer decremented every turn
-        it->item_tags.erase("ABSORBENT");
-        it->item_tags.insert("WET");
-        it->active = true;
-    }
-    return it->type->charges_to_use();
-}
-
-int iuse::unfold_generic(player *p, item *it, bool)
-{
-    if (p->is_underwater()) {
-        p->add_msg_if_player(m_info, _("You can't do that while underwater."));
-        return 0;
-    }
-    vehicle *veh = g->m.add_vehicle( "none", p->posx, p->posy, 0, 0, 0, false);
-    if( veh == NULL ) {
-        p->add_msg_if_player(m_info,  _("There's no room to unfold the %s."), it->tname().c_str());
-        return 0;
-    }
-    veh->name = it->item_vars["vehicle_name"];
-    if (!veh->restore(it->item_vars["folding_bicycle_parts"])) {
-        g->m.destroy_vehicle(veh);
-        return 0;
-    }
-    g->m.update_vehicle_cache(veh, true);
-    p->add_msg_if_player( _("You painstakingly unfold the %s and make it ready to ride."), veh->name.c_str());
-    p->moves -= 500;
-    return 1;
-}
-
-int iuse::adrenaline_injector(player *p, item *it, bool)
-{
-  p->moves -= 100;
-  p->add_msg_if_player( "You inject yourself with adrenaline.");
-
-  p->inv.add_item_by_type("syringe");
-  if(p->has_disease("adrenaline")) {
-    //Increase current surge by 3 minutes (if not on comedown)
-    p->add_disease("adrenaline", 30);
-    //Also massively boost stimulant level, risking death on an extended chain
-    p->stim += 80;
-  } else {
-    //No current adrenaline surge: Give the full duration
-    p->add_disease("adrenaline", 200);
-  }
-
-  if(p->has_disease("asthma")) {
-    p->rem_disease("asthma");
-    p->add_msg_if_player(m_good, _("The adrenaline causes your asthma to clear."));
-  }
-  return it->type->charges_to_use();
-}
-
-int iuse::jet_injector(player *p, item *it, bool)
-{
-    if(it->charges < it->type->charges_to_use()) {
-        p->add_msg_if_player(m_info, _("The jet injector is empty."), it->tname().c_str());
-        return 0;
-    } else {
-        p->add_msg_if_player(_("You inject yourself with the jet injector."));
-        p->add_disease("jetinjector", 200);
-        p->pkill += 20;
-        p->stim += 10;
-        p->rem_disease("infected");
-        p->rem_disease("bite");
-        p->rem_disease("bleed");
-        p->rem_disease("fungus");
-        p->rem_disease("dermatik");
-        p->radiation += 4;
-        p->healall(20);
-    }
-
-    if(p->has_disease("jetinjector") &&
-       p->disease_duration("jetinjector") > 200) {
-        p->add_msg_if_player(m_warning, _("Your heart is beating alarmingly fast!"));
-    }
-    return it->type->charges_to_use();
-}
-
-int iuse::radglove(player *p, item *it, bool)
-{
-    if ( p->get_item_position( it ) >= -1 ) {
-        p->add_msg_if_player(m_info, _("You must wear the radiation biomonitor before you can activate it."));
-        return 0;
-    } else if (it->charges < it->type->charges_to_use()) {
-        p->add_msg_if_player(m_info, _("The radiation biomonitor needs batteries to function."));
-        return 0;
-    } else {
-        p->add_msg_if_player(_("You activate your radiation biomonitor."));
-        if (p->radiation >= 1) {
-            p->add_msg_if_player(m_warning, _("You are currently irradiated."));
-            add_msg(m_info, _("Your radiation level: %d"), p->radiation);
-        } else {
-            p->add_msg_if_player(m_info, _("You are not currently irradiated."));
-        }
-        p->add_msg_if_player(_("Have a nice day!"));
-    }
-    return it->type->charges_to_use();
-}
-
-
-int iuse::contacts(player *p, item *it, bool)
-{
-    if (p->is_underwater()) {
-        p->add_msg_if_player( m_info, _("You can't do that while underwater."));
-        return 0;
-    }
-    int duration = rng(80640, 120960); // Around 7 days.
-    if(p->has_disease("contacts") ) {
-        if ( query_yn(_("Replace your current lenses?")) ) {
-            p->moves -= 200;
-            p->add_msg_if_player( _("You replace your current %s."), it->tname().c_str());
-            p->rem_disease("contacts");
-            p->add_disease("contacts", duration);
-            return it->type->charges_to_use();
-        }
-        else {
-            p->add_msg_if_player( _("You don't do anything with your %s."), it->tname().c_str());
-            return 0;
-        }
-    }
-    else if(p->has_trait("HYPEROPIC") || p->has_trait("MYOPIC") || p->has_trait("URSINE_EYE")) {
-        p->moves -= 200;
-        p->add_msg_if_player( _("You put the %s in your eyes."), it->tname().c_str());
-        p->add_disease("contacts", duration);
-        return it->type->charges_to_use();
-    }
-    else {
-        p->add_msg_if_player(m_info, _("Your vision is fine already."));
-        return 0;
-    }
-}
-
-int iuse::talking_doll(player *p, item *it, bool)
-{
-    if(it->charges < it->type->charges_to_use()) {
-        p->add_msg_if_player(m_info, _("The %s's batteries are dead."), it->tname().c_str());
-        return 0;
-    }
-
-    std::string label;
-
-    if( it->type->id == "talking_doll" ) {
-        label = "doll";
-    } else {
-        label = "creepy_doll";
-    }
-
-    const SpeechBubble speech = get_speech( label );
-
-    g->sound( p->posx, p->posy, speech.volume, speech.text );
-
-    return it->type->charges_to_use();
-}
-
-int iuse::gun_repair(player *p, item *it, bool)
-{
-    if (it->charges < it->type->charges_to_use()) {
-          return 0;
-    }
-    if (p->is_underwater()) {
-        p->add_msg_if_player(m_info, _("You can't do that while underwater."));
-        return 0;
-    }
-    if (p->skillLevel("mechanics") < 2) {
-        p->add_msg_if_player(m_info, _("You need a mechanics skill of 2 to use this repair kit."));
-        return 0;
-    }
-    int pos = g->inv(_("Select the firearm to repair."));
-    item* fix = &(p->i_at(pos));
-    if (fix == NULL || fix->is_null()) {
-        p->add_msg_if_player(m_info, _("You do not have that item!"));
-        return 0 ;
-    }
-    if (!fix->is_gun()) {
-        p->add_msg_if_player(m_info, _("That isn't a firearm!"));
-        return 0;
-    }
-    if (fix->damage == -1) {
-        p->add_msg_if_player(m_info, _("You cannot improve your %s any more this way."),
-                             fix->tname().c_str());
-        return 0;
-    }
-    if ((fix->damage == 0) && p->skillLevel("mechanics") < 8) {
-        p->add_msg_if_player(m_info, _("Your %s is already in peak condition."), fix->tname().c_str());
-        p->add_msg_if_player(m_info,  _("With a higher mechanics skill, you might be able to improve it."));
-        return 0;
-    }
-    if ((fix->damage == 0) && p->skillLevel("mechanics") >= 8) {
-        p->add_msg_if_player(m_good, _("You accurize your %s."), fix->tname().c_str());
-        g->sound(p->posx, p->posy, 6, "");
-        p->moves -= 2000 * p->fine_detail_vision_mod();
-        p->practice( "mechanics", 10 );
-        fix->damage--;
-    } else if (fix->damage >= 2) {
-        p->add_msg_if_player(m_good, _("You repair your %s!"), fix->tname().c_str());
-        g->sound(p->posx, p->posy, 8, "");
-        p->moves -= 1000 * p->fine_detail_vision_mod();
-        p->practice( "mechanics", 10 );
-        fix->damage--;
-    } else {
-        p->add_msg_if_player(m_good, _("You repair your %s completely!"),
-                             fix->tname().c_str());
-        g->sound(p->posx, p->posy, 8, "");
-        p->moves -= 500 * p->fine_detail_vision_mod();
-        p->practice( "mechanics", 10 );
-        fix->damage = 0;
-    }
-    return it->type->charges_to_use();
-}
-
-int iuse::misc_repair(player *p, item *it, bool)
-{
-    if (it->charges < it->type->charges_to_use()) {
-          return 0;
-    }
-    if (p->is_underwater()) {
-        p->add_msg_if_player( m_info, _("You can't do that while underwater."));
-        return 0;
-    }
-    if (p->skillLevel("fabrication") < 1) {
-        p->add_msg_if_player(m_info, _("You need a fabrication skill of 1 to use this repair kit."));
-        return 0;
-    }
-    int pos = g->inv(_("Select the item to repair."));
-    item* fix = &(p->i_at(pos));
-    if (fix == NULL || fix->is_null()) {
-        p->add_msg_if_player(m_info, _("You do not have that item!"));
-        return 0 ;
-    }
-    if (fix->is_gun()) {
-        p->add_msg_if_player(m_info, _("That requires gunsmithing tools."));
-        return 0;
-    }
-    if (!(fix->made_of("wood") || fix->made_of("plastic") || fix->made_of("bone") || fix->made_of("chitin"))) {
-        p->add_msg_if_player(m_info, _("That isn't made of wood, bone, or chitin!"));
-        return 0;
-    }
-    if (fix->damage == -1) {
-        p->add_msg_if_player(m_info, _("You cannot improve your %s any more this way."), fix->tname().c_str());
-        return 0;
-    }
-    if (fix->damage == 0) {
-        p->add_msg_if_player(m_good, _("You reinforce your %s."), fix->tname().c_str());
-        p->moves -= 1000 * p->fine_detail_vision_mod();
-        p->practice( "fabrication", 10 );
-        fix->damage--;
-    }
-    else if (fix->damage >= 2) {
-        p->add_msg_if_player(m_good, _("You repair your %s!"), fix->tname().c_str());
-        p->moves -= 500 * p->fine_detail_vision_mod();
-        p->practice( "fabrication", 10 );
-        fix->damage--;
-    }
-    else {
-        p->add_msg_if_player(m_good, _("You repair your %s completely!"), fix->tname().c_str());
-        p->moves -= 250 * p->fine_detail_vision_mod();
-        p->practice( "fabrication", 10 );
-        fix->damage = 0;
-    }
-    return it->type->charges_to_use();
-}
-
-int iuse::bell(player *p, item *it, bool)
-{
-    if( it->type->id == "cow_bell" ) {
-        g->sound(p->posx, p->posy, 12, _("Clank! Clank!"));
-        if ( ! p->is_deaf() ) {
-            const int cow_factor = 1 + ( p->mutation_category_level.find("MUTCAT_CATTLE") == p->mutation_category_level.end() ?
-                0 :
-                (p->mutation_category_level.find("MUTCAT_CATTLE")->second)/8
-            );
-            if ( x_in_y( cow_factor, 1 + cow_factor ) ) {
-                p->add_morale(MORALE_MUSIC, 1, 15 * (cow_factor > 10 ? 10 : cow_factor) );
-            }
-        }
-    } else {
-        g->sound(p->posx, p->posy, 4, _("Ring! Ring!"));
-    }
-    return it->type->charges_to_use();
-}
-
-int iuse::seed(player *, item *it, bool)
-{
-    if( query_yn(_("Sure you want to eat the %s? You could plant it in a mound of dirt."),
-                 it->tname().c_str())) {
-        return it->type->charges_to_use(); //This eats the seed object.
-    }
-    return 0;
-}
-
-int iuse::robotcontrol(player *p, item *it, bool)
-{
-    if(it->charges < it->type->charges_to_use()) {
-        p->add_msg_if_player( _("The %s's batteries are dead."), it->tname().c_str());
-        return 0;
-
-    }
-    if(p->has_trait("ILLITERATE")){
-        p->add_msg_if_player( _("You cannot read a computer screen."));
-        return 0;
-    }
-
-    int choice = -1;
-    choice = menu(true, _("Welcome to hackPRO!:"), _("Override IFF protocols"),
-                  _("Set friendly robots to passive mode"),
-                  _("Set friendly robots to combat mode"), _("Cancel"), NULL);
-    switch(choice){
-    case 1:{ // attempt to make a robot friendly
-        uimenu pick_robot;
-        pick_robot.text = _("Choose an endpoint to hack.");
-        // Build a list of all unfriendly robots in range.
-        for( size_t i = 0; i < g->num_zombies(); ++i ) {
-            monster &candidate = g->zombie( i );
-            if( candidate.type->in_species( "ROBOT" ) && candidate.friendly == 0 &&
-                rl_dist( p->xpos(), p->ypos(), candidate.xpos(), candidate.ypos() <= 10 ) ) {
-                pick_robot.entries.push_back( uimenu_entry( i, true, -1,
-                                                            candidate.name().c_str() ) );
-            }
-        }
-        if( pick_robot.entries.empty() ) {
-            p->add_msg_if_player( m_info, _("No enemy robots in range.") );
-            return it->type->charges_to_use();
-        }
-        pick_robot.entries.push_back( uimenu_entry( -1, true, -1, _("Cancel") ) );
-
-        pick_robot.query();
-        if( pick_robot.ret == -1 ) {
-            p->add_msg_if_player( m_info, _("Never mind") );
-            return it->type->charges_to_use();
-        }
-        monster *z = &(g->zombie( pick_robot.ret ));
-        p->add_msg_if_player( _("You start reprograming the %s into an ally."), z->name().c_str());
-        p->moves -= 1000 - p->int_cur*10 - p->skillLevel("computer")*10;
-        float success =  p->skillLevel("computer") - 1.5 * (z->type->difficulty) /
-            ((rng(2, p->int_cur) /2) + (p->skillLevel("computer") /2));
-        if (success >= 0){
-            p->add_msg_if_player( _("You successfully override the %s's IFF protocols!"),
-                                  z->name().c_str());
-            z->friendly = -1;
-        } else if (success >= -2) { //A near success
-            p->add_msg_if_player( _("The %s short circuits as you attempt to reprogram it!"),
-                                  z->name().c_str());
-            if( z->hurt( rng(1,10) ) ) { //damage it a little
-                g->kill_mon( pick_robot.ret, p == &(g->u) );
-                p->practice( "computer", 10 );
-                return it->type->charges_to_use(); //dont do the other effects if the robot died
-            }
-            if (one_in(3)) {
-                p->add_msg_if_player( _("...and turns friendly!"));
-                if (one_in(3)){ //did the robot became friendly permanently?
-                    z->friendly = -1; //it did
-                } else {
-                    z->friendly = rng(5, 40); // it didn't
-                }
-            }
-        } else {
-            p->add_msg_if_player( _("...but the robot refuses to acknowledge you as an ally!"));
-        }
-        p->practice( "computer", 10 );
-        return it->type->charges_to_use();
-    }
-    case 2:{ //make all friendly robots stop their purposeless extermination of (un)life.
-        p->moves -= 100;
-        int f = 0; //flag to check if you have robotic allies
-        for (size_t i = 0; i < g->num_zombies(); i++) {
-            if (g->zombie(i).friendly != 0 && g->zombie(i).type->in_species("ROBOT")) {
-                p->add_msg_if_player( _("A following %s goes into passive mode."),
-                                      g->zombie(i).name().c_str());
-                g->zombie(i).add_effect("docile", 1, 1, true);
-                f = 1;
-            }
-        }
-        if (f == 0){
-            p->add_msg_if_player( _("You are not commanding any robots."));
-            return 0;
-        }
-        return it->type->charges_to_use();
-        break;
-    }
-    case 3:{ //make all friendly robots terminate (un)life with extreme prejudice
-        p->moves -= 100;
-        int f = 0; //flag to check if you have robotic allies
-        for (size_t i = 0; i < g->num_zombies(); i++) {
-            if (g->zombie(i).friendly != 0 && g->zombie(i).has_flag(MF_ELECTRONIC)) {
-                p->add_msg_if_player( _("A following %s goes into combat mode."),
-                                      g->zombie(i).name().c_str());
-                g->zombie(i).remove_effect("docile");
-                f = 1;
-            }
-        }
-        if (f == 0){
-            p->add_msg_if_player( _("You are not commanding any robots."));
-            return 0;
-        }
-        return it->type->charges_to_use();
-        break;
-    }
-
-    }
-    return 0;
-}
-=======
-#include "iuse.h"
-#include "game.h"
-#include "mapdata.h"
-#include "output.h"
-#include "options.h"
-#include "rng.h"
-#include "line.h"
-#include "mutation.h"
-#include "player.h"
-#include "disease.h"
-#include "vehicle.h"
-#include "uistate.h"
-#include "action.h"
-#include "monstergenerator.h"
-#include "speech.h"
-#include "overmapbuffer.h"
-#include "json.h"
-#include "messages.h"
-#include <sstream>
-#include <algorithm>
-
-#define RADIO_PER_TURN 25 // how many characters per turn of radio
-
-// mfb(n) converts a flag to its appropriate position in covers's bitfield
-#ifndef mfb
-#define mfb(n) static_cast <unsigned long> (1 << (n))
-#endif
-
-#include "iuse_software.h"
-
-
-static bool item_inscription(player *p, item *cut, std::string verb, std::string gerund,
-                             bool carveable)
-{
-    (void)p; //unused
-    if (!cut->made_of(SOLID)) {
-        std::string lower_verb = verb;
-        std::transform(lower_verb.begin(), lower_verb.end(), lower_verb.begin(), ::tolower);
-        add_msg(m_info, _("You can't %s an item that's not solid!"), lower_verb.c_str());
-        return false;
-    }
-    if (carveable && !(cut->made_of("wood") || cut->made_of("plastic") || cut->made_of("glass") ||
-                       cut->made_of("chitin") || cut->made_of("iron") || cut->made_of("steel") ||
-                       cut->made_of("silver"))) {
-        std::string lower_verb = verb;
-        std::transform(lower_verb.begin(), lower_verb.end(), lower_verb.begin(), ::tolower);
-        std::string mtname = cut->get_material(1)->name();
-        std::transform(mtname.begin(), mtname.end(), mtname.begin(), ::tolower);
-        add_msg(m_info, _("You can't %1$s an item made of %2$s!"),
-                lower_verb.c_str(), mtname.c_str());
-        return false;
-    }
-
-    std::map<std::string, std::string>::const_iterator ent = cut->item_vars.find("item_note");
-
-    bool hasnote = (ent != cut->item_vars.end());
-    std::string message = "";
-    std::string messageprefix = string_format(hasnote ? _("(To delete, input one '.')\n") : "") +
-                                string_format(_("%1$s on the %2$s is: "),
-                                        gerund.c_str(), cut->type->nname(1).c_str());
-    message = string_input_popup(string_format(_("%s what?"), verb.c_str()), 64,
-                                 (hasnote ? cut->item_vars["item_note"] : message),
-                                 messageprefix, "inscribe_item", 128);
-
-    if (!message.empty()) {
-        if (hasnote && message == ".") {
-            cut->item_vars.erase("item_note");
-            cut->item_vars.erase("item_note_type");
-            cut->item_vars.erase("item_note_typez");
-        } else {
-            cut->item_vars["item_note"] = message;
-            cut->item_vars["item_note_type"] = gerund;
-        }
-    }
-    return true;
-}
-
-// Returns false if the inscription failed or if the player canceled the action. Otherwise, returns true.
-
-static bool inscribe_item(player *p, std::string verb, std::string gerund, bool carveable)
-{
-    //Note: this part still strongly relies on English grammar.
-    //Although it can be easily worked around in language like Chinese,
-    //but might need to be reworked for some European languages that have more verb forms
-    int pos = g->inv(string_format(_("%s on what?"), verb.c_str()));
-    item *cut = &(p->i_at(pos));
-    if (cut->type->id == "null") {
-        add_msg(m_info, _("You do not have that item!"));
-        return false;
-    }
-    return item_inscription(p, cut, verb, gerund, carveable);
-}
-
-// For an exxplosion (which releases some kind of gas), this functions
-// calculates the points around that explosin where to create those
-// gas fields.
-// Those points must have a clear line of sight and a clear path to
-// the center of the explosion.
-// They must also be passable (move_cost > 0).
-std::vector<point> points_for_gas_cloud(const point &center, int radius)
-{
-    const std::vector<point> gas_sources = closest_points_first(radius, center.x, center.y);
-    std::vector<point> result;
-    int junk;
-    for (std::vector<point>::const_iterator a = gas_sources.begin(); a != gas_sources.end(); ++a) {
-        const point &p = *a;
-        if (g->m.move_cost(p.x, p.y) <= 0) {
-            // A wall
-            continue;
-        }
-        if (p.x != center.x || p.y != center.y) {
-            if (!g->m.sees(center.x, center.y, p.x, p.y, radius, junk)) {
-                // No clear line of sight
-                continue;
-            }
-            if (!g->m.clear_path(center.x, center.y, p.x, p.y, radius, 1, 100, junk)) {
-                // Can not splatter gas from center to that point, something is in the way
-                continue;
-            }
-        }
-        result.push_back(p);
-    }
-    return result;
-}
-
-/* iuse methods return the number of charges expended, which is usually it->charges_to_use().
- * Some items that don't normally use charges return 1 to indicate they're used up.
- * Regardless, returning 0 indicates the item has not been used up,
- * though it may have been successfully activated.
- */
-int iuse::sewage(player *p, item *it, bool)
-{
-    if (!p->is_npc()) {
-        p->add_memorial_log(pgettext("memorial_male", "Ate a sewage sample."),
-                            pgettext("memorial_female", "Ate a sewage sample."));
-    }
-    p->vomit();
-    if (one_in(4)) {
-        p->mutate();
-    }
-    return it->type->charges_to_use();
-}
-
-int iuse::honeycomb(player *p, item *it, bool)
-{
-    g->m.spawn_item(p->posx, p->posy, "wax", 2);
-    return it->type->charges_to_use();
-}
-
-int iuse::royal_jelly(player *p, item *it, bool)
-{
-    // TODO: Add other diseases here; royal jelly is a cure-all!
-    p->pkill += 5;
-    std::string message;
-    if (p->has_disease("fungus")) {
-        message = _("You feel cleansed inside!");
-        p->rem_disease("fungus");
-    }
-    if (p->has_disease("dermatik") || p->has_disease("bloodworms") ||
-        p->has_disease("paincysts") || p->has_disease("brainworm") ||
-        p->has_disease("tapeworm")) {
-        message = _("You feel cleansed inside!");
-        p->rem_disease("dermatik");
-        p->rem_disease("bloodworms");
-        p->rem_disease("paincysts");
-        p->rem_disease("brainworm");
-        p->rem_disease("tapeworm");
-    }
-    if (p->has_effect("blind")) {
-        message = _("Your sight returns!");
-        p->remove_effect("blind");
-    }
-    if (p->has_effect("poison") || p->has_disease("foodpoison") ||
-        p->has_disease("badpoison") || p->has_disease("paralyzepoison") ||
-        p->has_disease("tetanus") || p->has_effect("stung")) {
-        message = _("You feel much better!");
-        p->remove_effect("poison");
-        p->remove_effect("stung");
-        p->rem_disease("badpoison");
-        p->rem_disease("foodpoison");
-        p->rem_disease("paralyzepoison");
-        p->rem_disease("tetanus");
-    }
-    if (p->has_disease("asthma")) {
-        message = _("Your breathing clears up!");
-        p->rem_disease("asthma");
-    }
-    if (p->has_disease("common_cold") || p->has_disease("flu")) {
-        message = _("You feel healthier!");
-        p->rem_disease("common_cold");
-        p->rem_disease("flu");
-    }
-    p->add_msg_if_player(m_good, message.c_str());
-    return it->type->charges_to_use();
-}
-
-static hp_part body_window(player *p, item *, std::string item_name,
-                           int normal_bonus, int head_bonus, int torso_bonus,
-                           int bleed, int bite, int infect, bool force)
-{
-    WINDOW *hp_window = newwin(10, 31, (TERMY - 10) / 2, (TERMX - 31) / 2);
-    draw_border(hp_window);
-
-    mvwprintz(hp_window, 1, 1, c_ltred, _("Use %s:"), item_name.c_str());
-    nc_color color = c_ltgray;
-    bool allowed_result[num_hp_parts] = { false };
-    if (p->hp_cur[hp_head] < p->hp_max[hp_head] ||
-        (p->has_disease("infected", bp_head)) ||
-        (p->has_disease("bite", bp_head)) ||
-        // By rights "bleed" ought to enable itself via HP loss, but...
-        (p->has_disease("bleed", bp_head)) || force) {
-        color = g->limb_color(p, bp_head, -1, bleed, bite, infect);
-        if (color != c_ltgray || head_bonus != 0) {
-            mvwprintz(hp_window, 2, 1, color, _("1: Head"));
-            allowed_result[hp_head] = true;
-        }
-    }
-    if (p->hp_cur[hp_torso] < p->hp_max[hp_torso] ||
-        (p->has_disease("infected", bp_torso)) ||
-        (p->has_disease("bite", bp_torso)) ||
-        (p->has_disease("bleed", bp_torso)) || force) {
-        color = g->limb_color(p, bp_torso, -1, bleed, bite, infect);
-        if (color != c_ltgray || torso_bonus != 0) {
-            mvwprintz(hp_window, 3, 1, color, _("2: Torso"));
-            allowed_result[hp_torso] = true;
-        }
-    }
-    if (p->hp_cur[hp_arm_l] < p->hp_max[hp_arm_l] ||
-        (p->has_disease("infected", bp_arms, 0)) ||
-        (p->has_disease("bite", bp_arms, 0)) ||
-        (p->has_disease("bleed", bp_arms, 0)) || force) {
-        color = g->limb_color(p, bp_arms, 0, bleed, bite, infect);
-        if (color != c_ltgray || normal_bonus != 0) {
-            mvwprintz(hp_window, 4, 1, color, _("3: Left Arm"));
-            allowed_result[hp_arm_l] = true;
-        }
-    }
-    if (p->hp_cur[hp_arm_r] < p->hp_max[hp_arm_r] ||
-        (p->has_disease("infected", bp_arms, 1)) ||
-        (p->has_disease("bite", bp_arms, 1)) ||
-        (p->has_disease("bleed", bp_arms, 1)) || force) {
-        color = g->limb_color(p, bp_arms, 1, bleed, bite, infect);
-        if (color != c_ltgray || normal_bonus != 0) {
-            mvwprintz(hp_window, 5, 1, color, _("4: Right Arm"));
-            allowed_result[hp_arm_r] = true;
-        }
-    }
-    if (p->hp_cur[hp_leg_l] < p->hp_max[hp_leg_l] ||
-        (p->has_disease("infected", bp_legs, 0)) ||
-        (p->has_disease("bite", bp_legs, 0)) ||
-        (p->has_disease("bleed", bp_legs, 0)) || force) {
-        color = g->limb_color(p, bp_legs, 0, bleed, bite, infect);
-        if (color != c_ltgray || normal_bonus != 0) {
-            mvwprintz(hp_window, 6, 1, color, _("5: Left Leg"));
-            allowed_result[hp_leg_l] = true;
-        }
-    }
-    if (p->hp_cur[hp_leg_r] < p->hp_max[hp_leg_r] ||
-        (p->has_disease("infected", bp_legs, 1)) ||
-        (p->has_disease("bite", bp_legs, 1)) ||
-        (p->has_disease("bleed", bp_legs, 1)) || force) {
-        color = g->limb_color(p, bp_legs, 1, bleed, bite, infect);
-        if (color != c_ltgray || normal_bonus != 0) {
-            mvwprintz(hp_window, 7, 1, color, _("6: Right Leg"));
-            allowed_result[hp_leg_r] = true;
-        }
-    }
-    mvwprintz(hp_window, 8, 1, c_ltgray, _("7: Exit"));
-    std::string health_bar = "";
-    for (int i = 0; i < num_hp_parts; i++) {
-        if (allowed_result[i]) {
-            // have printed the name of the body part, can select it
-            int current_hp = p->hp_cur[i];
-            if (current_hp != 0) {
-                get_HP_Bar(current_hp, p->hp_max[i], color, health_bar, false);
-                if (p->has_trait("SELFAWARE")) {
-                    mvwprintz(hp_window, i + 2, 15, color, "%5d", current_hp);
-                } else {
-                    mvwprintz(hp_window, i + 2, 15, color, health_bar.c_str());
-                }
-            } else {
-                // curhp is 0; requires surgical attention
-                mvwprintz(hp_window, i + 2, 15, c_dkgray, "-----");
-            }
-            mvwprintz(hp_window, i + 2, 20, c_dkgray, " -> ");
-            if (current_hp != 0) {
-                switch (hp_part(i)) {
-                    case hp_head:
-                        current_hp += head_bonus;
-                        break;
-                    case hp_torso:
-                        current_hp += torso_bonus;
-                        break;
-                    default:
-                        current_hp += normal_bonus;
-                        break;
-                }
-                if (current_hp > p->hp_max[i]) {
-                    current_hp = p->hp_max[i];
-                } else if (current_hp < 0) {
-                    current_hp = 0;
-                }
-                get_HP_Bar(current_hp, p->hp_max[i], color, health_bar, false);
-                if (p->has_trait("SELFAWARE")) {
-                    mvwprintz(hp_window, i + 2, 24, color, "%5d", current_hp);
-                } else {
-                    mvwprintz(hp_window, i + 2, 24, color, health_bar.c_str());
-                }
-            } else {
-                // curhp is 0; requires surgical attention
-                mvwprintz(hp_window, i + 2, 24, c_dkgray, "-----");
-            }
-        }
-    }
-    wrefresh(hp_window);
-    char ch;
-    hp_part healed_part = num_hp_parts;
-    do {
-        ch = getch();
         if (ch == '1') {
             healed_part = hp_head;
         } else if (ch == '2') {
@@ -8809,8 +793,8 @@
         p->add_msg_if_player(m_info, _("You need to find something to smoke."));
         return 0;
     }
-    int choice = uimenu(true, _("What would you like to smoke?"), smokable_choices) - 1;
-    if (choice < 0 || choice >= smokable_choices.size()) {
+    const size_t choice = uimenu(true, _("What would you like to smoke?"), smokable_choices) - 1;
+    if (choice >= smokable_choices.size()) {
         // Chose not to smoke.
         return 0;
     }
@@ -12673,11 +4657,12 @@
 int iuse::set_trap(player *p, item *it, bool)
 {
     if (p->is_underwater()) {
-        p->add_msg_if_player(_("You can't do that while underwater."));
-        return 0;
-    }
-    int dirx, diry;
-    if (!choose_adjacent(_("Place trap where?"), dirx, diry)) {
+        p->add_msg_if_player( _("You can't do that while underwater."));
+        return 0;
+    }
+    int dirx = 0;
+    int diry = 0;
+    if( !choose_adjacent( string_format(_("Place %s where?"), it->tname().c_str()), dirx, diry) ) {
         return 0;
     }
 
@@ -12882,11 +4867,15 @@
 int iuse::geiger(player *p, item *it, bool t)
 {
     if (t) { // Every-turn use when it's on
-        int rads = g->m.get_radiation(p->posx, p->posy);
+        const point pos = g->find_item(it);
+        const int rads = g->m.get_radiation(pos.x, pos.y);
         if (rads == 0) {
             return it->type->charges_to_use();
         }
-        g->sound(p->posx, p->posy, 6, "");
+        if( !g->sound( pos.x, pos.y, 6, "" ) ) {
+            // can not hear it, but may have alarmed other creatures
+            return it->type->charges_to_use();
+        }
         if (rads > 50) {
             add_msg(m_warning, _("The geiger counter buzzes intensely."));
         } else if (rads > 35) {
@@ -12896,13 +4885,13 @@
         } else if (rads > 15) {
             add_msg(m_warning, _("The geiger counter clicks steadily."));
         } else if (rads > 8) {
-            add_msg(m_warning, ("The geiger counter clicks slowly."));
+            add_msg(m_warning, _("The geiger counter clicks slowly."));
         } else if (rads > 4) {
             add_msg(_("The geiger counter clicks intermittently."));
         } else {
             add_msg(_("The geiger counter clicks once."));
         }
-        return it->type->charges_to_use();;
+        return it->type->charges_to_use();
     }
     // Otherwise, we're activating the geiger counter
     it_tool *type = dynamic_cast<it_tool *>(it->type);
@@ -13225,12 +5214,12 @@
     } else if (it->charges > 0) {
         p->add_msg_if_player(m_info, _("You've already released the handle, try throwing it instead."));
         return 0;
-    } else { // blow up
-        int num_flames = rng(3, 5);
-        for (int current_flame = 0; current_flame < num_flames; current_flame++) {
-            std::vector<point> flames = line_to(pos.x, pos.y, pos.x + rng(-5, 5), pos.y + rng(-5, 5), 0);
-            for (int i = 0; i < flames.size(); i++) {
-                g->m.add_field(flames[i].x, flames[i].y, fd_fire, rng(0, 2));
+    } else {  // blow up
+        int num_flames= rng(3,5);
+        for (int current_flame = 0; current_flame < num_flames; current_flame++){
+            std::vector<point> flames = line_to(pos.x, pos.y, pos.x + rng(-5,5), pos.y + rng(-5,5), 0);
+            for (size_t i = 0; i <flames.size(); i++) {
+                g->m.add_field(flames[i].x, flames[i].y, fd_fire, rng(0,2));
             }
         }
         g->explosion(pos.x, pos.y, 8, 0, true);
@@ -14494,7 +6483,7 @@
 int iuse::tent(player *p, item *, bool)
 {
     int dirx, diry;
-    if (!choose_adjacent(_("Pitch the tent where?"), dirx, diry)) {
+    if(!choose_adjacent(_("Pitch the tent towards where (3x3 clear area)?"), dirx, diry)) {
         return 0;
     }
 
@@ -14502,7 +6491,7 @@
     //dirx and diry will be integratined with the player's position
     int posx = dirx - p->posx;
     int posy = diry - p->posy;
-    if (posx == 0 && posy == 0) {
+    if(posx == 0 && posy == 0) {
         p->add_msg_if_player(m_info, _("Invalid Direction"));
         return 0;
     }
@@ -14512,7 +6501,7 @@
         for (int j = -1; j <= 1; j++) {
             if (!g->m.has_flag("FLAT", posx + i, posy + j) ||
                 g->m.has_furn(posx + i, posy + j)) {
-                add_msg(m_info, _("You need a 3x3 flat space to place a tent"));
+                add_msg(m_info, _("You need a 3x3 flat space to place a tent."));
                 return 0;
             }
         }
@@ -14524,13 +6513,14 @@
     }
     g->m.furn_set(posx, posy, f_groundsheet);
     g->m.furn_set(posx - (dirx - p->posx), posy - (diry - p->posy), f_canvas_door);
+    add_msg(m_info, _("You set up the tent on the ground."));
     return 1;
 }
 
 int iuse::shelter(player *p, item *, bool)
 {
     int dirx, diry;
-    if (!choose_adjacent(_("Put up the shelter where?"), dirx, diry)) {
+    if(!choose_adjacent(_("Put up the shelter where?"), dirx, diry)) {
         return 0;
     }
 
@@ -14538,17 +6528,17 @@
     //dirx and diry will be integratined with the player's position
     int posx = dirx - p->posx;
     int posy = diry - p->posy;
-    if (posx == 0 && posy == 0) {
+    if(posx == 0 && posy == 0) {
         p->add_msg_if_player(m_info, _("Invalid Direction"));
         return 0;
     }
-    posx = posx * 2 + p->posx;
-    posy = posy * 2 + p->posy;
+    posx = posx*2 + p->posx;
+    posy = posy*2 + p->posy;
     for (int i = -1; i <= 1; i++) {
         for (int j = -1; j <= 1; j++) {
             if (!g->m.has_flag("FLAT", posx + i, posy + j) ||
                 g->m.has_furn(posx + i, posy + j)) {
-                add_msg(m_info, _("You need a 3x3 flat space to place a shelter"));
+                add_msg(m_info, _("You need a 3x3 flat space to place a shelter."));
                 return 0;
             }
         }
@@ -16011,21 +8001,21 @@
     choice = menu(true, _("Welcome to hackPRO!:"), _("Override IFF protocols"),
                   _("Set friendly robots to passive mode"),
                   _("Set friendly robots to combat mode"), _("Cancel"), NULL);
-    switch (choice) {
-        case 1: { // attempt to make a robot friendly
-            uimenu pick_robot;
-            pick_robot.text = _("Choose an endpoint to hack.");
-            // Build a list of all unfriendly robots in range.
-            for (int i = 0; i < g->num_zombies(); ++i) {
-                monster &candidate = g->zombie(i);
-                if (candidate.type->in_species("ROBOT") && candidate.friendly == 0 &&
-                    rl_dist(p->xpos(), p->ypos(), candidate.xpos(), candidate.ypos() <= 10)) {
-                    pick_robot.entries.push_back(uimenu_entry(i, true, -1,
-                                                 candidate.name().c_str()));
-                }
-            }
-            if (pick_robot.entries.empty()) {
-                p->add_msg_if_player(m_info, _("No enemy robots in range."));
+    switch( choice ) {
+    case 1: { // attempt to make a robot friendly
+        uimenu pick_robot;
+        pick_robot.text = _("Choose an endpoint to hack.");
+        // Build a list of all unfriendly robots in range.
+        for( size_t i = 0; i < g->num_zombies(); ++i ) {
+            monster &candidate = g->zombie( i );
+            if( candidate.type->in_species( "ROBOT" ) && candidate.friendly == 0 &&
+                rl_dist( p->xpos(), p->ypos(), candidate.xpos(), candidate.ypos() <= 10 ) ) {
+                pick_robot.entries.push_back( uimenu_entry( i, true, -1,
+                                                            candidate.name().c_str() ) );
+            }
+        }
+        if( pick_robot.entries.empty() ) {
+            p->add_msg_if_player( m_info, _("No enemy robots in range.") );
                 return it->type->charges_to_use();
             }
             pick_robot.entries.push_back(uimenu_entry(-1, true, -1, _("Cancel")));
@@ -16109,15 +8099,14 @@
 
 int iuse::radiocar(player *p, item *it, bool)
 {
-
     int choice = -1;
-    if (it->contents.empty())
+    if (it->contents.empty()) {
         choice = menu(true, _("Using radio car:"), _("Turn on"),
                       _("Put a bomb to car"), _("Cancel"), NULL);
-    else if (it->contents.size() == 1)
+    } else if (it->contents.size() == 1) {
         choice = menu(true, _("Using radio car:"), _("Turn on"),
                       it->contents[0].tname().c_str(), _("Cancel"), NULL);
-
+    }
     if (choice == 3) {
         return 0;
     }
@@ -16126,8 +8115,7 @@
 
         item bomb;
 
-        if (!it->contents.empty()) {
-
+        if( !it->contents.empty() ) {
             bomb = it->contents[0];
         }
 
@@ -16135,25 +8123,19 @@
 
         it->active = true;
 
-        if (!(bomb.is_null())) {
-
+        if( !(bomb.is_null()) ) {
             it->put_in(bomb);
         }
-
-        //  g->m.add_item_or_charges(p->posx, p->posy, *it);
-
-        //p->i_rem(it);
 
         p->add_msg_if_player(
             _("You turned on your radio car, now place it on ground, and use radiocontrol to play."));
 
         return 0;
-
     }
 
     if (choice == 2) {
 
-        if (it->contents.empty()) { //arming car with bomb
+        if( it->contents.empty() ) { //arming car with bomb
             int pos = g->inv_for_flag("RADIOCARITEM", _("Arm what?"), false);
             item *put = &(p->i_at(pos));
             if (put == NULL || put->is_null()) {
@@ -16162,7 +8144,6 @@
             }
 
             if (put->has_flag("RADIOCARITEM")) {
-
                 p->moves -= 300;
                 p->add_msg_if_player(_("You armed your radio car with %s."),
                                      put->tname().c_str());
@@ -16170,7 +8151,6 @@
             } else {
                 p->add_msg_if_player(_("Radio car with %s ? How?"),
                                      put->tname().c_str());
-
             }
         } else { // Disarm the car
             p->moves -= 150;
@@ -16181,20 +8161,15 @@
             it->contents.erase(it->contents.begin());
 
             p->add_msg_if_player(_("You disarmed your radio car"));
-
-        }
-
-    }
-
-    return it->type->charges_to_use();
-
+        }
+    }
+
+    return it->type->charges_to_use();
 }
 
 int iuse::radiocaron(player *p, item *it, bool t)
 {
-
     if (t) {
-
         point pos = g->m.find_item(it);
         g->sound(pos.x, pos.y, 6, "buzzz...");
 
@@ -16211,11 +8186,9 @@
     }
 
     if (choice == 1) {
-
         item bomb;
 
         if (!it->contents.empty()) {
-
             bomb = it->contents[0];
         }
 
@@ -16223,24 +8196,19 @@
         it->active = false;
 
         if (!(bomb.is_null())) {
-
             it->put_in(bomb);
         }
 
         p->add_msg_if_player(_("You turned off your radio car"));
-
         return it->type->charges_to_use();
     }
 
     return it->type->charges_to_use();
-
 }
 
 void sendRadioSignal(player *p, std::string signal)
 {
-
     for (int i = 0; i < p->inv.size(); i++) {
-
         item &it = p->inv.find_item(i);
 
         if (it.has_flag("RADIO_ACTIVATION") && it.has_flag(signal)) {
@@ -16254,12 +8222,11 @@
     int MYMAPSIZE = g->m.getmapsize();
 
     point pos;
-    for (pos.x = 0; pos.x < SEEX * MYMAPSIZE; pos.x++)
-        for (pos.y = 0; pos.y < SEEY * MYMAPSIZE; pos.y++)
+    for (pos.x = 0; pos.x < SEEX * MYMAPSIZE; pos.x++) {
+        for (pos.y = 0; pos.y < SEEY * MYMAPSIZE; pos.y++) {
             for (int i = 0; i < g->m.i_at(pos.x, pos.y).size(); i++) {
 
                 item &ii = g->m.i_at(pos.x, pos.y)[i];
-
                 if (ii.has_flag("RADIO_ACTIVATION") && ii.has_flag(signal)) {
 
                     g->sound(pos.x, pos.y, 6, "beep.");
@@ -16270,13 +8237,10 @@
 
                     it_tool *tmp = dynamic_cast<it_tool *>(ii.type);
                     tmp->invoke(p, &ii, ii.active);
-
                 }
 
                 if (ii.has_flag("RADIO_CONTAINER")) {
-
                     if (!ii.contents.empty()) {
-
                         itype_id bomb_type = ii.contents[0].type->id;
 
                         ii.make(bomb_type);
@@ -16285,11 +8249,10 @@
                         it_tool *tmp = dynamic_cast<it_tool *>(ii.type);
                         tmp->invoke(p, &ii, true);
                     }
-
                 }
-
-            }
-
+            }
+        }
+    }
 }
 
 bool isActiveBombInInventory(player *p)
@@ -16306,9 +8269,7 @@
 
 int iuse::radiocontrol(player *p, item *it, bool t)
 {
-
     if (t) {
-
         if (it->charges == 0) {
             it->active = false;
             g->isRemoteControl = false;
@@ -16319,34 +8280,28 @@
         }
 
         return it->type->charges_to_use();
-
     }
 
     int choice = -1;
-
-    char *car_action;
+    const char *car_action = NULL;
 
     if (!it->active) {
         car_action = "Start playing with car";
     } else {
         car_action = "Stop playing with car";
-
-    }
-
-    choice = menu(true, _("What do with radiocontrol:"),
-                  _("Nothing"), car_action, "Press red button", "Press blue button", "Press green button", NULL);
+    }
+
+    choice = menu(true, _("What do with radiocontrol:"), _("Nothing"), car_action,
+                  "Press red button", "Press blue button", "Press green button", NULL);
 
     if (choice == 1) {
         return 0;
     } else if (choice == 2) {
-
         if (it->active) {
             it->active = false;
 
             g->isRemoteControl = false;
-
         } else {
-
             if (!g->isActivatedRadioCarPresent()) {
                 p->add_msg_if_player(_("None active radio cars on ground"));
                 return it->type->charges_to_use();
@@ -16354,17 +8309,11 @@
                 p->add_msg_if_player(m_good, _("Now you control radio car"));
 
                 g->isRemoteControl = true;
-
                 it->active = true;
-
-            }
-
-        }
-
+            }
+        }
     } else if (choice > 2) {
-
-        char signal[100] = "";
-
+        std::string signal = "RADIOSIGNAL_";
         //red button
         if (choice == 3) {
             if (isActiveBombInInventory(p)) {
@@ -16374,18 +8323,12 @@
             }
         }
 
-        strcat(signal, "RADIOSIGNAL_");
-        char buf[5];
-        itoa(choice - 2, buf, 10);
-        strcat(signal, buf);
+        signal += std::to_string( choice - 2 );
 
         p->add_msg_if_player(_("Click."));
-        sendRadioSignal(p, signal);
+        sendRadioSignal( p, signal.c_str() );
         p->moves -= 150;
     }
 
     return it->type->charges_to_use();
-
-}
-
->>>>>>> 1d52a316
+}