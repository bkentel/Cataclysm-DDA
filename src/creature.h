--- conflicted
+++ resolved
@@ -130,7 +130,13 @@
         virtual int ypos() const = 0;
         virtual point pos() const = 0;
 
-<<<<<<< HEAD
+        struct compare_by_dist_to_point {
+            point center;
+            // Compare the two creatures a and b by their distance to a fixed center point.
+            // The nearer creature is considered smaller and sorted first.
+            bool operator()( const Creature *a, const Creature *b ) const;
+        };
+
         /** Processes move stopping effects. Returns false if movement is stopped. */
         virtual bool move_effects();
         
@@ -142,19 +148,6 @@
         virtual void add_effect(efftype_id eff_id, int dur, body_part bp = num_bp, bool permanent = false,
                                 int intensity = 0);
         /** Gives chance to save via environmental resist, returns false if resistance was successful. */
-=======
-        struct compare_by_dist_to_point {
-            point center;
-            // Compare the two creatures a and b by their distance to a fixed center point.
-            // The nearer creature is considered smaller and sorted first.
-            bool operator()( const Creature *a, const Creature *b ) const;
-        };
-
-        // should replace both player.add_disease and monster.add_effect
-        // these are nonvirtual since otherwise they can't be accessed with
-        // the old add_effect
-        void add_effect(efftype_id eff_id, int dur, int intensity = 1, bool permanent = false);
->>>>>>> 80a74823
         bool add_env_effect(efftype_id eff_id, body_part vector, int strength, int dur,
                             body_part bp = num_bp, bool permanent = false, int intensity = 1);
         /** Removes a listed effect, adding the removal memorial log if needed. bp = num_bp means to remove
