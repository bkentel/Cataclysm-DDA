[
   {
      "description":"They say you don't have any 'useful skills', but at least your clothes fit well.",
      "ident":"unemployed",
      "items":[
         "jeans",
         "tshirt",
         "sneakers"
      ],
      "name":"Unemployed",
      "points":0
   },
   {
      "description":"You've made and adjusted clothing for some of the biggest names in town. Now, their undead bodies are trying to eat your brains. At least you'll be able to keep your own clothing repaired.",
      "ident":"tailor",
      "items":[
         "polo_shirt",
         "blazer",
         "pants",
         "dress_shoes",
         "sewing_kit",
         "scissors",
         "manual_tailor"
      ],
      "name":"Tailor",
      "points":1
   },
   {
      "description":"It was your first day in the lab when the cataclysm hit. You were evacuated with all the civilians, but at least you kept your lab gear.",
      "ident":"labtech",
      "items":[
         "dress_shirt",
         "pants",
         "boots",
         "coat_lab",
         "gloves_rubber",
         "glasses_safety"
      ],
      "name":"Lab Technician",
      "points":1
   },
   {
      "description":"Although you never got your driver's license, you've always loved cars. You start with a wrench, a toolbelt, and some car-related reading material.",
      "ident":"mechanic",
      "items":[
         "tank_top",
         "jeans",
         "boots",
         "beltrig",
         "wrench",
         "mag_cars",
         "manual_mechanics"
      ],
      "name":"Wannabe Mechanic",
      "points":2
   },
   {
      "description":"Your flexible outlook on law has ensured your survival, but now what? You start with cargo pants, a hoodie, \"sundries\", \nand one additional level of melee.",
      "ident":"scoundrel",
      "items":[
         "tank_top",
         "hoodie",
         "pants_cargo",
         "sneakers",
         "weed",
         "picklocks"
      ],
      "name":"Scoundrel",
      "points":2,
      "skills":[
         {
            "level":1,
            "name":"melee"
         }
      ]
   },
   {
      "description":"You're a High school drop out with one goal in mind: to join the military. Now you finally get in, and it's hell on Earth in cataclysmic proportions. You start out with some military gear, and a level in survival and firearms.",
      "ident":"soldier",
      "items":[
         "pants_army",
         "army_top",
         "boots_steel",
         "knife_combat",
         "binoculars"
      ],
      "name":"Military Recruit",
      "points":3,
      "skills":[
         {
            "level":1,
            "name":"survival"
         },
         {
            "level":1,
            "name":"gun"
         }
      ]
   },
   {
      "description":"You were a Pre-Med Student just starting out in your medical career, You start with some bandages and a level in first aid.",
      "ident":"medic",
      "items":[
         "pants",
         "dress_shirt",
         "dress_shoes",
         "water_clean",
         "bandages",
         "bandages"
      ],
      "name":"Pre-Med Student",
      "points":1,
      "skills":[
         {
            "level":1,
            "name":"firstaid"
         }
      ]
   },
   {
      "description":"When it came to getting dirty, the boss knew you could be trusted to get the job done, from performing hits to attitude adjustment you were the best, now at the end of the world, you finally found your place in society.",
      "ident":"thug",
      "items":[
         "suit",
         "bowhat",
         "dress_shoes",
         "cig",
         "mag_porn"
      ],
      "name":"Mafia Enforcer",
      "points":2,
      "skills":[
         {
            "level":1,
            "name":"unarmed"
         }
      ]
   },
   {
      "description":"When you got the call about the disturbances, you came to the rescue you and quickly realized you were in over your head,and needed rescuing yourself. You start with a level in firearms .",
      "ident":"sheriff",
      "items":[
         "pants_army",
         "socks",
         "badge_deputy",
         "sheriffshirt",
         "boots",
         "holster"
      ],
      "name":"Local Sheriff",
      "points":2,
      "skills":[
         {
            "level":1,
            "name":"gun"
         }
      ]
   },
   {
      "addictions":[
         {
            "intensity":10,
            "type":"nicotine"
         }
      ],
      "description":"Everyone at work knew you as the person who always had a cigarette or two in hand. Now, you're down to a single pack, and you hope you find more soon. You start out with a strong nicotine addiction, and 10 cigarettes.",
      "ident":"smoker",
      "items":[
         "pants",
         "dress_shirt",
         "dress_shoes",
         "cig"
      ],
      "name":"Chain Smoker",
      "points":-1
   },
   {
      "description":"You would have sold your own mother for a dollar, and not feel guilty. in fact you sold her a broken down beater right before the cataclysm. You start with bartering skills.",
      "ident":"salesman",
      "items":[
         "suit",
         "dress_shoes"
      ],
      "name":"Used Car Salesman",
      "points":1,
      "skills":[
         {
            "level":1,
            "name":"barter"
         }
      ]
   },
   {
      "addictions":[
         {
            "intensity":20,
            "type":"alcohol"
         }
      ],
      "description":"You lived on the streets your whole life because you would rather a bottle of whiskey than a roof over your head, you start with a strong alcohol addiction and a pair of pants.",
      "ident":"homeless",
      "items":[
         "pants",
         "bottle_glass"
      ],
      "name":"Hobo",
      "points":-2
   },
   {
      "description":"Ever since you were a boy you loved hunting,and you loved the challenge of hunting with a bow even more. You start with a level in archery, and survival.",
      "ident":"hunter",
      "items":[
         "army_top",
         "boots_steel",
         "jeans"
      ],
      "name":"Bow Hunter",
      "points":2,
      "skills":[
         {
            "level":1,
            "name":"archery"
         },
         {
            "level":1,
            "name":"survival"
         }
      ]
   },
   {
      "description":"You used to work at the home depot, and you did alot of home renovations yourself. You start with steel toe boots, a tool belt, a hammer, and a level in construction.",
      "ident":"cworker",
      "items":[
         "tank_top",
         "boots_steel",
         "jeans",
         "hammer",
         "tool_belt"
      ],
      "name":"Handy Man",
      "points":2,
      "skills":[
         {
            "level":1,
            "name":"carpentry"
         }
      ]
   },
   {
      "description":"You worked in the woods your whole life, and start with some woodsman gear.",
      "ident":"lumberjack",
      "items":[
         "jeans",
         "boots",
         "hat_hunting",
         "jacket_flannel"
      ],
      "name":"Lumberjack",
      "points":1
   },
   {
      "description":"You've traveled for a living seeing here and there living off your parents trust fund, but now they're all gone and the only thing between you and death, is the open road and your backpack.",
      "ident":"backpacker",
      "items":[
         "backpack",
         "jeans",
         "sneakers",
         "tshirt",
         "socks"
      ],
      "name":"Backpacker",
      "points":2
   },
   {
      "description":"You used to work at a fancy fast food joint a week ago, but now you show the meaning of \"fast\" food by running for your life you start with a level in cooking.",
      "ident":"fastfoodcook",
      "items":[
         "pants",
         "sneakers",
         "tshirt",
         "socks"
      ],
      "name":"Fast Food Cook",
      "points":1,
      "skills":[
         {
            "level":1,
            "name":"cooking"
         }
      ]
   },
   {
      "description":"You were one of those guys who watched one to many survivalist shows. You start with a backpack, blazer and some survival skills.",
      "ident":"survivalist",
      "items":[
         "shorts_cargo",
         "boots",
         "blazer",
         "tshirt",
         "socks",
         "backpack"
      ],
      "name":"Survivalist",
      "points":3,
      "skills":[
         {
            "level":1,
            "name":"survival"
         }
      ]
   },
   {
      "description":"You used to work for some small time business owner doing minor electrical work you just so happened to be working on an Evac shelter when the cataclysm struck.",
      "ident":"electrician",
      "items":[
         "jumpsuit",
         "boots",
         "tool_belt"
      ],
      "name":"Electrician",
      "points":3,
      "skills":[
         {
            "level":1,
            "name":"electronics"
         }
      ]
   },
   {
      "description":"Caffeine pills and all nighters in front of a computer screen gave you quite the hacking skills, you start with a level in computers.",
      "ident":"hacker",
      "items":[
         "pants",
         "tshirt",
         "sneakers"
      ],
      "name":"Computer Hacker",
      "points":1,
      "skills":[
         {
            "level":1,
            "name":"computer"
         }
      ]
   },
   {
      "description":"You were a high school student until the teachers literally tried to pick your brains. You start with a backpack and a zombie survival guide.",
      "ident":"student",
      "items":[
         "pants",
         "tshirt",
         "sneakers",
         "ZSG",
         "backpack"
      ],
      "name":"Student",
      "points":2
   },
   {
      "description":"You were in the middle of a nice shower when the cataclysm struck, you start buck naked.",
      "ident":"svictim",
      "items":[

<<<<<<< HEAD
      ],
      "name":"Shower Victim",
      "points":-1
   },
   {
      "description":"You spent most of your life on a Harley, and its only natural you spend the rest of it riding one, you start with some biker clothes.",
      "ident":"biker",
      "items":[
         "jeans",
         "tank_top",
         "chaps_leather",
         "boots",
         "bandana",
         "jacket_leather"
      ],
      "name":"Biker",
      "points":2
   },
   {
      "description":"You used to be a ballroom dancer before the cataclysm, now you use your skills to save your life. You start with a tuxedo and a level in dodging.",
      "ident":"dancer",
      "items":[
         "tux",
         "dress_shoes"
      ],
      "name":"Ballroom Dancer",
      "points":1,
      "skills":[
         {
            "level":1,
            "name":"dodge"
         }
      ]
   },
   {
      "description":"You worked for a small time security company guarding local businesses, and you start wi  th a security outfit and a flashlight.",
      "ident":"security",
      "items":[
         "pants",
         "poncho",
         "boots",
         "flashlight"
      ],
      "name":"Security Guard",
      "points":1
   },
   {
      "description":"You've always loved tinkering with stuff. Now this may increase your chances to survive",
      "ident":"tinkerer",
      "items":[
         "pants",
         "tshirt",
         "tool_belt"
      ],
      "name":"Tinkerer",
      "points":3,
      "skills":[
         {
            "level":1,
            "name":"mechanics"
         },
         {
            "level":1,
            "name":"tailor"
         },
         {
            "level":1,
            "name":"electronics"
         },
         {
            "level":1,
            "name":"carpentry"
         }
      ]
   },
   {
      "description":"You worked the streets since you were a kid, now you used your street skills to survive.",
      "ident":"ddealer",
      "items":[
         "jeans",
         "tshirt",
         "hoodie",
         "sneakers",
         "glock_19",
         "coke"
      ],
      "name":"Drug Dealer",
      "points":1
   },
   {
      "description":"You chose a bad day for your wedding. You just barely escaped with your wedding dress intact.",
      "ident":"bride",
      "items":[
         "dress_wedding",
         "dress_shoes"
      ],
      "name":"Bride",
      "points":0,
      "flags": ["female_only"]
   }
=======
 {
  "ident": "tailor",
  "name": "Tailor",
  "description":
"You've made and adjusted clothing for some of the biggest names in town. Now, their undead bodies are trying to eat your brains. At least you'll be able to keep your own clothing repaired.",
  "points": 1,
  "items": ["polo_shirt", "blazer", "pants", "dress_shoes", "sewing_kit", "scissors", "manual_tailor"]
 },

 {
  "ident": "labtech",
  "name": "Lab Technician",
  "description":
"It was your first day in the lab when the cataclysm hit. You were evacuated with all the civilians, but at least you kept your lab gear.",
  "points": 1,
  "items": ["dress_shirt", "pants", "boots", "coat_lab", "gloves_rubber", "glasses_safety"]
 },

 {
  "ident": "mechanic",
  "name": "Wannabe Mechanic",
  "description":
"Although you never got your driver's license, you've always loved cars. You start with a wrench, a toolbelt, and some car-related reading material.",
  "points": 2,
  "items": ["tank_top", "jeans", "boots", "beltrig", "wrench", "mag_cars", "manual_mechanics"]
 },

 {
  "ident": "scoundrel",
  "name": "Scoundrel",
  "description":
"Your flexible outlook on law has ensured your survival, but now what? You start with cargo pants, a hoodie, \"sundries\", \nand one additional level of melee.",
  "points": 2,
  "items": ["tank_top", "hoodie", "pants_cargo", "sneakers", "weed", "picklocks"],
  "skills" : [
     {
      "name" : "melee",
      "level" : 1
     }
  ]
 },
 
 {
  "ident": "soldier",
  "name": "Military Recruit",
  "description":
"You're a High school drop out with one goal in mind: to join the military. Now you finally get in, and it's hell on Earth in cataclysmic proportions. You start out with some military gear, and a level in survival and firearms.",
  "points": 3,
  "items": ["pants_army", "army_top", "boots_steel", "knife_combat", "binoculars"],
  "skills" : [
     {
      "name" : "survival",
      "level" : 1
     },
    {
      "name" : "gun",
      "level" : 1
     }
 ]
 },

 {
  "ident": "medic",
  "name": "Pre-Med Student",
  "description":
"You were a Pre-Med Student just starting out in your medical career, You start with some bandages and a level in first aid.",
  "points": 1,
  "items": ["pants", "dress_shirt", "dress_shoes","water_clean", "bandages", "bandages"],
   "skills" : [
     {
      "name" : "firstaid",
      "level" : 1
     }
	]
 },
 
 {
  "ident": "thug",
  "name": "Mafia Enforcer",
  "description":
"When it came to getting dirty, the boss knew you could be trusted to get the job done, from performing hits to attitude adjustment you were the best, now at the end of the world, you finally found your place in society.",
  "points": 2,
  "items": ["suit", "bowhat", "dress_shoes", "cig", "mag_porn"],
   "skills" : [
     {
      "name" : "unarmed",
      "level" : 1
     }
	]
  },
 
 {
  "ident": "sheriff",
  "name": "Local Sheriff",
  "description":
"When you got the call about the disturbances, you came to the rescue you and quickly realized you were in over your head,and needed rescuing yourself. You start with a level in firearms .",
  "points": 2,
  "items": ["pants_army", "socks", "badge_deputy", "sheriffshirt", "boots", "holster"],
   "skills" : [
    {
      "name" : "guns",
      "level" : 1
    }
	]
 },
 
 {
  "ident": "smoker",
  "name": "Chain Smoker",
  "description":
"Everyone at work knew you as the person who always had a cigarette or two in hand. Now, you're down to a single pack, and you hope you find more soon. You start out with a strong nicotine addiction, and 10 cigarettes.",
  "points": -1,
  "items": ["pants", "dress_shirt", "dress_shoes", "cig"],
  "addictions": [
      {
	  "type": "nicotine",
	  "intensity": 10
      }
  ]
 },

{
  "ident": "salesman",
  "name": "Used Car Salesman",
  "description":
"You would have sold your own mother for a dollar, and not feel guilty. in fact you sold her a broken down beater right before the cataclysm. You start with bartering skills.",
  "points": 1,
  "items": ["suit","dress_shoes"],
  "skills" : [
     {
      "name" : "barter",
      "level" : 1
     }
   ]
 },

  {
  "ident": "homeless",
  "name": "Hobo",
  "description":
"You lived on the streets your whole life because you would rather a bottle of whiskey than a roof over your head, you start with a strong alcohol addiction and a pair of pants.",
  "points": -2,
  "items": ["pants", "bottle_glass"],
  "addictions": [
      {
	  "type": "alcohol",
	  "intensity": 20
      }
	]
 },

 {
  "ident": "hunter",
  "name": "Bow Hunter",
  "description":
"Ever since you were a boy you loved hunting,and you loved the challenge of hunting with a bow even more. You start with a level in archery, and survival.",
  "points": 2,
  "items": ["army_top", "boots_steel", "jeans"],
   "skills" : [
     {
      "name" : "archery",
      "level" : 1
     },
	      {
      "name" : "survival",
      "level" : 1
     }  
	 ]
  },

  {
  "ident": "cworker",
  "name": "Handy Man",
  "description":
"You used to work at the home depot, and you did alot of home renovations yourself. You start with steel toe boots, a tool belt, a hammer, and a level in construction.",
  "points": 2,
  "items": ["tank_top", "boots_steel", "jeans", "hammer", "tool_belt"],
   "skills" : [
     {
      "name" : "carpentry",
      "level" : 1
     }
	 ]
},

{  
"ident": "lumberjack",  
"name": "Lumberjack",  
"description":"You worked in the woods your whole life, and start with some woodsman gear.",  
"points": 1, 
"items": ["jeans", "boots", "hat_hunting", "jacket_flannel"]  
}, 

 {
  "ident": "backpacker",
  "name": "Backpacker",
  "description":
"You've traveled for a living seeing here and there living off your parents trust fund, but now they're all gone and the only thing between you and death, is the open road and your backpack.",
  "points": 2,
  "items": ["backpack", "jeans", "sneakers", "tshirt", "socks"]
 },
 
  {
  "ident": "fastfoodcook",
  "name": "Fast Food Cook",
  "description":
"You used to work at a fancy fast food joint a week ago, but now you show the meaning of \"fast\" food by running for your life you start with a level in cooking.",
  "points": 1,
  "items": ["pants", "sneakers", "tshirt", "socks"],
  "skills" : 
    [
     {
      "name" : "cooking",
      "level" : 1
     }
    ]
  },

  {
  "ident": "survivalist",
  "name": "Survivalist",
  "description":
"You were one of those guys who watched one to many survivalist shows. You start with a backpack, blazer and some survival skills.",
  "points": 3,
  "items": ["shorts_cargo", "boots", "blazer", "tshirt", "socks", "backpack"],
  "skills" : [
     {
      "name" : "survival",
      "level" : 1
     }  
    ]
  },

  {
  "ident": "electrician",
  "name": "Electrician",
  "description":
"You used to work for some small time business owner doing minor electrical work you just so happened to be working on an Evac shelter when the cataclysm struck.",
  "points": 3,
  "items": ["jumpsuit", "boots", "tool_belt"],
   "skills" : [
     {
      "name" : "electronics",
      "level" : 1
     }
	 ]
},

{
  "ident": "hacker",
  "name": "Computer Hacker",
  "description":
    "Caffeine pills and all nighters in front of a computer screen gave you quite the hacking skills, you start with a level in computers.",
  "points": 1,
  "items": ["pants", "tshirt", "sneakers"],
  "skills" : [
    {
      "name" : "computer",
      "level" : 1
     }
  ]
},

{
  "ident": "student",
  "name": "Student",
  "description":
"You were a high school student until the teachers literally tried to pick your brains. You start with a backpack and a zombie survival guide.",
  "points": 2,
  "items": ["pants", "tshirt", "sneakers", "ZSG", "backpack"]
},

{
  "ident": "svictim",
  "name": "Shower Victim",
  "description":
"You were in the middle of a nice shower when the cataclysm struck, you start buck naked.",
  "points": -1,
  "items": []
},

{
  "ident": "biker",
  "name": "Biker",
  "description":"You spent most of your life on a Harley, and its only natural you spend the rest of it riding one, you start with some biker clothes.",
  "points": 2,
  "items": ["jeans", "tanktop", "chaps_leather", "boots", "bandana", "jacket_leather"]
},

{
  "ident": "dancer",
  "name": "Ballroom Dancer",
  "description":
"You used to be a ballroom dancer before the cataclysm, now you use your skills to save your life. You start with a tuxedo and a level in dodging.",
  "points": 1,
  "items": ["tux", "dress_shoes"],
  "skills" : [
    {
      "name" : "dodge",
      "level" : 1
    }
  ]
},

{
  "ident": "security",
  "name": "Security Guard",
  "description":"You worked for a small time security company guarding local businesses, and you start wi  th a security outfit and a flashlight.",
  "points": 1,
  "items": ["pants", "poncho", "boots", "flashlight"]
},

{
  "ident": "tinkerer",
  "name": "Tinkerer",
  "description":
"You've always loved tinkering with stuff. Now this may increase your chances to survive",
  "points": 3,
  "items": ["pants", "tshirt", "tool_belt"],
  "skills" : [
    {
      "name" : "mechanics",
      "level" : 1
    },
    {
      "name" : "tailoring",
      "level" : 1
    },
    {
      "name" : "electronics",
      "level" : 1
    },
    {
      "name" : "construction",
      "level" : 1
    }
  ]
},

{
  "ident": "ddealer",
  "name": "Drug Dealer",
  "description":"You worked the streets since you were a kid, now you used your street skills to survive.",
  "points": 1,
  "items": ["jeans", "tshirt", "hoodie", "sneakers", "glock_19", "coke"]
},
{
  "ident": "punkgirl",
  "name": "Punk Rock Girl",
  "description":"The apocalypse has been your psychotic dream come true. Now that the system is dead it's time to party among the bones of the world!",
  "points": 2,
  "items": ["skirt", "army_top", "jacket_leather", "gloves_fingerless", "boots_steel", "weed", "cig", "mp3", "lighter"]
}
>>>>>>> a86916a8
]<|MERGE_RESOLUTION|>--- conflicted
+++ resolved
@@ -361,7 +361,6 @@
       "ident":"svictim",
       "items":[
 
-<<<<<<< HEAD
       ],
       "name":"Shower Victim",
       "points":-1
@@ -461,360 +460,13 @@
       "name":"Bride",
       "points":0,
       "flags": ["female_only"]
+   },
+   {
+      "ident": "punkgirl",
+      "name": "Punk Rock Girl",
+      "description":"The apocalypse has been your psychotic dream come true. Now that the system is dead it's time to party among the bones of the world!",
+      "points": 2,
+      "items": ["skirt", "army_top", "jacket_leather", "gloves_fingerless", "boots_steel",
+                "weed", "cig", "mp3", "lighter"]
    }
-=======
- {
-  "ident": "tailor",
-  "name": "Tailor",
-  "description":
-"You've made and adjusted clothing for some of the biggest names in town. Now, their undead bodies are trying to eat your brains. At least you'll be able to keep your own clothing repaired.",
-  "points": 1,
-  "items": ["polo_shirt", "blazer", "pants", "dress_shoes", "sewing_kit", "scissors", "manual_tailor"]
- },
-
- {
-  "ident": "labtech",
-  "name": "Lab Technician",
-  "description":
-"It was your first day in the lab when the cataclysm hit. You were evacuated with all the civilians, but at least you kept your lab gear.",
-  "points": 1,
-  "items": ["dress_shirt", "pants", "boots", "coat_lab", "gloves_rubber", "glasses_safety"]
- },
-
- {
-  "ident": "mechanic",
-  "name": "Wannabe Mechanic",
-  "description":
-"Although you never got your driver's license, you've always loved cars. You start with a wrench, a toolbelt, and some car-related reading material.",
-  "points": 2,
-  "items": ["tank_top", "jeans", "boots", "beltrig", "wrench", "mag_cars", "manual_mechanics"]
- },
-
- {
-  "ident": "scoundrel",
-  "name": "Scoundrel",
-  "description":
-"Your flexible outlook on law has ensured your survival, but now what? You start with cargo pants, a hoodie, \"sundries\", \nand one additional level of melee.",
-  "points": 2,
-  "items": ["tank_top", "hoodie", "pants_cargo", "sneakers", "weed", "picklocks"],
-  "skills" : [
-     {
-      "name" : "melee",
-      "level" : 1
-     }
-  ]
- },
- 
- {
-  "ident": "soldier",
-  "name": "Military Recruit",
-  "description":
-"You're a High school drop out with one goal in mind: to join the military. Now you finally get in, and it's hell on Earth in cataclysmic proportions. You start out with some military gear, and a level in survival and firearms.",
-  "points": 3,
-  "items": ["pants_army", "army_top", "boots_steel", "knife_combat", "binoculars"],
-  "skills" : [
-     {
-      "name" : "survival",
-      "level" : 1
-     },
-    {
-      "name" : "gun",
-      "level" : 1
-     }
- ]
- },
-
- {
-  "ident": "medic",
-  "name": "Pre-Med Student",
-  "description":
-"You were a Pre-Med Student just starting out in your medical career, You start with some bandages and a level in first aid.",
-  "points": 1,
-  "items": ["pants", "dress_shirt", "dress_shoes","water_clean", "bandages", "bandages"],
-   "skills" : [
-     {
-      "name" : "firstaid",
-      "level" : 1
-     }
-	]
- },
- 
- {
-  "ident": "thug",
-  "name": "Mafia Enforcer",
-  "description":
-"When it came to getting dirty, the boss knew you could be trusted to get the job done, from performing hits to attitude adjustment you were the best, now at the end of the world, you finally found your place in society.",
-  "points": 2,
-  "items": ["suit", "bowhat", "dress_shoes", "cig", "mag_porn"],
-   "skills" : [
-     {
-      "name" : "unarmed",
-      "level" : 1
-     }
-	]
-  },
- 
- {
-  "ident": "sheriff",
-  "name": "Local Sheriff",
-  "description":
-"When you got the call about the disturbances, you came to the rescue you and quickly realized you were in over your head,and needed rescuing yourself. You start with a level in firearms .",
-  "points": 2,
-  "items": ["pants_army", "socks", "badge_deputy", "sheriffshirt", "boots", "holster"],
-   "skills" : [
-    {
-      "name" : "guns",
-      "level" : 1
-    }
-	]
- },
- 
- {
-  "ident": "smoker",
-  "name": "Chain Smoker",
-  "description":
-"Everyone at work knew you as the person who always had a cigarette or two in hand. Now, you're down to a single pack, and you hope you find more soon. You start out with a strong nicotine addiction, and 10 cigarettes.",
-  "points": -1,
-  "items": ["pants", "dress_shirt", "dress_shoes", "cig"],
-  "addictions": [
-      {
-	  "type": "nicotine",
-	  "intensity": 10
-      }
-  ]
- },
-
-{
-  "ident": "salesman",
-  "name": "Used Car Salesman",
-  "description":
-"You would have sold your own mother for a dollar, and not feel guilty. in fact you sold her a broken down beater right before the cataclysm. You start with bartering skills.",
-  "points": 1,
-  "items": ["suit","dress_shoes"],
-  "skills" : [
-     {
-      "name" : "barter",
-      "level" : 1
-     }
-   ]
- },
-
-  {
-  "ident": "homeless",
-  "name": "Hobo",
-  "description":
-"You lived on the streets your whole life because you would rather a bottle of whiskey than a roof over your head, you start with a strong alcohol addiction and a pair of pants.",
-  "points": -2,
-  "items": ["pants", "bottle_glass"],
-  "addictions": [
-      {
-	  "type": "alcohol",
-	  "intensity": 20
-      }
-	]
- },
-
- {
-  "ident": "hunter",
-  "name": "Bow Hunter",
-  "description":
-"Ever since you were a boy you loved hunting,and you loved the challenge of hunting with a bow even more. You start with a level in archery, and survival.",
-  "points": 2,
-  "items": ["army_top", "boots_steel", "jeans"],
-   "skills" : [
-     {
-      "name" : "archery",
-      "level" : 1
-     },
-	      {
-      "name" : "survival",
-      "level" : 1
-     }  
-	 ]
-  },
-
-  {
-  "ident": "cworker",
-  "name": "Handy Man",
-  "description":
-"You used to work at the home depot, and you did alot of home renovations yourself. You start with steel toe boots, a tool belt, a hammer, and a level in construction.",
-  "points": 2,
-  "items": ["tank_top", "boots_steel", "jeans", "hammer", "tool_belt"],
-   "skills" : [
-     {
-      "name" : "carpentry",
-      "level" : 1
-     }
-	 ]
-},
-
-{  
-"ident": "lumberjack",  
-"name": "Lumberjack",  
-"description":"You worked in the woods your whole life, and start with some woodsman gear.",  
-"points": 1, 
-"items": ["jeans", "boots", "hat_hunting", "jacket_flannel"]  
-}, 
-
- {
-  "ident": "backpacker",
-  "name": "Backpacker",
-  "description":
-"You've traveled for a living seeing here and there living off your parents trust fund, but now they're all gone and the only thing between you and death, is the open road and your backpack.",
-  "points": 2,
-  "items": ["backpack", "jeans", "sneakers", "tshirt", "socks"]
- },
- 
-  {
-  "ident": "fastfoodcook",
-  "name": "Fast Food Cook",
-  "description":
-"You used to work at a fancy fast food joint a week ago, but now you show the meaning of \"fast\" food by running for your life you start with a level in cooking.",
-  "points": 1,
-  "items": ["pants", "sneakers", "tshirt", "socks"],
-  "skills" : 
-    [
-     {
-      "name" : "cooking",
-      "level" : 1
-     }
-    ]
-  },
-
-  {
-  "ident": "survivalist",
-  "name": "Survivalist",
-  "description":
-"You were one of those guys who watched one to many survivalist shows. You start with a backpack, blazer and some survival skills.",
-  "points": 3,
-  "items": ["shorts_cargo", "boots", "blazer", "tshirt", "socks", "backpack"],
-  "skills" : [
-     {
-      "name" : "survival",
-      "level" : 1
-     }  
-    ]
-  },
-
-  {
-  "ident": "electrician",
-  "name": "Electrician",
-  "description":
-"You used to work for some small time business owner doing minor electrical work you just so happened to be working on an Evac shelter when the cataclysm struck.",
-  "points": 3,
-  "items": ["jumpsuit", "boots", "tool_belt"],
-   "skills" : [
-     {
-      "name" : "electronics",
-      "level" : 1
-     }
-	 ]
-},
-
-{
-  "ident": "hacker",
-  "name": "Computer Hacker",
-  "description":
-    "Caffeine pills and all nighters in front of a computer screen gave you quite the hacking skills, you start with a level in computers.",
-  "points": 1,
-  "items": ["pants", "tshirt", "sneakers"],
-  "skills" : [
-    {
-      "name" : "computer",
-      "level" : 1
-     }
-  ]
-},
-
-{
-  "ident": "student",
-  "name": "Student",
-  "description":
-"You were a high school student until the teachers literally tried to pick your brains. You start with a backpack and a zombie survival guide.",
-  "points": 2,
-  "items": ["pants", "tshirt", "sneakers", "ZSG", "backpack"]
-},
-
-{
-  "ident": "svictim",
-  "name": "Shower Victim",
-  "description":
-"You were in the middle of a nice shower when the cataclysm struck, you start buck naked.",
-  "points": -1,
-  "items": []
-},
-
-{
-  "ident": "biker",
-  "name": "Biker",
-  "description":"You spent most of your life on a Harley, and its only natural you spend the rest of it riding one, you start with some biker clothes.",
-  "points": 2,
-  "items": ["jeans", "tanktop", "chaps_leather", "boots", "bandana", "jacket_leather"]
-},
-
-{
-  "ident": "dancer",
-  "name": "Ballroom Dancer",
-  "description":
-"You used to be a ballroom dancer before the cataclysm, now you use your skills to save your life. You start with a tuxedo and a level in dodging.",
-  "points": 1,
-  "items": ["tux", "dress_shoes"],
-  "skills" : [
-    {
-      "name" : "dodge",
-      "level" : 1
-    }
-  ]
-},
-
-{
-  "ident": "security",
-  "name": "Security Guard",
-  "description":"You worked for a small time security company guarding local businesses, and you start wi  th a security outfit and a flashlight.",
-  "points": 1,
-  "items": ["pants", "poncho", "boots", "flashlight"]
-},
-
-{
-  "ident": "tinkerer",
-  "name": "Tinkerer",
-  "description":
-"You've always loved tinkering with stuff. Now this may increase your chances to survive",
-  "points": 3,
-  "items": ["pants", "tshirt", "tool_belt"],
-  "skills" : [
-    {
-      "name" : "mechanics",
-      "level" : 1
-    },
-    {
-      "name" : "tailoring",
-      "level" : 1
-    },
-    {
-      "name" : "electronics",
-      "level" : 1
-    },
-    {
-      "name" : "construction",
-      "level" : 1
-    }
-  ]
-},
-
-{
-  "ident": "ddealer",
-  "name": "Drug Dealer",
-  "description":"You worked the streets since you were a kid, now you used your street skills to survive.",
-  "points": 1,
-  "items": ["jeans", "tshirt", "hoodie", "sneakers", "glock_19", "coke"]
-},
-{
-  "ident": "punkgirl",
-  "name": "Punk Rock Girl",
-  "description":"The apocalypse has been your psychotic dream come true. Now that the system is dead it's time to party among the bones of the world!",
-  "points": 2,
-  "items": ["skirt", "army_top", "jacket_leather", "gloves_fingerless", "boots_steel", "weed", "cig", "mp3", "lighter"]
-}
->>>>>>> a86916a8
 ]