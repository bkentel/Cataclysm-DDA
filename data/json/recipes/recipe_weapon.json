[
{
        "type" : "recipe",
  "result": "makeshift_machete",
  "category": "CC_WEAPON",
  "subcategory": "CSC_WEAPON_CUTTING",
  "skill_used": "fabrication",
  "difficulty": 0,
  "time": 5000,
  "reversible": true,
  "autolearn": true,
  "components": [
    [
      [ "duct_tape", 50 ]
    ],
    [
      [ "blade", 1 ]
    ]
  ]
},{
  "type" : "recipe",
  "result": "makeshift_halberd",
  "category": "CC_WEAPON",
  "subcategory": "CSC_WEAPON_CUTTING",
  "skill_used": "fabrication",
  "difficulty": 0,
  "time": 5000,
  "reversible": true,
  "autolearn": true,
  "components": [
    [
      [ "duct_tape", 100 ]
    ],
    [
      [ "blade", 1 ]
    ],
    [
      [ "stick", 1 ],
      [ "2x4", 1 ],
      [ "mop", 1 ],
      [ "broom", 1 ]
    ]
  ]
},{
  "type" : "recipe",
  "result": "scythe_war",
  "category": "CC_WEAPON",
  "subcategory": "CSC_WEAPON_CUTTING",
  "skill_used": "fabrication",
  "difficulty": 2,
  "time": 20000,
  "reversible": true,
  "decomp_learn": 1,
  "autolearn": true,
  "qualities":[
    {"id":"HAMMER","level":1,"amount":1}
  ], "components": [
    [
      [ "duct_tape", 50 ]
    ],
    [
      [ "scythe", 1 ]
    ]
  ]
},{
  "type" : "recipe",
  "result": "makeshift_knife",
  "category": "CC_WEAPON",
  "subcategory": "CSC_WEAPON_PIERCING",
  "skill_used": "fabrication",
  "difficulty": 0,
  "time": 5000,
  "reversible": true,
  "autolearn": true,
  "qualities":[
    {"id":"HAMMER","level":1,"amount":1}
  ], "components": [
    [
      [ "rag", 1 ],
      [ "duct_tape", 50 ],
      [ "string_6", 2 ],
      [ "sinew", 100 ],
      [ "thread", 100 ],
      [ "plant_fibre", 100 ]
    ],
    [
      [ "spike", 1 ]
    ]
  ]
},{
  "type" : "recipe",
  "result": "pointy_stick",
  "category": "CC_WEAPON",
  "subcategory": "CSC_WEAPON_PIERCING",
  "skill_used": "fabrication",
  "difficulty": 0,
  "time": 800,
  "reversible": false,
  "autolearn": true,
  "qualities":[
    {"id":"CUT","level":1,"amount":1}
  ],
  "components": [
    [
      [ "stick", 1 ],
      [ "broom", 1 ],
      [ "mop", 1 ],
      [ "2x4", 1 ],
      [ "pool_cue", 1 ]
    ]
  ]
},{
  "type" : "recipe",
  "result": "cudgel",
  "category": "CC_WEAPON",
  "subcategory": "CSC_WEAPON_BASHING",
  "skill_used": "fabrication",
  "difficulty": 0,
  "time": 1000,
  "reversible": false,
  "autolearn": true,
  "qualities":[
    {"id":"CUT","level":1,"amount":1}
  ],
  "components": [
    [
      [ "stick", 1 ],
      [ "broom", 1 ],
      [ "mop", 1 ],
      [ "2x4", 1 ],
      [ "pool_cue", 1 ]
    ]
  ]
},{
       "type" : "recipe",
  "result": "spear_rebar",
  "category": "CC_WEAPON",
  "subcategory": "CSC_WEAPON_PIERCING",
  "skill_used": "fabrication",
  "difficulty": 0,
  "time": 100000,
  "reversible": false,
  "autolearn": true,
  "qualities":[
    {"id":"HAMMER","level":1,"amount":1}
  ], "components": [
    [
      [ "rebar", 1 ]
    ]
  ]
},{
        "type" : "recipe",
  "result": "sling",
  "category": "CC_WEAPON",
  "subcategory": "CSC_WEAPON_RANGED",
  "skill_used": "fabrication",
  "difficulty": 0,
  "time": 1000,
  "reversible": false,
  "autolearn": true,
  "qualities":[
    {"id":"CUT","level":1,"amount":1}
  ],
  "components": [
    [
      [ "leather", 1 ],
      [ "fur", 1 ]
    ],
    [
      [ "plant_fibre", 20 ],
      [ "sinew", 20 ],
      [ "thread", 20 ]
    ]
  ]
},{
        "type" : "recipe",
  "result": "slingshot",
  "category": "CC_WEAPON",
  "subcategory": "CSC_WEAPON_RANGED",
  "skill_used": "fabrication",
  "difficulty": 0,
  "time": 3000,
  "reversible": false,
  "autolearn": true,
  "qualities":[
    {"id":"CUT","level":1,"amount":1}
  ],
  "components": [
    [
      [ "stick", 1 ],
      [ "2x4", 1 ]
    ],
    [
      [ "hose", 1 ]
    ]
  ]
},{
        "type" : "recipe",
  "result": "bullwhip",
  "category": "CC_WEAPON",
  "subcategory": "CSC_WEAPON_RANGED",
  "skill_used": "fabrication",
  "difficulty": 6,
  "time": 180000,
  "reversible": true,
  "autolearn": true,
  "qualities":[
    {"id":"CUT","level":1,"amount":1}
  ],
  "components": [
    [
      [ "leather", 20 ]
    ],
    [
      [ "rope_6", 2 ]
    ]
  ]
},{
        "type" : "recipe",
  "result": "blowgun",
  "category": "CC_WEAPON",
  "subcategory": "CSC_WEAPON_RANGED",
  "skill_used": "fabrication",
  "difficulty": 2,
  "time": 5000,
  "reversible": false,
  "autolearn": true,
  "qualities":[
    {"id":"CUT","level":1,"amount":1}
  ],
  "components": [
    [
      [ "stick", 1 ],
      [ "2x4", 1 ]
    ],
    [
      [ "superglue", 1 ]
    ]
  ]
},{
        "type" : "recipe",
  "result": "spear_wood",
  "category": "CC_WEAPON",
  "subcategory": "CSC_WEAPON_PIERCING",
  "skill_used": "fabrication",
  "skills_required": [ "survival", 1 ],
  "difficulty": 2,
  "time": 2000,
  "reversible": false,
  "autolearn": true,
  "qualities":[
    {"id":"CUT","level":1,"amount":1}
  ],
  "tools": [
    [
      [ "fire", -1 ]
    ]
  ],
  "components": [
    [
      [ "stick", 1 ],
      [ "broom", 1 ],
      [ "mop", 1 ],
      [ "2x4", 1 ],
      [ "pool_cue", 1 ],
      [ "pointy_stick", 1 ]
    ],
    [
      [ "rag", 1 ],
      [ "leather", 1 ],
      [ "fur", 1 ]
    ],
    [
      [ "plant_fibre", 20 ],
      [ "sinew", 20 ],
      [ "thread", 20 ],
      [ "duct_tape", 20 ]
    ]
  ]
},{
        "type" : "recipe",
  "result": "javelin",
  "category": "CC_WEAPON",
  "subcategory": "CSC_WEAPON_PIERCING",
  "skill_used": "fabrication",
  "skills_required": [[ "survival", 1 ], [ "throw", 2 ]],
  "difficulty": 3,
  "time": 5000,
  "reversible": false,
  "autolearn": true,
  "qualities":[
    {"id":"CUT","level":1,"amount":1}
  ],
  "tools": [
    [
      [ "fire", -1 ]
    ]
  ],
  "components": [
    [
      [ "spear_wood", 1 ],
      [ "pointy_stick", 1 ]
    ],
    [
      [ "rag", 1 ],
      [ "leather", 1 ],
      [ "fur", 1 ]
    ],
    [
      [ "plant_fibre", 20 ],
      [ "sinew", 20 ],
      [ "thread", 20 ],
      [ "duct_tape", 20 ]
    ]
  ]
},{
        "type" : "recipe",
  "result": "javelin_iron",
  "category": "CC_WEAPON",
  "subcategory": "CSC_WEAPON_PIERCING",
  "skill_used": "fabrication",
  "skills_required": [ "throw", 2 ],
  "difficulty": 2,
  "time": 60000,
  "reversible": false,
  "autolearn": true,
  "qualities":[
    {"id":"HAMMER","level":3,"amount":1}
  ], "tools": [
      [
      ["tongs", -1]
      ],
      [
      ["chisel", -1]
      ],
      [
      ["anvil", -1]
      ],
      [
      ["forge", 50], ["char_forge", 10]
      ]
      ],
  "components":
    [
     [
     [ "javelin", 1 ]
     ],
     [
     ["scrap", 1]
     ]
    ]
},{
        "type" : "recipe",
  "result": "spear_knife",
  "category": "CC_WEAPON",
  "subcategory": "CSC_WEAPON_PIERCING",
  "skill_used": "fabrication",
  "skills_required": [ "survival", 1 ],
  "difficulty": 0,
  "time": 600,
  "reversible": true,
  "autolearn": true,
  "components": [
    [
      [ "stick", 1 ],
      [ "2x4", 1 ],
      [ "broom", 1 ],
      [ "mop", 1 ]
    ],
    [
      [ "spike", 1 ]
    ],
    [
      [ "rag", 1 ],
      [ "leather", 1 ],
      [ "fur", 1 ]
    ],
    [
      [ "string_6", 6 ],
      [ "string_36", 1 ],
      [ "duct_tape", 50 ]
    ]
  ]
},{
        "type" : "recipe",
  "result": "spear_steel",
  "category": "CC_WEAPON",
  "subcategory": "CSC_WEAPON_PIERCING",
  "skill_used": "fabrication",
  "skills_required": [ "melee", 1 ],
  "difficulty": 1,
  "time": 60000,
  "reversible": false,
  "autolearn": true,
  "qualities":[
    {"id":"HAMMER","level":3,"amount":1},
    {"id":"SAW_M","level":1,"amount":1}
  ], "tools": [
      [
      [ "goggles_welding", -1 ]
      ],
      [
      [ "welder", 20 ],
      [ "welder_crude", 20 ],
      [ "toolset", 20 ]
      ]
      ],
  "components":
     [
     [
      [ "pipe", 1 ]
     ],
     [
     [ "steel_chunk", 1 ],
     [ "scrap", 3 ]
     ]
    ]
},{
        "type" : "recipe",
  "result": "longbow",
  "category": "CC_WEAPON",
  "subcategory": "CSC_WEAPON_RANGED",
  "skill_used": "fabrication",
  "skills_required": [ "archery", 3 ],
  "difficulty": 3,
  "time": 15000,
  "reversible": true,
  "decomp_learn": 1,
  "autolearn": true,
  "book_learn": [[ "manual_archery", 2 ] , [ "recipe_bows", 1 ] , [ "book_archery", 3]],
  "qualities":[
    {"id":"CUT","level":1,"amount":1}
  ],
  "components": [
    [
      [ "stick", 1 ],
      [ "2x4", 1 ]
    ],
    [
      [ "string_36", 2 ],
      [ "thread", 200 ],
      [ "sinew", 200 ],
      [ "plant_fibre", 200 ]
    ]
  ]
},{
        "type" : "recipe",
  "result": "selfbow",
  "category": "CC_WEAPON",
  "subcategory": "CSC_WEAPON_RANGED",
  "skill_used": "fabrication",
  "skills_required": [ "survival", 1 ],
  "difficulty": 0,
  "time": 12000,
  "reversible": true,
  "autolearn": true,
  "qualities":[
    {"id":"CUT","level":1,"amount":1}
  ],
  "components": [
    [
      [ "stick", 1 ],
      [ "2x4", 1 ]
    ],
    [
      [ "string_36", 2 ],
      [ "thread", 200 ],
      [ "sinew", 200 ],
      [ "plant_fibre", 200 ]
    ]
  ]
},{
        "type" : "recipe",
  "result": "shortbow",
  "category": "CC_WEAPON",
  "subcategory": "CSC_WEAPON_RANGED",
  "skill_used": "fabrication",
  "skills_required": [ "archery", 1 ],
  "difficulty": 2,
  "time": 15000,
  "reversible": true,
  "decomp_learn": 1,
  "autolearn": true,
  "book_learn": [[ "recipe_bows", 1 ] , [ "manual_archery", 2 ] , [ "book_archery", 2 ]],
  "qualities":[
    {"id":"CUT","level":1,"amount":1}
  ],
  "components": [
    [
      [ "stick", 1 ],
      [ "2x4", 1 ]
    ],
    [
      [ "string_36", 2 ],
      [ "thread", 200 ],
      [ "sinew", 200 ],
      [ "plant_fibre", 200 ]
    ]
  ]
},{
        "type" : "recipe",
  "result": "reflexrecurvebow",
  "category": "CC_WEAPON",
  "subcategory": "CSC_WEAPON_RANGED",
  "skill_used": "fabrication",
  "skills_required": [[ "archery", 7 ]],
  "difficulty": 5,
  "time": 25000,
  "reversible": false,
  "autolearn": false,
  "book_learn" : [[ "recipe_bows", 6 ] , [ "manual_archery", 7]],
  "qualities":[
    {"id":"CUT","level":1,"amount":1}
  ],
  "components": [
    [
      [ "stick", 3 ],
      [ "2x4", 2 ]
    ],
    [
      [ "bone", 3 ]
    ],
    [
      [ "string_36", 2 ],
      [ "thread", 200 ],
      [ "sinew", 200 ],
      [ "plant_fibre", 200 ]
    ]
  ]
},{
        "type" : "recipe",
  "result": "nailboard",
  "category": "CC_WEAPON",
  "subcategory": "CSC_WEAPON_PIERCING",
  "skill_used": "fabrication",
  "difficulty": 0,
  "time": 1000,
  "reversible": false,
  "autolearn": true,
  "qualities":[
    {"id":"HAMMER","level":1,"amount":1}
  ], "components": [
    [
      [ "2x4", 1 ],
      [ "stick", 1 ]
    ],
    [
      [ "nail", 6 ]
    ]
  ]
},{
        "type" : "recipe",
  "result": "homewrecker",
  "category": "CC_WEAPON",
  "subcategory": "CSC_WEAPON_BASHING",
  "skill_used": "fabrication",
  "difficulty": 0,
  "time": 5000,
  "reversible": true,
  "autolearn": true,
  "components": [
    [
      [ "string_36", 8 ]
    ],
    [
      [ "steel_chunk", 4 ]
    ],
    [
      [ "stick", 1 ],
      [ "2x4", 1 ],
      [ "mop", 1 ],
      [ "broom", 1 ]
    ]
  ]
},{
  "type" : "recipe",
  "result": "nailbat",
  "category": "CC_WEAPON",
  "subcategory": "CSC_WEAPON_BASHING",
  "skill_used": "fabrication",
  "difficulty": 0,
  "time": 1000,
  "reversible": false,
  "autolearn": true,
  "qualities":[
    {"id":"HAMMER","level":1,"amount":1}
  ], "components": [
    [
      [ "bat", 1 ]
    ],
    [
      [ "nail", 6 ]
    ]
  ]
},{
  "type" : "recipe",
  "result": "bwirebat",
  "category": "CC_WEAPON",
  "subcategory": "CSC_WEAPON_BASHING",
  "skill_used": "fabrication",
  "difficulty": 0,
  "time": 5000,
  "reversible": true,
  "autolearn": true,
  "components": [
    [
      [ "bat", 1 ]
    ],
    [
      [ "wire_barbed", 1 ]
    ]
  ]
},{
  "type" : "recipe",
  "result": "bowling_axe",
  "category": "CC_WEAPON",
  "subcategory": "CSC_WEAPON_PIERCING",
  "skill_used": "fabrication",
  "difficulty": 0,
  "time": 1000,
  "reversible": true,
  "autolearn": true,
  "components": [
    [
      [ "bowling_pin", 1 ]
    ],
    [
      [ "spike", 2 ]
    ],
    [
      [ "duct_tape", 100]
    ]
  ]
},{
        "type" : "recipe",
  "result": "molotov",
  "category": "CC_WEAPON",
  "subcategory": "CSC_WEAPON_EXPLOSIVE",
  "skill_used": "fabrication",
  "difficulty": 0,
  "time": 500,
  "reversible": false,
  "autolearn": true,
  "components": [
    [
      [ "rag", 1 ]
    ],
    [
      [ "bottle_glass", 1 ],
      [ "flask_glass", 1 ]
    ],
    [
      [ "whiskey", 14 ],
      [ "single_malt_whiskey", 14 ],
      [ "vodka", 14 ],
      [ "rum", 14 ],
      [ "tequila", 14 ],
      [ "gin", 14 ],
      [ "triple_sec", 14 ],
      [ "moonshine", 14 ],
      [ "brandy", 14 ],
      [ "lamp_oil", 400 ],
      [ "gasoline", 600 ]
    ]
  ]
},{
        "type" : "recipe",
  "result": "pipebomb",
  "category": "CC_WEAPON",
  "subcategory": "CSC_WEAPON_EXPLOSIVE",
  "skill_used": "fabrication",
  "difficulty": 1,
  "time": 750,
  "reversible": false,
  "autolearn": true,
  "qualities":[
    {"id":"SAW_M","level":1,"amount":1}
  ], "components": [
    [
      [ "pipe", 1 ]
    ],
    [
      [ "gasoline", 200 ],
      [ "gunpowder", 72 ],
      [ "shot_bird", 6 ],
      [ "shot_00", 3 ],
      [ "shot_slug", 2 ]
    ],
    [
      [ "string_36", 1 ],
      [ "string_6", 1 ]
    ]
  ]
},{
        "type" : "recipe",
  "result": "dynamite",
  "category": "CC_WEAPON",
  "subcategory": "CSC_WEAPON_EXPLOSIVE",
  "skill_used": "cooking",
  "difficulty": 7,
  "time": 10000,
  "reversible": false,
  "autolearn": false,
  "book_learn": [[ "textbook_anarch", 5 ] , [ "adv_chemistry", 6 ] , [ "textbook_chemistry", 6 ]],
  "tools": [
    [
      [ "chemistry_set", 25 ]
    ]
  ],
  "components": [
    [
      [ "paper", 5 ],
      [ "rolling_paper", 30],
      [ "wrapper", 5]
    ],
    [
      [ "acid", 2 ]
    ],
    [
      [ "ammonia", 1 ]
    ],
    [
      [ "soap", 3 ],
      [ "cooking_oil", 1 ]
    ]
  ]
},{
        "type" : "recipe",
  "result": "shotgun_sawn",
  "byproducts": { "id" : "scrap", "amount" : 6 },
  "category": "CC_WEAPON",
  "subcategory": "CSC_WEAPON_RANGED",
  "skill_used": "fabrication",
  "difficulty": 0,
  "time": 2000,
  "reversible": false,
  "autolearn": true,
  "qualities":[
    {"id":"SAW_M_FINE","level":1,"amount":1}
  ], "components": [
    [
      [ "shotgun_d", 1 ]
    ]
  ]
},{
        "type" : "recipe",
  "result": "revolver_shotgun",
  "category": "CC_WEAPON",
  "subcategory": "CSC_WEAPON_RANGED",
  "skill_used": "mechanics",
  "skills_required": [[ "gun", 3 ]],
  "difficulty": 3,
  "time": 6000,
  "reversible": false,
  "autolearn": true,
  "book_learn": [[ "manual_shotgun", 2 ] , [ "manual_pistol", 2 ]],
  "qualities":[
    {"id":"SAW_M_FINE","level":1,"amount":1}
  ], "tools": [
    [
      [ "goggles_welding", -1 ]
    ],
    [
      [ "welder", 30 ],
      [ "welder_crude", 30 ],
      [ "toolset", 30 ],
      [ "small_repairkit", 150 ],
      [ "large_repairkit", 30 ]
    ]
  ],
  "components": [
    [
      [ "shotgun_s", 1 ]
    ]
  ]
},{
          "type" : "recipe",
  "result": "l_car_223",
  "category": "CC_WEAPON",
  "subcategory": "CSC_WEAPON_RANGED",
  "skill_used": "mechanics",
  "skills_required": [[ "gun", 4 ]],
  "difficulty": 5,
  "time": 90000, "//": "90 minutes to set up",
  "reversible": true,
  "autolearn": true,
  "//": "Firearms kits are mandatory by design--you're doing significant modifications to your gun and should use the right gear to sight everything in, etc.",
  "tools": [
    [
      [ "small_repairkit", -1 ],
      [ "large_repairkit", -1 ]
    ]
  ],
  "components": [
    [
      [ "l_base_223", 1 ]
    ],
    [
      [ "l_car_223_kit", 1 ]
    ]
  ]
},{
  "type" : "recipe",
  "result": "l_mbr_223",
  "category": "CC_WEAPON",
  "subcategory": "CSC_WEAPON_RANGED",
  "skill_used": "mechanics",
  "skills_required": [[ "gun", 4 ]],
  "difficulty": 5,
  "time": 95000,
  "reversible": true,
  "autolearn": true,
  "//": "Firearms kits are mandatory by design--you're doing significant modifications to your gun and should use the right gear to sight everything in, etc.",
  "tools": [
    [
      [ "small_repairkit", -1 ],
      [ "large_repairkit", -1 ]
    ]
  ],
  "components": [
    [
      [ "l_base_223", 1 ]
    ],
    [
      [ "l_mbr_223_kit", 1 ]
    ]
  ]
},{
  "type" : "recipe",
  "result": "l_dsr_223",
  "category": "CC_WEAPON",
  "subcategory": "CSC_WEAPON_RANGED",
  "skill_used": "mechanics",
  "skills_required": [[ "gun", 6 ]],
  "difficulty": 6,
  "time": 120000,
  "reversible": true,
  "autolearn": true,
  "//": "Firearms kits are mandatory by design--you're doing significant modifications to your gun and should use the right gear to sight everything in, etc.",
  "tools": [
    [
      [ "small_repairkit", -1 ],
      [ "large_repairkit", -1 ]
    ]
  ],
  "components": [
    [
      [ "l_base_223", 1 ]
    ],
    [
      [ "l_dsr_223_kit", 1 ]
    ]
  ]
},{
  "type" : "recipe",
  "result": "l_lmg_223",
  "category": "CC_WEAPON",
  "subcategory": "CSC_WEAPON_RANGED",
  "skill_used": "mechanics",
  "skills_required": [[ "gun", 5 ]],
  "difficulty": 7,
  "time": 100000, "//": "Should be 100 minutes",
  "reversible": true,
  "autolearn": true,
  "//": "Firearms kits are mandatory by design--you're doing significant modifications to your gun and should use the right gear to sight everything in, etc.",
  "tools": [
    [
      [ "small_repairkit", -1 ],
      [ "large_repairkit", -1 ]
    ]
  ],
  "components": [
    [
      [ "l_base_223", 1 ]
    ],
    [
      [ "l_lmg_223_kit", 1 ]
    ]
  ]
},{
        "type" : "recipe",
  "result": "saiga_sawn",
  "byproducts": { "id" : "scrap", "amount" : 5 },  
  "category": "CC_WEAPON",
  "subcategory": "CSC_WEAPON_RANGED",
  "skill_used": "fabrication",
  "difficulty": 0,
  "time": 2000,
  "reversible": false,
  "autolearn": true,
  "qualities":[
    {"id":"SAW_M_FINE","level":1,"amount":1}
  ], "components": [
    [
      [ "saiga_12", 1 ]
    ]
  ]
},{
        "type" : "recipe",
  "result": "hand_crossbow",
  "category": "CC_WEAPON",
  "subcategory": "CSC_WEAPON_RANGED",
  "skill_used": "mechanics",
  "skills_required": [ "archery", 3 ],
  "difficulty": 3,
  "time": 30000,
  "reversible": true,
  "decomp_learn": 3,
  "autolearn": false,
  "book_learn" : [[ "recipe_bows", 3 ] , [ "manual_archery", 5] , [ "book_archery", 4]],
  "qualities":[
    {"id":"CUT","level":1,"amount":1},
	{"id":"HAMMER","level":2,"amount":1},
    {"id":"SCREW","level":1,"amount":1},
    {"id":"WRENCH","level":1,"amount":1}
  ], "components": [
    [
      [ "2x4", 2 ],
      [ "stick", 3 ]
    ],
    [
      [ "string_6", 1 ]
    ],
    [
      [ "spring", 1 ]
    ],
    [
      [ "scrap", 4 ]
    ],
    [
      [ "nail", 10 ]
    ]
  ]
},{
        "type" : "recipe",
  "result": "crossbow",
  "category": "CC_WEAPON",
  "subcategory": "CSC_WEAPON_RANGED",
  "skill_used": "mechanics",
  "skills_required": [ "archery", 3 ],
  "difficulty": 3,
  "time": 15000,
  "reversible": true,
  "decomp_learn": 2,
  "autolearn": false,
  "book_learn" : [[ "recipe_bows", 2 ] , [ "manual_archery", 4] , [ "book_archery", 3]],
  "qualities" : [
    {"id":"SCREW","level":1,"amount":1},
    {"id":"WRENCH","level":1,"amount":1}
  ], "components": [
    [
      [ "2x4", 2 ],
      [ "stick", 4 ]
    ],
    [
      [ "scrap", 1 ]
    ],
    [
      [ "string_36", 3 ]
    ]
  ]
},{
        "type" : "recipe",
  "result": "bullet_crossbow",
  "category": "CC_WEAPON",
  "subcategory": "CSC_WEAPON_RANGED",
  "skill_used": "mechanics",
  "skills_required": [ "archery", 2 ],
  "difficulty": 3,
  "time": 15000,
  "reversible": true,
  "decomp_learn": 2,
  "autolearn": false,
  "book_learn" : [[ "recipe_bows", 1 ] , [ "manual_archery", 3] , [ "book_archery", 2]],
  "qualities" : [
    {"id":"SCREW","level":1,"amount":1},
    {"id":"WRENCH","level":1,"amount":1}
  ], "components": [
    [
      [ "2x4", 2 ],
      [ "stick", 4 ]
    ],
    [
      [ "scrap", 1 ]
    ],
    [
      [ "string_36", 3 ]
    ],
    [
      [ "leather", 1 ]
    ]
  ]
},{
        "type" : "recipe",
  "result": "rifle_22",
  "category": "CC_WEAPON",
  "subcategory": "CSC_WEAPON_RANGED",
  "skill_used": "mechanics",
  "skills_required": [ "gun", 1 ],
  "difficulty": 3,
  "time": 12000,
  "reversible": true,
  "autolearn": true,
  "qualities":[
    {"id":"SAW_M_FINE","level":1,"amount":1},
    {"id":"SCREW_FINE","level":1,"amount":1}
  ], "components": [
    [
      [ "pipe", 1 ]
    ],
    [
      [ "2x4", 1 ]
    ]
  ]
},{
        "type" : "recipe",
  "result": "pipe_shotgun",
  "category": "CC_WEAPON",
  "subcategory": "CSC_WEAPON_RANGED",
  "skill_used": "mechanics",
  "skills_required": [ "gun", 1 ],
  "difficulty": 2,
  "time": 12000,
  "reversible": true,
  "autolearn": true,
  "qualities":[
    {"id":"SAW_M_FINE","level":1,"amount":1},
    {"id":"SCREW_FINE","level":1,"amount":1}
  ], "components": [
    [
      [ "pipe", 1 ]
    ],
    [
      [ "2x4", 1 ]
    ]
  ]
},{
        "type" : "recipe",
  "result": "pipe_double_shotgun",
  "category": "CC_WEAPON",
  "subcategory": "CSC_WEAPON_RANGED",
  "skill_used": "mechanics",
  "skills_required": [ "gun", 1 ],
  "difficulty": 3,
  "time": 18000,
  "reversible": true,
  "autolearn": true,
  "qualities":[
    {"id":"SAW_M_FINE","level":1,"amount":1},
    {"id":"SCREW_FINE","level":1,"amount":1}
  ], "components": [
    [
      [ "pipe", 2 ]
    ],
    [
      [ "2x4", 1 ]
    ]
  ]
},{
        "type" : "recipe",
  "result": "pipe_shotgunsawn",
  "byproducts": { "id" : "scrap", "amount" : 3 },
  "category": "CC_WEAPON",
  "subcategory": "CSC_WEAPON_RANGED",
  "skill_used": "fabrication",
  "difficulty": 0,
  "time": 12000,
  "reversible": false,
  "autolearn": true,
  "qualities":[
    {"id":"SAW_M_FINE","level":1,"amount":1}
  ], "components": [
    [
      [ "pipe_shotgun", 1 ]
    ]
  ]
},{
        "type" : "recipe",
  "result": "rifle_9mm",
  "category": "CC_WEAPON",
  "subcategory": "CSC_WEAPON_RANGED",
  "skill_used": "mechanics",
  "skills_required": [ "gun", 1 ],
  "difficulty": 3,
  "time": 14000,
  "reversible": true,
  "autolearn": true,
  "qualities":[
    {"id":"SAW_M_FINE","level":1,"amount":1},
    {"id":"SCREW_FINE","level":1,"amount":1}
  ], "components": [
    [
      [ "pipe", 1 ]
    ],
    [
      [ "2x4", 1 ]
    ]
  ]
},{
        "type" : "recipe",
  "result": "flamethrower_simple",
  "category": "CC_WEAPON",
  "subcategory": "CSC_WEAPON_RANGED",
  "skill_used": "mechanics",
  "skills_required": [ "gun", 3 ],
  "difficulty": 6,
  "time": 12000,
  "reversible": true,
  "autolearn": true,
  "qualities":[
    {"id":"SAW_M_FINE","level":1,"amount":1},
    {"id":"SCREW_FINE","level":1,"amount":1}
  ], "components": [
    [
      [ "pilot_light", 2 ]
    ],
    [
      [ "pipe", 1 ]
    ],
    [
      [ "hose", 2 ]
    ],
    [
      [ "bottle_glass", 4 ],
      [ "bottle_plastic", 6 ]
    ]
  ]
},{
        "type" : "recipe",
  "result": "launcher_simple",
  "note": "standalone_weapon",
  "category": "CC_WEAPON",
  "subcategory": "CSC_WEAPON_RANGED",
  "skill_used": "mechanics",
  "skills_required": [ "launcher", 3 ],
  "difficulty": 6,
  "time": 6000,
  "reversible": true,
  "autolearn": true,
  "qualities":[
    {"id":"SAW_M_FINE","level":1,"amount":1}
  ], "components": [
    [
      [ "pipe", 1 ]
    ],
    [
      [ "2x4", 1 ],
      [ "stick", 2 ]
    ],
    [
      [ "nail", 1 ]
    ]
  ]
},{
        "type" : "recipe",
  "result": "pipe_launcher40mm",
  "note": "underbarrel_mount",
  "category": "CC_WEAPON",
  "subcategory": "CSC_WEAPON_MODS",
  "skill_used": "mechanics",
  "skills_required": [ "launcher", 3 ],
  "difficulty": 6,
  "time": 8000,
  "reversible": false,
  "autolearn": false,
  "book_learn": [[ "manual_launcher", 3 ] , [ "mag_launcher", 4 ]],
  "qualities":[
    {"id":"SAW_M","level":1,"amount":1}
  ], "components": [
    [
      [ "pipe", 1 ]
    ],
    [
      [ "duct_tape", 50 ]
    ],
    [
      [ "nail", 1 ]
    ]
  ]
},{
  "type": "recipe",
  "result": "m320",
  "category": "CC_WEAPON",
  "subcategory": "CSC_WEAPON_RANGED",
  "skill_used": "launcher",
  "difficulty": 0,
  "time": 5000,
  "reversible": true,
  "autolearn": true,
  "decomp_learn": 0,
  "components": [
    [
      [ "m320_mod", 1 ]
    ],
    [
      [ "ugl_buttstock", 1 ]
    ]
  ]
},{
        "type" : "recipe",
  "result": "u_shotgun",
  "category": "CC_WEAPON",
  "subcategory": "CSC_WEAPON_RANGED",
  "skill_used": "mechanics",
  "skills_required": [ "shotgun", 3 ],
  "difficulty": 6,
  "time": 8000,
  "reversible": false,
  "autolearn": false,
  "book_learn": [[ "manual_shotgun", 4 ] , [ "mag_shotgun", 5 ]],
  "qualities":[
    {"id":"SAW_M_FINE","level":1,"amount":1}
  ], "components": [
    [
      [ "pipe", 2 ]
    ],
    [
      [ "duct_tape", 75 ]
    ],
    [
      [ "nail", 2 ]
    ]
  ]
},{
        "type" : "recipe",
  "result": "aux_flamer",
  "category": "CC_WEAPON",
  "subcategory": "CSC_WEAPON_MODS",
  "skill_used": "mechanics",
  "skills_required": [ "fabrication", 3 ],
  "difficulty": 6,
  "time": 18000,
  "reversible": true,
  "decomp_learn": 5,
  "autolearn": true,
  "book_learn": [["book_icef", 4]],
  "qualities":[
    {"id":"SAW_M","level":1,"amount":1},
    {"id":"SCREW","level":1,"amount":1}
  ], "components": [
    [
      [ "duct_tape", 50 ]
    ],
    [
      [ "pilot_light", 1 ]
    ],
    [
      [ "pipe", 1 ]
    ],
    [
      [ "hose", 2 ]
    ],
    [
      [ "metal_tank", 1 ]
    ]
  ]
},{
        "type" : "recipe",
  "result": "acidbomb",
  "category": "CC_WEAPON",
  "subcategory": "CSC_WEAPON_EXPLOSIVE",
  "skill_used": "cooking",
  "difficulty": 1,
  "time": 10000,
  "reversible": false,
  "autolearn": false,
  "book_learn": [[ "textbook_gaswarfare", 4 ] , [ "adv_chemistry", 4 ] , [ "textbook_chemistry", 4 ]],
  "tools": [
    [
      [ "hotplate", 5 ],
      [ "toolset", 5 ]
    ]
  ],
  "components": [
    [
      [ "bottle_glass", 1 ],
      [ "flask_glass", 1 ]
    ],
    [
      [ "acid", 4 ]
    ]
  ]
},{
        "type" : "recipe",
  "result": "grenade",
  "category": "CC_WEAPON",
  "subcategory": "CSC_WEAPON_EXPLOSIVE",
  "skill_used": "fabrication",
  "skills_required": [ "mechanics", 1 ],
  "difficulty": 2,
  "time": 5000,
  "reversible": false,
  "autolearn": true,
  "qualities" : [
    {"id":"SCREW","level":1,"amount":1}
  ], "components": [
    [
      [ "pilot_light", 1 ]
    ],
    [
      [ "superglue", 1 ],
      [ "string_36", 1 ]
    ],
    [
      [ "can_food", 1 ],
      [ "can_drink", 1 ],
      [ "canister_empty", 1 ]
    ],
    [
      [ "nail", 30 ],
      [ "bb", 100 ]
    ],
    [
      [ "shot_bird", 6 ],
      [ "shot_00", 3 ],
      [ "shot_slug", 2 ],
      [ "gasoline", 200 ],
      [ "gunpowder", 72 ]
    ]
  ]
},{
        "type" : "recipe",
  "result": "combatsaw_off",
  "category": "CC_WEAPON",
  "subcategory": "CSC_WEAPON_CUTTING",
  "skill_used": "mechanics",
  "skills_required": ["melee",  2],
  "difficulty": 6,
  "time": 30000,
  "reversible": false,
  "autolearn": true,
  "book_learn": [[ "textbook_mechanics", 4 ] , [ "recipe_melee", 5 ]],
  "qualities":[
    {"id":"HAMMER","level":2,"amount":1},
    {"id":"SAW_M","level":1,"amount":1},
    {"id":"SCREW","level":1,"amount":1},
    {"id":"WRENCH","level":1,"amount":1}
  ], "tools": [
    [
      [ "goggles_welding", -1 ]
    ],
    [
      ["welder", 100],
      ["welder_crude", 150],
      ["toolset", 150]
    ]
  ],
  "components": [
    [
      [ "chainsaw_off", 1 ]
    ],
    [
      [ "metal_tank_small", 1 ]
    ],
    [
      [ "steel_chunk", 3 ],
      [ "scrap", 9 ]
    ]
  ]
},{
        "type" : "recipe",
  "result": "smokebomb",
  "category": "CC_WEAPON",
  "subcategory": "CSC_WEAPON_EXPLOSIVE",
  "skill_used": "cooking",
  "skills_required": [ "mechanics", 1 ],
  "difficulty": 3,
  "time": 7500,
  "reversible": false,
  "autolearn": true,
  "qualities" : [
    {"id":"SCREW","level":1,"amount":1}
  ], "components": [
    [
      [ "water", 1 ],
      [ "water_clean", 1 ],
      [ "salt_water", 1 ],
      [ "saline", 5 ]
    ],
    [
      [ "candy", 1 ],
      [ "cola", 1 ]
    ],
    [
      [ "vitamins", 10 ],
      [ "aspirin", 8 ]
    ],
    [
      [ "canister_empty", 1 ],
      [ "can_food", 1 ],
      [ "can_drink", 1 ]
    ],
    [
      [ "superglue", 1 ]
    ]
  ]
},{
        "type" : "recipe",
  "result": "gasbomb",
  "category": "CC_WEAPON",
  "subcategory": "CSC_WEAPON_EXPLOSIVE",
  "skill_used": "cooking",
  "skills_required": [ "mechanics", 1 ],
  "difficulty": 4,
  "time": 8000,
  "reversible": false,
  "autolearn": true,
  "book_learn": [[ "textbook_gaswarfare", 3 ]],
  "qualities" : [
    {"id":"SCREW","level":1,"amount":1}
  ], "components": [
    [
      [ "bleach", 2 ],
      [ "oxy_powder", 200 ]
    ],
    [
      [ "ammonia", 2 ],
      [ "lye_powder", 200 ]
    ],
    [
      [ "canister_empty", 1 ],
      [ "can_food", 1 ],
      [ "can_drink", 1 ]
    ],
    [
      [ "superglue", 1 ]
    ]
  ]
},{
        "type" : "recipe",
  "result": "nx17",
  "category": "CC_WEAPON",
  "subcategory": "CSC_WEAPON_RANGED",
  "skill_used": "electronics",
  "skills_required": [ "mechanics", 5 ],
  "difficulty": 8,
  "time": 40000,
  "reversible": true,
  "decomp_learn": 9,
  "autolearn": false,
  "book_learn": [[ "recipe_lab_elec", 5 ]],
  "qualities":[
    {"id":"SAW_M_FINE","level":1,"amount":1}
  ], "tools": [
    [
      [ "soldering_iron", 6 ],
      [ "toolset", 6 ],
      [ "small_repairkit", 6 ],
      [ "large_repairkit", 3 ]
    ]
  ],
  "components": [
    [
      [ "vacutainer", 1 ]
    ],
    [
      [ "power_supply", 8 ]
    ],
    [
      [ "amplifier", 8 ]
    ]
  ]
},{
        "type" : "recipe",
  "result": "mininuke",
  "category": "CC_WEAPON",
  "subcategory": "CSC_WEAPON_EXPLOSIVE",
  "skill_used": "mechanics",
  "skills_required": [ "electronics", 5 ],
  "difficulty": 10,
  "time": 40000,
  "reversible": true,
  "decomp_learn": 10,
  "autolearn": false,
  "book_learn": [[ "recipe_lab_elec", 5 ]],
  "qualities" : [
    {"id":"SCREW","level":1,"amount":1},
    {"id":"WRENCH","level":1,"amount":1}
  ], "components": [
    [
      [ "can_food", 2 ],
      [ "steel_chunk", 2 ],
      [ "scrap", 6 ],
      [ "canister_empty", 1 ],
      [ "can_drink", 2 ]
    ],
    [
      [ "grenade", 1 ],
      [ "40mm_frag", 2 ],
      [ "40mm_concussive", 2 ]
    ],
    [
      [ "plut_cell", 6 ]
    ],
    [
      [ "battery", 2 ]
    ],
    [
      [ "power_supply", 1 ]
    ]
  ]
},{
        "type" : "recipe",
  "result": "coilgun",
  "category": "CC_WEAPON",
  "subcategory": "CSC_WEAPON_RANGED",
  "skill_used": "electronics",
  "skills_required": [ "gun", 1 ],
  "difficulty": 3,
  "time": 25000,
  "reversible": true,
  "autolearn": false,
  "book_learn": [[ "advanced_electronics", 3 ] , [ "textbook_electronics", 3 ] , [ "textbook_anarch", 4 ]],
  "qualities":[
    {"id":"SAW_M_FINE","level":1,"amount":1}
  ], "tools": [
    [
      [ "soldering_iron", 10 ],
      [ "toolset", 10 ],
      [ "small_repairkit", 10 ],
      [ "large_repairkit", 5 ]
    ]
  ],
  "components": [
    [
      [ "pipe", 1 ]
    ],
    [
      [ "power_supply", 1 ]
    ],
    [
      [ "amplifier", 1 ]
    ],
    [
      [ "scrap", 6 ]
    ],
    [
      [ "cable", 20 ]
    ]
  ]
},{
        "type" : "recipe",
  "result": "EMPbomb",
  "category": "CC_WEAPON",
  "subcategory": "CSC_WEAPON_EXPLOSIVE",
  "skill_used": "electronics",
  "difficulty": 4,
  "time": 32000,
  "reversible": false,
  "autolearn": false,
  "book_learn": [[ "textbook_anarch", 5 ] , [ "advanced_electronics", 5 ]],
  "qualities" : [
    {"id":"SCREW","level":1,"amount":1}
  ], "tools": [
    [
      [ "soldering_iron", 6 ],
      [ "toolset", 6 ]
    ]
  ],
  "components": [
    [
      [ "superglue", 1 ],
      [ "string_36", 1 ]
    ],
    [
      [ "scrap", 3 ],
      [ "can_food", 1 ],
      [ "can_drink", 1 ],
      [ "canister_empty", 1 ]
    ],
    [
      [ "power_supply", 1 ],
      [ "amplifier", 1 ]
    ],
    [
      [ "cable", 5 ]
    ]
  ]
},{
        "type" : "recipe",
  "result": "torch",
  "category": "CC_WEAPON",
  "subcategory": "CSC_WEAPON_BASHING",
  "difficulty": 0,
  "time": 2000,
  "reversible": false,
  "autolearn": true,
  "components": [
    [
      [ "stick", 1 ],
      [ "2x4", 1 ],
      [ "splinter", 1 ],
      [ "pool_cue", 1 ],
      [ "torch_done", 1 ]
    ],
    [
      [ "gasoline", 200 ],
      [ "lamp_oil", 100 ],
      [ "vodka", 7 ],
      [ "rum", 7 ],
      [ "whiskey", 7 ],
      [ "single_malt_whiskey", 7 ],
      [ "tequila", 7 ],
      [ "gin", 7 ],
      [ "triple_sec", 7 ],
      [ "moonshine", 7 ],
      [ "brandy", 7 ],
      [ "tallow", 2 ]
    ],
    [
      [ "rag", 1 ]
    ]
  ]
},{
        "type" : "recipe",
  "result": "battletorch",
  "category": "CC_WEAPON",
  "subcategory": "CSC_WEAPON_BASHING",
  "difficulty": 0,
  "time": 2000,
  "reversible": true,
  "autolearn": true,
  "components": [
    [
      [ "bat", 1 ]
    ],
    [
      [ "nomex", 5 ]
    ],
    [
      [ "gasoline", 200 ],
      [ "lamp_oil", 100 ],
      [ "vodka", 7 ],
      [ "rum", 7 ],
      [ "whiskey", 7 ],
      [ "single_malt_whiskey", 7 ],
      [ "tequila", 7 ],
      [ "gin", 7 ],
      [ "moonshine", 7 ],
      [ "brandy", 7 ],
      [ "triple_sec", 7 ]
    ],
    [
      [ "rag", 1 ]
    ]
  ]
},{
        "type" : "recipe",
  "result": "makeshift_crowbar",
  "category": "CC_WEAPON",
  "subcategory": "CSC_WEAPON_BASHING",
  "skill_used": "fabrication",
  "difficulty": 0,
  "time": 1000,
  "reversible": false,
  "autolearn": true,
  "qualities":[
    {"id":"HAMMER","level":1,"amount":1}
  ], "components": [
    [
      [ "pipe", 1 ]
    ]
  ]
},{
        "type" : "recipe",
  "result": "bayonet",
  "category": "CC_WEAPON",
  "subcategory": "CSC_WEAPON_MODS",
  "skill_used": "fabrication",
  "difficulty": 1,
  "time": 500,
  "reversible": true,
  "autolearn": true,
  "components": [
    [
      [ "spike", 1 ]
    ],
    [
      [ "string_36", 1 ]
    ]
  ]
},{
        "type" : "recipe",
  "result": "sword_bayonet",
  "category": "CC_WEAPON",
  "subcategory": "CSC_WEAPON_MODS",
  "skill_used": "fabrication",
  "difficulty": 1,
  "time": 500,
  "reversible": true,
  "autolearn": true,
  "components": [
    [
      [ "makeshift_machete", 1 ]
    ],
    [
      [ "string_36", 1 ]
    ]
  ]
},{
        "type" : "recipe",
  "result": "pistol_bayonet",
  "category": "CC_WEAPON",
  "subcategory": "CSC_WEAPON_MODS",
  "skill_used": "fabrication",
  "difficulty": 1,
  "time": 500,
  "reversible": true,
  "autolearn": true,
  "components": [
    [
      [ "spike", 1 ]
    ],
    [
      [ "string_6", 2 ]
    ]
  ]
},{
        "type" : "recipe",
  "result": "crafted_suppressor",
  "category": "CC_WEAPON",
  "subcategory": "CSC_WEAPON_MODS",
  "skill_used": "mechanics",
  "skills_required": [ "gun", 1 ],
  "difficulty": 1,
  "time": 650,
  "reversible": false,
  "autolearn": true,
  "qualities":[
    {"id":"SAW_M_FINE","level":1,"amount":1}
  ], "components": [
    [
      [ "muffler", 1 ],
      [ "rag", 4 ]
    ],
    [
      [ "pipe", 1 ]
    ]
  ]
},{
        "type" : "recipe",
  "result": "suppressor",
  "category": "CC_WEAPON",
  "subcategory": "CSC_WEAPON_MODS",
  "skill_used": "mechanics",
  "skills_required": [ "gun", 1 ],
  "difficulty": 8,
  "time": 60000,
  "reversible": false,
  "autolearn": true,
  "tools": [
    [
      [ "large_repairkit", 250 ]
    ]
  ],
  "components": [
    [
      [ "scrap", 1 ]
    ],
    [
      [ "pipe", 2 ]
    ]
  ]
},{
        "type" : "recipe",
  "result": "barrel_small",
  "category": "CC_WEAPON",
  "subcategory": "CSC_WEAPON_MODS",
  "skill_used": "mechanics",
  "skills_required": [ "gun", 1 ],
  "difficulty": 6,
  "time": 30000,
  "reversible": false,
  "autolearn": true,
  "tools": [
    [
      [ "large_repairkit", 100 ],
      [ "small_repairkit", 300 ]
    ]
  ],
  "components": [
    [
      [ "scrap", 1 ]
    ],
    [
      [ "pipe", 1 ]
    ]
  ]
},{
        "type" : "recipe",
  "result": "barrel_big",
  "category": "CC_WEAPON",
  "subcategory": "CSC_WEAPON_MODS",
  "skill_used": "mechanics",
  "skills_required": [ "gun", 1 ],
  "difficulty": 6,
  "time": 30000,
  "reversible": false,
  "autolearn": true,
  "tools": [
    [
      [ "large_repairkit", 100 ],
      [ "small_repairkit", 300 ]
    ]
  ],
  "components": [
    [
      [ "pipe", 2 ]
    ]
  ]
},{
        "type" : "recipe",
  "result": "brass_catcher",
  "category": "CC_WEAPON",
  "subcategory": "CSC_WEAPON_MODS",
  "skill_used": "tailor",
  "skills_required": [ "gun", 1 ],
  "difficulty": 3,
  "time": 65000,
  "reversible": true,
  "autolearn": true,
  "tools": [
    [
      [ "needle_bone", 4 ],
      [ "needle_wood", 4 ],
      [ "sewing_kit", 4 ]
    ]
  ],
  "components": [
    [
      [ "rag", 4 ]
    ]
  ]
},{
        "type" : "recipe",
   "result": "sword_wood",
   "category": "CC_WEAPON",
  "subcategory": "CSC_WEAPON_CUTTING",
   "skill_used": "fabrication",
   "difficulty": 0,
   "time": 25000,
   "reversible": false,
   "autolearn": true,
   "qualities" : [
     {"id":"CUT","level":1,"amount":1}
   ],
   "components": [
     [
       ["2x4", 2],
      [ "stick", 4 ]
     ]
   ]
},{
        "type" : "recipe",
  "result": "sword_nail",
  "category": "CC_WEAPON",
  "subcategory": "CSC_WEAPON_PIERCING",
  "skill_used": "fabrication",
  "difficulty": 2,
  "time": 5000,
  "reversible": false,
  "autolearn": true,
  "qualities" : [
    {"id":"HAMMER","level":1,"amount":1}
  ], "components": [
    [
      ["sword_wood", 1]
    ],
    [
      ["nail", 12]
    ]
  ]
},{
        "type" : "recipe",
  "result": "shishkebab_off",
  "category": "CC_WEAPON",
  "subcategory": "CSC_WEAPON_CUTTING",
  "skill_used": "mechanics",
  "difficulty": 1,
  "time": 10000,
  "reversible": true,
  "decomp_learn": 3,
  "autolearn": false,
  "book_learn": [[ "welding_book", 8 ], ["book_icef", 4]],
  "components": [
    [
      ["leather", 5]
    ],
    [
      ["pipe", 1]
    ],
    [
      ["makeshift_machete", 1]
    ],
    [
      ["flamethrower_crude", 1]
    ]
  ]
},{
        "type" : "recipe",
  "result": "firemachete_off",
  "category": "CC_WEAPON",
  "subcategory": "CSC_WEAPON_CUTTING",
  "skill_used": "mechanics",
  "difficulty": 4,
  "time": 20000,
  "reversible": true,
  "decomp_learn": 4,
  "autolearn": false,
  "book_learn": [[ "welding_book", 8 ], ["book_icef", 4]],
  "tools": [
    [
      ["goggles_welding", -1]
    ],
    [
      ["welder", 20],
      ["welder_crude", 30],
      ["toolset", 30]
    ]
  ],
  "components": [
    [
      ["leather", 5]
    ],
    [
      ["pipe", 1]
    ],
    [
      ["machete", 1]
    ],
    [
      ["flamethrower_crude", 1]
    ]
  ]
},{
        "type" : "recipe",
  "result": "broadfire_off",
  "category": "CC_WEAPON",
  "subcategory": "CSC_WEAPON_CUTTING",
  "skill_used": "mechanics",
  "difficulty": 5,
  "time": 30000,
  "reversible": true,
  "decomp_learn": 4,
  "autolearn": false,
  "book_learn": [[ "welding_book", 8 ], ["book_icef", 4]],
  "tools": [
  [
    ["goggles_welding", -1]
  ],
  [
    ["welder", 20],
    ["welder_crude", 30],
    ["toolset", 30]
  ]
  ],
  "components": [
    [
      ["leather", 5]
    ],
    [
      ["pipe", 1]
    ],
    [
      ["broadsword", 1]
    ],
    [
      ["flamethrower_crude", 1]
    ]
  ]
},{
        "type" : "recipe",
  "result": "firekatana_off",
  "category": "CC_WEAPON",
  "subcategory": "CSC_WEAPON_CUTTING",
  "skill_used": "mechanics",
  "difficulty": 5,
  "time": 30000,
  "reversible": true,
  "decomp_learn": 4,
  "autolearn": false,
  "book_learn": [[ "welding_book", 8 ], ["book_icef", 4]],
  "tools": [
    [
      ["goggles_welding", -1]
    ],
    [
      ["welder", 20],
      ["welder_crude", 30],
      ["toolset", 30]
    ]
    ],
  "components": [
    [
      ["leather", 5]
    ],
    [
      ["pipe", 1]
    ],
    [
      ["katana", 1]
    ],
    [
      ["flamethrower_crude", 1]
    ]
  ]
},{
        "type" : "recipe",
  "result": "zweifire_off",
  "category": "CC_WEAPON",
  "subcategory": "CSC_WEAPON_CUTTING",
  "skill_used": "mechanics",
  "difficulty": 5,
  "time": 30000,
  "reversible": true,
  "decomp_learn": 4,
  "autolearn": false,
  "book_learn": [[ "welding_book", 8 ], ["book_icef", 4]],
  "tools": [
    [
      ["goggles_welding", -1]
    ],
    [
      ["welder", 20],
      ["welder_crude", 30],
      ["toolset", 30]
    ]
    ],
  "components": [
    [
      ["leather", 5]
    ],
    [
      ["pipe", 1]
    ],
    [
      ["zweihander", 1]
    ],
    [
      ["flamethrower_crude", 1]
    ]
  ]
},{
        "type" : "recipe",
  "result": "nailrifle",
  "category": "CC_WEAPON",
  "subcategory": "CSC_WEAPON_RANGED",
  "skill_used": "fabrication",
  "skill_sec": ["mechanics", 1, "gun", 2],
  "difficulty": 1,
  "time": 12000,
  "reversible": true,
  "autolearn": true,
  "qualities":[
    {"id":"SAW_M_FINE","level":1,"amount":1},
    {"id":"SCREW_FINE","level":1,"amount":1}
  ], "components": [
    [
      ["pipe", 1]
    ],
    [
      ["2x4", 2],
      [ "stick", 3 ]
    ],
    [
      ["nailgun", 1]
    ]
  ]
},{
        "type" : "recipe",
  "result": "tihar",
  "category": "CC_WEAPON",
  "subcategory": "CSC_WEAPON_RANGED",
  "skill_used": "mechanics",
  "skills_required": ["gun",2],
  "difficulty": 6,
  "time": 16000,
  "reversible": false,
  "autolearn": true,
  "qualities":[
    {"id":"SAW_M_FINE","level":1,"amount":1},
    {"id":"SCREW_FINE","level":1,"amount":1},
	{"id":"WRENCH_FINE","level":1,"amount":1}
  ], "tools": [
    [
      ["goggles_welding", -1]
    ],
    [
      ["welder", 150], ["welder_crude", 225], ["toolset", 225]
    ]
  ],
  "components": [
    [
        ["pipe", 4]
    ],
    [
        ["duct_tape", 100],
        ["superglue", 1]
    ],
    [
        [ "2x4", 1],
        [ "stick", 1 ]
    ],
    [
        ["metal_tank_small", 1]
    ],
    [
        ["steel_chunk", 3],
        [ "scrap", 9 ]
    ]
  ]
},{
        "type" : "recipe",
  "result": "helsing",
  "category": "CC_WEAPON",
  "subcategory": "CSC_WEAPON_RANGED",
  "skill_used": "mechanics",
  "skill_sec": ["gun",3],
  "difficulty": 8,
  "time": 18000,
  "reversible": false,
  "autolearn": true,
  "qualities":[
    {"id":"SAW_M_FINE","level":1,"amount":1},
    {"id":"SCREW_FINE","level":1,"amount":1},
	{"id":"WRENCH_FINE","level":1,"amount":1}
  ], "tools": [
    [
      ["goggles_welding", -1]
    ],
    [
      ["welder", 300], ["welder_crude", 450], ["toolset", 450]
    ]
  ],
  "components": [
    [
      ["pipe", 8]
    ],
    [
      ["duct_tape", 100],
      ["superglue", 1]
    ],
    [
      ["2x4", 1],
      [ "stick", 1 ]
    ],
    [
      ["metal_tank_small", 1]
    ],
    [
      ["steel_chunk", 3],
      [ "scrap", 9]
    ]
  ]
},{
        "type" : "recipe",
  "result": "mininuke_launcher",
  "category": "CC_WEAPON",
  "subcategory": "CSC_WEAPON_RANGED",
  "skill_used": "mechanics",
  "skill_sec": ["gun",3],
  "difficulty": 8,
  "time": 24000,
  "reversible": false,
  "autolearn": false,
  "book_learn": [["recipe_mininuke_launch", 5]],
  "qualities":[
    {"id":"SAW_M_FINE","level":1,"amount":1},
    {"id":"SCREW_FINE","level":1,"amount":1},
	{"id":"WRENCH_FINE","level":1,"amount":1}
  ], "tools": [
    [
      ["goggles_welding", -1]
    ],
    [
      ["welder", 200], ["welder_crude", 300], ["toolset", 300]
    ]
  ],
  "components": [
    [
      ["pipe", 2],
      ["rebar", 2]
    ],
    [
      ["duct_tape", 200]
    ],
    [
      ["2x4", 2],
      ["stick", 2 ]
    ],
    [
      ["spring", 2]
    ],
    [
      ["steel_chunk", 3],
      ["scrap", 9]
    ]
  ]
},{
        "type" : "recipe",
  "result": "ashot",
  "category": "CC_WEAPON",
  "subcategory": "CSC_WEAPON_RANGED",
  "skill_used": "mechanics",
  "skills_required": ["gun", 2],
  "difficulty": 3,
  "time": 18000,
  "reversible": false,
  "autolearn": true,
  "book_learn": [["textbook_fabrication", 2]],
  "qualities":[
    {"id":"SAW_M_FINE","level":1,"amount":1},
    {"id":"SCREW_FINE","level":1,"amount":1},
	{"id":"WRENCH_FINE","level":1,"amount":1}
  ], "tools": [
    [
      ["goggles_welding", -1]
    ],
    [
      ["welder", 100], ["welder_crude", 150], ["toolset", 150]
    ]
  ],
  "components": [
    [
      ["pipe", 1]
    ],
    [
      ["2x4", 1],
      [ "stick", 1 ]
    ],
    [
      ["scrap", 2]
    ]
  ]
},{
        "type" : "recipe",
  "result": "rebar_rifle",
  "category": "CC_WEAPON",
  "subcategory": "CSC_WEAPON_RANGED",
  "skill_used": "electronics",
  "skill_sec": ["mechanics",6],
  "difficulty": 9,
  "time": 36000,
  "reversible": false,
  "autolearn": true,
  "qualities":[
    {"id":"SAW_M_FINE","level":1,"amount":1},
    {"id":"SCREW_FINE","level":1,"amount":1},
	{"id":"WRENCH_FINE","level":1,"amount":1}
  ], "tools": [
    [
      ["goggles_welding", -1]
    ],
    [
      ["welder", 300], ["welder_crude", 450], ["toolset", 450]
    ]
  ],
  "components": [
    [
      ["cable", 80]
    ],
    [
      ["2x4", 1],
      [ "stick", 1 ]
    ],
    [
      ["power_supply", 2]
    ],
    [
      ["steel_chunk", 3],
      [ "scrap", 18]
    ],
    [
      ["rebar", 1]
    ],
    [
      ["e_scrap", 20]
    ]
  ]
},{
        "type" : "recipe",
  "result": "flamethrower_crude",
  "category": "CC_WEAPON",
  "subcategory": "CSC_WEAPON_RANGED",
  "skill_used": "survival",
  "difficulty": 1,
  "time": 5000,
  "reversible": false,
  "autolearn": true,
  "qualities" : [
    {"id":"CUT","level":1,"amount":1}
  ],
  "components": [ [ ["spray_can", 1] ],
    [ ["duct_tape", 25] ],
    [ ["lighter", 1] ] ]
},{
        "type" : "recipe",
  "result": "knuckle_steel",
  "category": "CC_WEAPON",
  "subcategory": "CSC_WEAPON_BASHING",
  "skill_used": "fabrication",
  "skills_required": ["bashing",1],
  "difficulty": 2,
  "time": 20000,
  "reversible": false,
  "autolearn": true,
  "qualities":[
    {"id":"HAMMER","level":1,"amount":1},
    {"id":"SAW_M","level":1,"amount":1}
  ], "components":
    [
    [ ["rag", 4] ],
    [ ["scrap", 4] ]
	]
},{
        "type" : "recipe",
  "result": "knuckle_katar",
  "category": "CC_WEAPON",
  "subcategory": "CSC_WEAPON_BASHING",
  "skill_used": "fabrication",
  "skills_required": ["bashing",1],
  "difficulty": 4,
  "time": 30000,
  "reversible": false,
  "autolearn": false,
  "book_learn": [[ "recipe_melee", 3 ] , ["textbook_weapeast", 8]],
  "qualities":[
    {"id":"SAW_M","level":1,"amount":1},
    {"id":"SCREW","level":1,"amount":1}
  ], "components": [ [ ["2x4", 4], [ "stick", 8 ] ],
    [ ["rebar", 5] ] ]
},{
        "type" : "recipe",
  "result": "knuckle_nail",
  "category": "CC_WEAPON",
  "subcategory": "CSC_WEAPON_PIERCING",
  "skill_used": "fabrication",
  "difficulty": 0,
  "time": 5000,
  "reversible": true,
  "autolearn": true,
  "qualities":[
    {"id":"HAMMER","level":1,"amount":1}
  ], "components": [
    [
      [ "string_36", 4 ]
    ],
    [
      [ "nail", 16 ]
    ],
    [
      [ "stick", 1 ],
      [ "2x4", 1 ]
    ]
  ]
},{
        "type" : "recipe",
  "result": "cestus",
  "category": "CC_WEAPON",
  "subcategory": "CSC_WEAPON_BASHING",
  "skill_used": "fabrication",
  "skills_required": ["bashing",1],
  "difficulty": 2,
  "time": 20000,
  "reversible": false,
  "autolearn": false,
  "book_learn": [[ "recipe_melee", 1 ] , ["textbook_weapeast", 7]],
  "qualities":[
    {"id":"HAMMER","level":1,"amount":1},
    {"id":"SAW_M","level":1,"amount":1}
  ], "components": [ [ ["leather", 4] ],
    [ ["scrap", 8] ] ]
},{
        "type" : "recipe",
  "result": "hatchet",
  "category": "CC_WEAPON",
  "subcategory": "CSC_WEAPON_CUTTING",
  "skill_used": "fabrication",
  "difficulty": 6,
  "time": 300000,
  "reversible": false,
  "autolearn": true,
  "qualities":[
    {"id":"HAMMER","level":3,"amount":1}
  ], "tools": [
      [
      ["tongs", -1]
      ],
      [
      ["chisel", -1]
      ],
      [
      ["anvil", -1]
      ],
      [
      ["swage", -1]
      ],
      [
      ["forge", 300],
      [ "char_forge", 60]
      ]
      ],
  "components":
    [
     [
     [ "steel_lump", 1 ],
     [ "steel_chunk", 4 ],
     [ "scrap", 12 ]
     ],
     [
      [ "2x4", 1 ],
      [ "stick", 2 ]
     ]
    ]
},{
        "type" : "recipe",
  "result": "machete",
  "category": "CC_WEAPON",
  "subcategory": "CSC_WEAPON_CUTTING",
  "skill_used": "fabrication",
  "difficulty": 4,
  "time": 360000,
  "reversible": false,
  "autolearn": true,
  "qualities":[
    {"id":"HAMMER","level":3,"amount":1}
  ], "tools": [
      [
      ["tongs", -1]
      ],
      [
      ["chisel", -1]
      ],
      [
      ["anvil", -1]
      ],
      [
      ["swage", -1]
      ],
      [
      ["forge", 200], ["char_forge", 40]
      ]
      ],
  "components":
    [
     [
     [ "steel_lump", 2 ],
     [ "steel_chunk", 8 ],
     [ "scrap", 24 ]
     ],
     [
      [ "2x4", 1 ],
      [ "stick", 2 ]
     ],
     [
      [ "fur", 2 ],
      [ "leather", 2 ]
     ]
    ]
},{
        "type" : "recipe",
  "result": "knife_butcher",
  "category": "CC_WEAPON",
  "subcategory": "CSC_WEAPON_CUTTING",
  "skill_used": "fabrication",
  "difficulty": 4,
  "time": 240000,
  "reversible": false,
  "autolearn": true,
  "qualities":[
    {"id":"HAMMER","level":3,"amount":1}
  ], "tools": [
      [
      ["tongs", -1]
      ],
      [
      ["chisel", -1]
      ],
      [
      ["anvil", -1]
      ],
      [
      ["swage", -1]
      ],
      [
      ["forge", 200], ["char_forge", 40]
      ]
      ],
  "components":
    [
     [
     [ "steel_lump", 1 ],
     [ "steel_chunk", 4 ],
     [ "scrap", 12 ]
     ],
     [
      [ "fur", 1 ],
      [ "leather", 1 ]
     ]
    ]
},{
        "type" : "recipe",
  "result": "knife_combat",
  "category": "CC_WEAPON",
  "subcategory": "CSC_WEAPON_CUTTING",
  "skill_used": "fabrication",
  "difficulty": 6,
  "time": 360000,
  "reversible": false,
  "autolearn": false,
  "book_learn": [[ "manual_knives", 4 ] , [ "recipe_melee", 5 ]],
  "qualities":[
    {"id":"HAMMER","level":3,"amount":1}
  ], "tools": [
      [
      ["tongs", -1]
      ],
      [
      ["chisel", -1]
      ],
      [
      ["anvil", -1]
      ],
      [
      ["swage", -1]
      ],
      [
      ["forge", 300], ["char_forge", 60]
      ]
      ],
  "components":
    [
     [
     [ "steel_lump", 1 ],
     [ "steel_chunk", 4 ],
     [ "scrap", 12 ]
     ],
     [
      [ "fur", 2 ],
      [ "leather", 2 ]
     ]
    ]
},{
        "type" : "recipe",
  "result": "knife_trench",
  "category": "CC_WEAPON",
  "subcategory": "CSC_WEAPON_CUTTING",
  "skill_used": "fabrication",
  "difficulty": 6,
  "time": 390000,
  "reversible": false,
  "autolearn": false,
  "book_learn": [[ "manual_knives", 4 ] , [ "recipe_melee", 5 ]],
  "qualities":[
    {"id":"HAMMER","level":3,"amount":1}
  ], "tools": [
      [
      ["tongs", -1]
      ],
      [
      ["chisel", -1]
      ],
      [
      ["anvil", -1]
      ],
      [
      ["swage", -1]
      ],
      [
      ["forge", 300], ["char_forge", 60]
      ]
      ],
  "components":
    [
     [
     [ "steel_lump", 2 ],
     [ "steel_chunk", 8 ],
     [ "scrap", 24 ]
     ],
     [
      [ "2x4", 1 ],
      [ "stick", 1 ]
     ]
    ]
},{
        "type" : "recipe",
  "result": "knife_hunting",
  "category": "CC_WEAPON",
  "subcategory": "CSC_WEAPON_CUTTING",
  "skill_used": "fabrication",
  "difficulty": 4,
  "time": 390000,
  "reversible": false,
  "autolearn": false,
  "book_learn": [[ "manual_knives", 3 ] , [ "recipe_melee", 4 ]],
  "qualities":[
    {"id":"HAMMER","level":3,"amount":1}
  ], "tools": [
      [
      ["tongs", -1]
      ],
      [
      ["chisel", -1]
      ],
      [
      ["anvil", -1]
      ],
      [
      ["swage", -1]
      ],
      [
      ["forge", 200], ["char_forge", 40]
      ]
      ],
  "components":
    [
     [
     [ "steel_lump", 1 ],
     [ "steel_chunk", 4 ],
     [ "scrap", 12 ]
     ],
     [
      [ "fur", 1 ],
      [ "leather", 1 ]
     ]
    ]
},{
        "type" : "recipe",
  "result": "kukri",
  "category": "CC_WEAPON",
  "subcategory": "CSC_WEAPON_CUTTING",
  "skill_used": "fabrication",
  "difficulty": 8,
  "time": 360000,
  "reversible": false,
  "autolearn": false,
  "book_learn": [[ "manual_knives", 9 ] , [ "textbook_weapeast", 8 ]],
  "qualities":[
    {"id":"HAMMER","level":3,"amount":1}
  ], "tools": [
      [
      ["tongs", -1]
      ],
      [
      ["chisel", -1]
      ],
      [
      ["anvil", -1]
      ],
      [
      ["swage", -1]
      ],
      [
      ["forge", 400], ["char_forge", 80]
      ]
      ],
  "components":
    [
     [
     [ "steel_lump", 1 ],
     [ "steel_chunk", 4 ],
     [ "scrap", 12 ]
     ],
     [
      [ "plastic_chunk", 2 ]
     ]
    ]
},{
        "type" : "recipe",
  "result": "throwing_knife",
  "category": "CC_WEAPON",
  "subcategory": "CSC_WEAPON_RANGED",
  "skill_used": "fabrication",
  "difficulty": 4,
  "time": 240000,
  "reversible": false,
  "autolearn": true,
  "qualities":[
    {"id":"HAMMER","level":3,"amount":1}
  ], "tools": [
      [
      ["tongs", -1]
      ],
      [
      ["chisel", -1]
      ],
      [
      ["anvil", -1]
      ],
      [
      ["swage", -1]
      ],
      [
      ["forge", 200], ["char_forge", 40]
      ]
      ],
  "components":
    [
     [
     [ "steel_chunk", 2 ],
     [ "scrap", 6 ]
     ]
    ]
},{
        "type" : "recipe",
  "result": "throwing_axe",
  "category": "CC_WEAPON",
  "subcategory": "CSC_WEAPON_RANGED",
  "skill_used": "fabrication",
  "difficulty": 3,
  "time": 180000,
  "reversible": false,
  "autolearn": true,
  "qualities" : [
    {"id":"CUT","level":1,"amount":1},
    {"id":"HAMMER","level":3,"amount":1}
  ],
  "tools": [
      [
      ["tongs", -1]
      ],
      [
      ["chisel", -1]
      ],
      [
      ["anvil", -1]
      ],
      [
      ["forge", 150], ["char_forge", 30]
      ]
      ],
  "components":
    [
     [
     [ "steel_chunk", 3 ],
     [ "scrap", 9 ]
     ],
    [
      [ "2x4", 1 ],
      [ "stick", 1 ]
    ]
    ]
},{
  "type" : "recipe",
  "result" : "lawn_dart",
  "category" : "CC_WEAPON",
  "subcategory": "CSC_WEAPON_RANGED",
  "skill_used" : "fabrication",
  "skills_required" : ["throw", 1],
  "difficulty" : 6,
  "time" : 30000,
  "reversible" : false,
  "autolearn" : true,
  "qualities":[
    {"id":"HAMMER","level":1,"amount":1}
  ], "tools" : [
    [
      ["mold_plastic", -1] ],
    [
      ["hotplate", 10],
      ["toolset", 10],
      ["fire", -1]
    ]
  ],
  "components" : [
  [
  ["plastic_chunk", 4]
  ],
  [
  [ "scrap", 2 ]
  ]
  ]
},{
  "type" : "recipe",
  "result": "diamond_knife",
  "category": "CC_WEAPON",
  "subcategory": "CSC_WEAPON_CUTTING",
  "skill_used": "fabrication",
  "difficulty": 11,
  "time": 220000,
  "reversible": false,
  "autolearn": false,
  "book_learn": [[ "recipe_lab_cvd", 9 ]],
  "qualities":[
    {"id":"HAMMER","level":3,"amount":1}
  ], "tools": [
      [
      ["chisel", -1]
      ],
      [
      ["cvd_machine", -1]
      ],
      [
      [ "welder", 10 ],
      [ "welder_crude", 15 ],
      [ "toolset", 15 ]
      ]
      ],
  "components":
    [
     [
     [ "charcoal", 5 ]
     ],
     [
     [ "plasma", 10 ]
     ],
     [
     [ "makeshift_knife", 1 ],
     [ "knife_combat", 1 ],
     [ "tanto", 1]
     ]
    ]
},{
  "type" : "recipe",
  "result": "diamond_machete",
  "category": "CC_WEAPON",
  "subcategory": "CSC_WEAPON_CUTTING",
  "skill_used": "fabrication",
  "difficulty": 11,
  "time": 280000,
  "reversible": false,
  "autolearn": false,
  "book_learn": [[ "recipe_lab_cvd", 9 ]],
  "qualities":[
    {"id":"HAMMER","level":3,"amount":1}
  ], "tools": [
      [
      ["chisel", -1]
      ],
      [
      ["cvd_machine", -1]
      ],
      [
      [ "welder", 20 ],
      [ "welder_crude", 30 ],
      [ "toolset", 30 ]
      ]
      ],
  "components":
    [
     [
     [ "charcoal", 10 ]
     ],
     [
     [ "plasma", 20 ]
     ],
     [
     [ "makeshift_machete", 1 ],
     [ "machete", 1 ]
     ]
    ]
},{
  "type" : "recipe",
  "result": "diamond_katana",
  "category": "CC_WEAPON",
  "subcategory": "CSC_WEAPON_CUTTING",
  "skill_used": "fabrication",
  "difficulty": 12,
  "time": 360000,
  "reversible": false,
  "autolearn": false,
  "book_learn": [[ "recipe_lab_cvd", 9 ]],
  "qualities":[
    {"id":"HAMMER","level":3,"amount":1}
  ], "tools": [
      [
      ["chisel", -1]
      ],
      [
      ["cvd_machine", -1]
      ],
      [
      [ "welder", 30 ],
      [ "welder_crude", 45 ],
      [ "toolset", 45 ]
      ]
      ],
  "components":
    [
     [
     [ "charcoal", 20 ]
     ],
     [
     [ "plasma", 40 ]
     ],
     [
     [ "katana", 1 ]
     ]
    ]
},{
  "type" : "recipe",
  "result": "switchblade",
  "category": "CC_WEAPON",
  "subcategory": "CSC_WEAPON_PIERCING",
  "skill_used": "fabrication",
  "difficulty": 8,
  "time": 460000,
  "reversible": false,
  "autolearn": true,
  "book_learn": [[ "manual_knives", 5 ] , [ "recipe_melee", 5 ]],
  "qualities":[
    {"id":"HAMMER","level":3,"amount":1}
  ], "tools": [
      [
      ["tongs", -1]
      ],
      [
      ["chisel", -1]
      ],
      [
      ["anvil", -1]
      ],
      [
      ["swage", -1]
      ],
      [
      ["forge", 400], ["char_forge", 80]
      ]
      ],
  "components":
    [
     [
     [ "steel_chunk", 3 ],
     [ "scrap", 9 ]
     ],
     [
     [ "plastic_chunk", 1 ]
     ]
    ]
},{
        "type" : "recipe",
  "result": "diveknife",
  "category": "CC_WEAPON",
  "subcategory": "CSC_WEAPON_CUTTING",
  "skill_used": "fabrication",
  "difficulty": 7,
  "time": 360000,
  "reversible": false,
  "autolearn": true,
  "book_learn": [[ "manual_knives", 5 ] , [ "recipe_melee", 6 ]],
  "qualities":[
    {"id":"HAMMER","level":3,"amount":1}
  ], "tools": [
      [
      ["tongs", -1]
      ],
      [
      ["chisel", -1]
      ],
      [
      ["anvil", -1]
      ],
      [
      ["swage", -1]
      ],
      [
      ["forge", 350], ["char_forge", 70]
      ]
      ],
  "components":
    [
     [
     [ "steel_chunk", 2 ],
     [ "scrap", 6 ]
     ],
     [
     [ "plastic_chunk", 2 ]
     ]
    ]
},{
        "type" : "recipe",
  "result": "punch_dagger",
  "category": "CC_WEAPON",
  "subcategory": "CSC_WEAPON_PIERCING",
  "skill_used": "fabrication",
  "difficulty": 4,
  "time": 90000,
  "reversible": false,
  "autolearn": true,
  "book_learn": [[ "manual_knives", 3 ] , [ "recipe_melee", 2 ]],
  "qualities":[
    {"id":"HAMMER","level":3,"amount":1}
  ], "tools": [
      [
      ["tongs", -1]
      ],
      [
      ["chisel", -1]
      ],
      [
      ["anvil", -1]
      ],
      [
      ["swage", -1]
      ],
      [
      ["forge", 200], ["char_forge", 40]
      ]
      ],
  "components":
    [
     [
     [ "steel_lump", 1 ],
     [ "steel_chunk", 4 ],
     [ "scrap", 12 ]
     ]
    ]
},{
        "type" : "recipe",
  "result": "cs_lajatang_off",
  "category": "CC_WEAPON",
  "subcategory": "CSC_WEAPON_CUTTING",
  "skill_used": "fabrication",
  "difficulty": 4,
  "time": 15000,
  "reversible": false,
  "autolearn": true,
  "components": [
    [
      [ "q_staff", 1 ]
    ],
    [
      [ "duct_tape", 200 ]
    ],
    [
      [ "chainsaw_off", 2 ]
    ]
  ]
},{
        "type" : "recipe",
  "result": "crowbar",
  "category": "CC_WEAPON",
  "subcategory": "CSC_WEAPON_BASHING",
  "skill_used": "fabrication",
  "difficulty": 3,
  "time": 300000,
  "reversible": false,
  "autolearn": true,
  "qualities":[
    {"id":"HAMMER","level":3,"amount":1}
  ], "tools": [
     [
      ["tongs", -1]
     ],
     [
      ["chisel", -1]
     ],
     [
      ["anvil", -1]
     ],
     [
      ["crucible", -1]
     ],
     [
      ["forge", 150], ["char_forge", 30]
     ]
    ],
  "components":
    [
     [
     [ "steel_lump", 2 ],
     [ "steel_chunk", 8 ],
     [ "scrap", 24 ]
     ]
    ]
},{
        "type" : "recipe",
  "result": "halligan",
  "category": "CC_WEAPON",
  "subcategory": "CSC_WEAPON_BASHING",
  "skill_used": "fabrication",
  "difficulty": 8,
  "time": 420000,
  "reversible": false,
  "autolearn": false,
  "book_learn": [[ "textbook_fireman", 8 ]],
  "qualities":[
    {"id":"HAMMER","level":3,"amount":1}
  ], "tools": [
     [
      ["tongs", -1]
     ],
     [
      ["chisel", -1]
     ],
     [
      ["anvil", -1]
     ],
     [
      ["crucible", -1]
     ],
     [
      ["forge", 400], ["char_forge", 80]
     ]
    ],
  "components":
    [
     [
     [ "steel_lump", 3 ],
     [ "steel_chunk", 9 ],
     [ "scrap", 27 ]
     ]
    ]
},{
        "type" : "recipe",
  "result": "fire_ax",
  "category": "CC_WEAPON",
  "subcategory": "CSC_WEAPON_CUTTING",
  "skill_used": "fabrication",
  "difficulty": 9,
  "time": 420000,
  "reversible": false,
  "autolearn": false,
  "book_learn": [[ "textbook_fireman", 8 ] , ["textbook_fabrication", 9]],
  "qualities":[
    {"id":"HAMMER","level":3,"amount":1}
  ], "tools": [
     [
      ["tongs", -1]
     ],
     [
      ["chisel", -1]
     ],
     [
      ["anvil", -1]
     ],
     [
      ["crucible", -1]
     ],
     [
      ["forge", 450], ["char_forge", 90]
     ]
    ],
  "components":
   [
    [
     [ "steel_lump", 4 ],
     [ "steel_chunk", 12 ],
     [ "scrap", 36 ]
    ],
    [
     [ "2x4", 2 ],
     [ "stick", 4 ]
    ]
   ]
},{
        "type" : "recipe",
  "result": "scythe",
  "category": "CC_WEAPON",
  "subcategory": "CSC_WEAPON_CUTTING",
  "skill_used": "fabrication",
  "difficulty": 6,
  "time": 460000,
  "reversible": false,
  "autolearn": true,
  "qualities":[
    {"id":"HAMMER","level":3,"amount":1}
  ], "tools": [
     [
      ["tongs", -1]
     ],
     [
      ["chisel", -1]
     ],
     [
      ["anvil", -1]
     ],
     [
      ["swage", -1]
     ],
     [
      ["forge", 300], ["char_forge", 60]
     ]
    ],
  "components":
   [
    [
     [ "steel_lump", 6 ],
     [ "steel_chunk", 18 ]
    ],
    [
     [ "2x4", 2 ],
     [ "stick", 4 ]
     ]
    ]
},{
        "type" : "recipe",
  "result": "pockknife",
  "category": "CC_WEAPON",
  "subcategory": "CSC_WEAPON_PIERCING",
  "skill_used": "fabrication",
  "difficulty": 7,
  "time": 260000,
  "reversible": false,
  "autolearn": false,
  "book_learn": [[ "manual_knives", 3 ] , [ "recipe_melee", 5 ]],
  "qualities":[
    {"id":"HAMMER","level":3,"amount":1}
  ], "tools": [
     [
      ["tongs", -1]
     ],
     [
      ["chisel", -1]
     ],
     [
      ["anvil", -1]
     ],
     [
      ["swage", -1]
     ],
     [
      ["forge", 350], ["char_forge", 70]
     ]
    ],
  "components": [
    [
     [ "steel_lump", 1 ],
     [ "steel_chunk", 4 ],
     [ "scrap", 12 ]
    ],
     [
      [ "plastic_chunk", 1 ]
     ]
  ]
},{
        "type" : "recipe",
  "result": "matchbomb",
  "category": "CC_WEAPON",
  "subcategory": "CSC_WEAPON_EXPLOSIVE",
  "skill_used": "fabrication",
  "difficulty": 3,
  "time": 10000,
  "reversible": false,
  "autolearn": true,
  "tools": [
     [
      [ "matches", 20 ]
     ]
    ],
  "components": [
    [
      [ "string_6", 1 ]
    ],
    [
      [ "bottle_glass", 1 ],
      [ "flask_glass", 1 ],
      [ "jar_glass", 1 ]
    ]
  ]
},{
        "type" : "recipe",
  "result": "rock_sock",
  "category": "CC_WEAPON",
  "subcategory": "CSC_WEAPON_BASHING",
  "skill_used": "fabrication",
  "difficulty": 0,
  "time": 1000,
  "reversible": true,
  "autolearn": true,
  "components": [
    [
      [ "rock", 1 ]
    ],
    [
      [ "socks", 1 ],
      [ "socks_wool", 1 ]
    ]
  ]
},{
        "type" : "recipe",
  "result": "unbio_blaster_gun",
  "category": "CC_WEAPON",
  "subcategory": "CSC_WEAPON_RANGED",
  "skill_used": "electronics",
  "skills_required": [ "fabrication", 4, "gun", 2 ],
  "difficulty": 6,
  "time": 30000,
  "reversible": false,
  "autolearn": false,
  "book_learn": [[ "recipe_lab_elec", 5]],
  "qualities":[
    {"id":"SCREW_FINE","level":1,"amount":1}
  ], "tools": [
    [
      [ "soldering_iron", 20 ],
      [ "toolset", 20 ],
      [ "small_repairkit", 20 ],
      [ "large_repairkit", 10 ]
    ]
  ],
  "components": [
    [
      [ "bio_blaster", 1 ]
    ],
    [
      [ "power_supply", 1 ]
    ],
    [
      [ "2x4", 1 ],
      [ "stick", 1 ]
    ],
    [
      ["cable", 3]
    ],
    [
      ["plastic_chunk", 3]
    ]
  ]
},{
  "type" : "recipe",
  "result" : "tonfa",
  "category" : "CC_WEAPON",
  "subcategory": "CSC_WEAPON_BASHING",
  "skill_used" : "fabrication",
  "skills_required" : ["melee", 1],
  "difficulty" : 6,
  "time" : 30000,
  "reversible" : false,
  "autolearn" : false,
  "book_learn": [[ "recipe_melee", 4 ]],
  "tools" : [ [ ["mold_plastic", -1] ],
    [
      ["hotplate", 10],
      ["toolset", 10],
      ["fire", -1]
    ]
  ],
  "components" : [ [ ["plastic_chunk", 10] ] ]
},{
  "type" : "recipe",
  "result": "tonfa_wood",
  "category": "CC_WEAPON",
  "subcategory": "CSC_WEAPON_BASHING",
  "skill_used": "fabrication",
  "requires_skills": [ "bashing", 3 ],
  "difficulty": 4,
  "time": 30000,
  "reversible": false,
  "autolearn": false,
  "book_learn": [[ "recipe_melee", 3 ]],
  "qualities" : [
    {"id":"CUT","level":1,"amount":1}
  ],
  "components": [
    [
      [ "2x4", 1 ],
      [ "stick", 2 ]
    ]
  ]
},{
  "type" : "recipe",
  "result" : "shocktonfa_off",
  "category" : "CC_WEAPON",
  "subcategory": "CSC_WEAPON_BASHING",
  "skill_used" : "fabrication",
  "skills_required" : [ "electronics", 3 ],
  "difficulty" : 6,
  "time" : 45000,
  "reversible" : false,
  "autolearn" : false,
  "book_learn": [[ "recipe_melee", 5 ]],
  "qualities" : [
    {"id":"SCREW","level":1,"amount":1}
  ], "tools" : [
     [ ["mold_plastic", -1] ],
     [
      ["hotplate", 10],
      ["toolset", 10],
      ["fire", -1]
     ],
     [
      [ "soldering_iron", 10 ],
      [ "toolset", 10 ]
     ]
  ],
  "components" : [
     [
      ["plastic_chunk", 10]
     ],
     [
     ["amplifier", 2]
     ],
     [
     ["power_supply", 1]
     ],
     [
      [ "scrap", 2 ]
     ],
     [
      [ "cable", 10 ]
     ]
    ]
},{
  "type" : "recipe",
  "result": "speargun",
  "category": "CC_WEAPON",
  "skill_used": "mechanics",
  "skills_required": [ "fabrication", 2 ],
  "difficulty": 3,
  "time": 60000,
  "reversible": false,
  "autolearn": true,
  "qualities":[
    {"id":"SAW_M","level":1,"amount":1},
    {"id":"SCREW","level":1,"amount":1}
  ], "components": [
    [
      [ "2x4", 2 ],
      [ "stick", 2 ]
    ],
    [
      [ "hose", 4 ]
    ],
    [
      [ "scrap", 4 ]
    ]
  ]
},{
  "type" : "recipe",
  "result": "doublespeargun",
  "category": "CC_WEAPON",
  "skill_used": "mechanics",
  "skills_required": [ "fabrication", 2 ],
  "difficulty": 4,
  "time": 90000,
  "reversible": false,
  "autolearn": true,
  "qualities":[
    {"id":"SAW_M","level":1,"amount":1},
    {"id":"SCREW","level":1,"amount":1}
  ], "components": [
    [
      [ "2x4", 3 ],
      [ "stick", 3 ]
    ],
    [
      [ "hose", 8 ]
    ],
    [
      [ "scrap", 6 ]
    ]
  ]
},{
  "type" : "recipe",
  "result": "minispeargun",
  "category": "CC_WEAPON",
  "skill_used": "mechanics",
  "skills_required": [ "fabrication", 2 ],
  "difficulty": 4,
  "time": 45000,
  "reversible": false,
  "autolearn": true,
  "qualities":[
    {"id":"SAW_M","level":1,"amount":1},
    {"id":"SCREW","level":1,"amount":1}
  ], "components": [
    [
      [ "2x4", 1 ],
      [ "stick", 1 ]
    ],
    [
      [ "hose", 2 ]
    ],
    [
      [ "scrap", 3 ]
    ]
  ]
},{
  "type" : "recipe",
  "result": "glass_shiv",
  "category": "CC_WEAPON",
  "subcategory": "CSC_WEAPON_CUTTING",
  "skill_used": "fabrication",
  "skills_required": [],
  "difficulty": 0,
  "time": 12000,
  "reversible": true,
  "autolearn": true,
  "tools": [],
  "components": [
    [
      [ "glass_shard", 1 ]
    ],
    [
      [ "rag", 1 ],
      [ "duct_tape", 10]
    ]
  ]
},{
        "type" : "recipe",
  "result": "sword_crude",
  "category": "CC_WEAPON",
  "subcategory": "CSC_WEAPON_CUTTING",
  "skill_used": "fabrication",
  "difficulty": 2,
  "time": 20000,
  "reversible": false,
  "autolearn": true,
<<<<<<< HEAD
  "tools": [
    [
      ["rock", -1],
      ["ceramic_shard", -1],
      ["primitive_hammer", -1],
      ["hammer", -1],
      ["hatchet", -1],
      ["toolset", -1]
    ]
=======
  "qualities": [
    {"id":"HAMMER","level":1,"amount":1}
>>>>>>> 83e5289b
  ],
  "components": [
    [
      ["sword_wood", 1]
    ],
    [
      ["scrap", 4]
    ]
  ]
},{
        "type" : "recipe",
  "result": "sword_forged",
  "category": "CC_WEAPON",
  "subcategory": "CSC_WEAPON_CUTTING",
  "skill_used": "fabrication",
  "difficulty": 5,
  "time": 240000,
  "reversible": false,
  "autolearn": true,
  "qualities": [
    {"id":"HAMMER","level":1,"amount":1}
  ],
  "tools": [
    [
<<<<<<< HEAD
      ["rock", -1],
      ["ceramic_shard", -1],
      ["primitive_hammer", -1],
      ["hammer", -1],
      ["hatchet", -1],
      ["toolset", -1]
    ],
    [
=======
>>>>>>> 83e5289b
      ["toolset", 7],
      ["fire", -1],
      ["forge", 7],
      ["char_forge", 2]
      ]
  ],
  "components": [
    [
      ["steel_lump", 6]
    ],
    [
      ["scrap", 4]
    ]
  ]
},{
        "type" : "recipe",
  "result": "broadsword",
  "category": "CC_WEAPON",
  "subcategory": "CSC_WEAPON_CUTTING",
  "skill_used": "fabrication",
  "difficulty": 8,
  "time": 420000,
  "reversible": false,
  "autolearn": false,
  "book_learn": [[ "textbook_weapwest", 7 ]],
  "qualities": [
    {"id":"HAMMER","level":3,"amount":1}
  ],
  "tools": [
      [
      ["tongs", -1]
      ],
      [
      ["chisel", -1]
      ],
      [
      ["anvil", -1]
      ],
      [
      ["swage", -1]
      ],
      [
      ["forge", 400],
      [ "char_forge", 80]
      ]
      ],
  "components":
    [
     [
     [ "steel_lump", 3 ],
     [ "steel_chunk", 12 ],
     [ "scrap", 36 ]
     ],
     [
      [ "2x4", 1 ],
      [ "stick", 2 ]
     ],
     [
      [ "fur", 1 ],
      [ "leather", 1 ]
     ]
    ]
},{
        "type" : "recipe",
  "result": "battleaxe",
  "category": "CC_WEAPON",
  "subcategory": "CSC_WEAPON_CUTTING",
  "skill_used": "fabrication",
  "difficulty": 8,
  "time": 480000,
  "reversible": false,
  "autolearn": false,
  "book_learn": [[ "textbook_weapwest", 8 ] , ["recipe_melee", 7 ]],
  "qualities": [
    {"id":"HAMMER","level":3,"amount":1}
  ],
  "tools": [
      [
      ["tongs", -1]
      ],
      [
      ["chisel", -1]
      ],
      [
      ["anvil", -1]
      ],
      [
      ["swage", -1]
      ],
      [
      ["forge", 400],
      [ "char_forge", 80]
      ]
      ],
  "components":
    [
     [
     [ "steel_lump", 3 ],
     [ "steel_chunk", 12 ],
     [ "scrap", 36 ]
     ],
     [
      [ "2x4", 2 ],
      [ "stick", 4 ]
     ],
     [
      [ "fur", 2 ],
      [ "leather", 2 ]
     ]
    ]
},{
        "type" : "recipe",
  "result": "warhammer",
  "category": "CC_WEAPON",
  "subcategory": "CSC_WEAPON_BASHING",
  "skill_used": "fabrication",
  "difficulty": 7,
  "time": 480000,
  "reversible": false,
  "autolearn": false,
  "book_learn": [[ "textbook_weapwest", 8 ] , [ "recipe_melee", 6 ]],
  "qualities": [
    {"id":"HAMMER","level":3,"amount":1}
  ],
  "tools": [
      [
      ["tongs", -1]
      ],
      [
      ["chisel", -1]
      ],
      [
      ["anvil", -1]
      ],
      [
      ["swage", -1]
      ],
      [
      ["forge", 350],
      [ "char_forge", 70]
      ]
      ],
  "components":
    [
     [
     [ "steel_lump", 2 ],
     [ "steel_chunk", 8 ],
     [ "scrap", 24 ]
     ],
     [
      [ "2x4", 1 ],
      [ "stick", 2 ]
     ]
    ]
},{
        "type" : "recipe",
  "result": "rapier",
  "category": "CC_WEAPON",
  "subcategory": "CSC_WEAPON_PIERCING",
  "skill_used": "fabrication",
  "difficulty": 9,
  "time": 420000,
  "reversible": false,
  "autolearn": false,
  "book_learn": [[ "textbook_weapwest", 8 ]],
  "qualities": [
    {"id":"HAMMER","level":3,"amount":1}
  ],
  "tools": [
      [
      ["tongs", -1]
      ],
      [
      ["chisel", -1]
      ],
      [
      ["anvil", -1]
      ],
      [
      ["swage", -1]
      ],
      [
      ["forge", 450],
      [ "char_forge", 90]
      ]
      ],
  "components":
    [
     [
     [ "steel_lump", 2 ],
     [ "steel_chunk", 8 ],
     [ "scrap", 24 ]
     ],
     [
      [ "2x4", 1 ],
      [ "stick", 2 ]
     ],
     [
      [ "fur", 2 ],
      [ "leather", 2 ]
     ]
    ]
},{
        "type" : "recipe",
  "result": "zweihander",
  "category": "CC_WEAPON",
  "subcategory": "CSC_WEAPON_CUTTING",
  "skill_used": "fabrication",
  "difficulty": 9,
  "time": 480000,
  "reversible": false,
  "autolearn": false,
  "book_learn": [[ "textbook_weapwest", 8 ]],
  "qualities": [
    {"id":"HAMMER","level":3,"amount":1}
  ],
  "tools": [
      [
      ["tongs", -1]
      ],
      [
      ["chisel", -1]
      ],
      [
      ["anvil", -1]
      ],
      [
      ["swage", -1]
      ],
      [
      ["forge", 450],
      [ "char_forge", 90]
      ]
      ],
  "components":
    [
     [
     [ "steel_lump", 4 ],
     [ "steel_chunk", 16 ],
     [ "scrap", 48 ]
     ],
     [
      [ "2x4", 2 ],
      [ "stick", 4 ]
     ],
     [
      [ "fur", 2 ],
      [ "leather", 2 ]
     ]
    ]
},{
  "type" : "recipe",
  "result": "tanto",
  "category": "CC_WEAPON",
  "subcategory": "CSC_WEAPON_CUTTING",
  "skill_used": "fabrication",
  "difficulty": 7,
  "time": 380000,
  "reversible": false,
  "autolearn": false,
  "book_learn": [[ "textbook_weapeast", 6 ], [ "manual_knives", 7 ] , [ "recipe_melee", 8 ]],
  "qualities": [
    {"id":"HAMMER","level":3,"amount":1}
  ],
  "tools": [
      [
      ["tongs", -1]
      ],
      [
      ["chisel", -1]
      ],
      [
      ["anvil", -1]
      ],
      [
      ["swage", -1]
      ],
      [
      ["forge", 310],
      [ "char_forge", 70]
      ]
      ],
  "components":
    [
     [
     [ "steel_lump", 1 ],
     [ "steel_chunk", 5 ],
     [ "scrap", 14 ]
     ],
     [
      [ "2x4", 1 ],
      [ "stick", 1 ]
     ],
     [
      [ "fur", 2 ],
      [ "leather", 2 ]
     ]
    ]
},{
  "type" : "recipe",
  "result": "wakizashi",
  "category": "CC_WEAPON",
  "subcategory": "CSC_WEAPON_CUTTING",
  "skill_used": "fabrication",
  "difficulty": 8,
  "time": 420000,
  "reversible": false,
  "autolearn": false,
  "book_learn": [[ "textbook_weapeast", 7 ]],
  "qualities": [
    {"id":"HAMMER","level":3,"amount":1}
  ],
  "tools": [
      [
      ["tongs", -1]
      ],
      [
      ["chisel", -1]
      ],
      [
      ["anvil", -1]
      ],
      [
      ["swage", -1]
      ],
      [
      ["forge", 400],
      [ "char_forge", 80]
      ]
      ],
  "components":
    [
     [
     [ "steel_lump", 2 ],
     [ "steel_chunk", 6 ],
     [ "scrap", 18 ]
     ],
     [
      [ "2x4", 1 ],
      [ "stick", 2 ]
     ],
     [
      [ "fur", 2 ],
      [ "leather", 2 ]
     ]
    ]
},{
        "type" : "recipe",
  "result": "katana",
  "category": "CC_WEAPON",
  "subcategory": "CSC_WEAPON_CUTTING",
  "skill_used": "fabrication",
  "difficulty": 9,
  "time": 480000,
  "reversible": false,
  "autolearn": false,
  "book_learn": [[ "textbook_weapeast", 8 ]],
  "qualities": [
    {"id":"HAMMER","level":3,"amount":1}
  ],
  "tools": [
      [
      ["tongs", -1]
      ],
      [
      ["chisel", -1]
      ],
      [
      ["anvil", -1]
      ],
      [
      ["swage", -1]
      ],
      [
      ["forge", 450],
      [ "char_forge", 90]
      ]
      ],
  "components":
    [
     [
     [ "steel_lump", 2 ],
     [ "steel_chunk", 8 ],
     [ "scrap", 24 ]
     ],
     [
      [ "2x4", 2 ],
      [ "stick", 4 ]
     ],
     [
      [ "fur", 2 ],
      [ "leather", 2 ]
     ]
    ]
},{
        "type" : "recipe",
  "result": "nodachi",
  "category": "CC_WEAPON",
  "subcategory": "CSC_WEAPON_CUTTING",
  "skill_used": "fabrication",
  "difficulty": 10,
  "time": 580000,
  "reversible": false,
  "autolearn": false,
  "book_learn": [[ "textbook_weapeast", 8 ]],
  "qualities":[
    {"id":"HAMMER","level":3,"amount":1}
  ],
  "tools": [
      [
      ["tongs", -1]
      ],
      [
      ["chisel", -1]
      ],
      [
      ["anvil", -1]
      ],
      [
      ["swage", -1]
      ],
      [
      ["forge", 500], ["char_forge", 100]
      ]
      ],
  "components":
    [
     [
     [ "steel_lump", 5 ],
     [ "steel_chunk", 20 ],
     [ "scrap", 60 ]
     ],
     [
      [ "2x4", 3 ],
      [ "stick", 6 ]
     ],
     [
      [ "fur", 3 ],
      [ "leather", 3 ]
     ]
    ]
},{
        "type" : "recipe",
  "result": "mace",
  "category": "CC_WEAPON",
  "subcategory": "CSC_WEAPON_BASHING",
  "skill_used": "fabrication",
  "difficulty": 4,
  "time": 180000,
  "reversible": false,
  "autolearn": false,
  "book_learn": [[ "textbook_weapwest", 3 ] , [ "recipe_melee", 4 ]],
  "qualities":[
    {"id":"HAMMER","level":3,"amount":1}
  ],
  "tools": [
      [
      ["tongs", -1]
      ],
      [
      ["chisel", -1]
      ],
      [
      ["anvil", -1]
      ],
      [
      ["forge", 200], ["char_forge", 40]
      ]
      ],
  "components":
    [
     [
     [ "steel_lump", 3 ],
     [ "steel_chunk", 12 ],
     [ "scrap", 36 ]
     ],
     [
      [ "2x4", 3 ],
      [ "stick", 6 ]
     ],
     [
      [ "fur", 3 ],
      [ "leather", 3 ]
     ]
    ]
},{
        "type" : "recipe",
  "result": "morningstar",
  "category": "CC_WEAPON",
  "subcategory": "CSC_WEAPON_BASHING",
  "skill_used": "fabrication",
  "difficulty": 6,
  "time": 240000,
  "reversible": false,
  "autolearn": false,
  "book_learn": [[ "textbook_weapwest", 5 ]],
  "qualities":[
    {"id":"HAMMER","level":3,"amount":1}
  ],
  "tools": [
      [
      ["tongs", -1]
      ],
      [
      ["chisel", -1]
      ],
      [
      ["anvil", -1]
      ],
      [
      ["swage", -1]
      ],
      [
      ["forge", 300], ["char_forge", 60]
      ]
      ],
  "components":
    [
     [
     [ "steel_lump", 4 ],
     [ "steel_chunk", 16 ],
     [ "scrap", 48 ]
     ],
     [
      [ "2x4", 3 ],
      [ "stick", 6 ]
     ],
     [
      [ "fur", 3 ],
      [ "leather", 3 ]
     ]
    ]
},{
        "type" : "recipe",
  "result": "pike",
  "category": "CC_WEAPON",
  "subcategory": "CSC_WEAPON_PIERCING",
  "skill_used": "fabrication",
  "difficulty": 7,
  "time": 360000,
  "reversible": false,
  "autolearn": false,
  "book_learn": [[ "textbook_weapwest", 6 ]],
  "qualities":[
    {"id":"HAMMER","level":3,"amount":1}
  ],
  "tools": [
      [
      ["tongs", -1]
      ],
      [
      ["chisel", -1]
      ],
      [
      ["anvil", -1]
      ],
      [
      ["swage", -1]
      ],
      [
      ["forge", 350],
      [ "char_forge", 70]
      ]
      ],
  "components":
    [
     [
     [ "steel_lump", 2 ],
     [ "steel_chunk", 8 ],
     [ "scrap", 24 ]
     ],
     [
      [ "2x4", 4 ],
      [ "stick", 8 ]
     ],
     [
      [ "fur", 2 ],
      [ "leather", 2 ]
     ]
    ]
},{
  "type" : "recipe",
  "result": "q_staff",
  "category": "CC_WEAPON",
  "subcategory": "CSC_WEAPON_BASHING",
  "skill_used": "fabrication",
  "skills_required": [ "bashing", 2 ],
  "difficulty": 2,
  "time": 18000,
  "reversible": false,
  "autolearn": true,
  "qualities" : [
    {"id":"CUT","level":1,"amount":1}
  ],
  "components": [
    [
      [ "2x4", 1 ],
      [ "stick", 2 ]
    ],
    [
      [ "leather", 2 ]
    ]
  ]
},{
        "type" : "recipe",
  "result": "i_staff",
  "category": "CC_WEAPON",
  "subcategory": "CSC_WEAPON_BASHING",
  "skill_used": "fabrication",
  "difficulty": 3,
  "time": 24000,
  "reversible": false,
  "autolearn": true,
  "book_learn": [[ "textbook_weapwest", 2 ] , [ "recipe_melee", 3 ]],
  "tools": [ [ ["hammer", -1], ["toolset", -1]  ],
    [
      ["tongs", -1]
    ],
    [
      ["anvil", -1]
    ],
    [
      ["forge", 150], ["char_forge", 30]
      ]
    ],
  "components": [
    [
      [ "q_staff", 1 ]
    ],
    [
      [ "scrap", 6 ]
    ]
  ]
},{
        "type" : "recipe",
  "result": "bagh_nakha",
  "category": "CC_WEAPON",
  "subcategory": "CSC_WEAPON_CUTTING",
  "skill_used": "fabrication",
  "difficulty": 5,
  "time": 480000,
  "reversible": false,
  "autolearn": false,
  "book_learn": [[ "textbook_weapeast", 9 ] , [ "recipe_melee", 4 ]],
  "qualities":[
    {"id":"HAMMER","level":3,"amount":1}
  ],
  "tools": [
      [
      ["tongs", -1]
      ],
      [
      ["chisel", -1]
      ],
      [
      ["anvil", -1]
      ],
      [
      ["swage", -1]
      ],
      [
      ["forge", 250], ["char_forge", 50]
      ]
      ],
  "components":
    [
     [
     [ "steel_chunk", 3 ],
     [ "scrap", 9 ]
     ]
    ]
},{
        "type" : "recipe",
  "result": "shock_staff",
  "category": "CC_WEAPON",
  "subcategory": "CSC_WEAPON_BASHING",
  "skill_used": "fabrication",
  "skills_required" : [ "electronics", 3 ],
  "difficulty": 3,
  "time": 15000,
  "reversible": true,
  "autolearn": false,
  "book_learn": [[ "textbook_electronics", 3 ] , ["advanced_electronics", 3] , [ "recipe_melee", 4 ]],
  "qualities": [
    {"id":"SCREW_FINE","level":3,"amount":1}
  ],
  "tools": [
    [
      [ "toolset", 10 ],
      [ "soldering_iron", 10 ]
    ]
  ],
  "components": [
    [
      [ "i_staff", 1 ]
    ],
    [
      [ "tazer", 1 ]
    ],
    [
      [ "cable", 10 ]
    ]
  ]
},{
        "type" : "recipe",
  "result": "lajatang",
  "category": "CC_WEAPON",
  "subcategory": "CSC_WEAPON_CUTTING",
  "skill_used": "fabrication",
  "difficulty": 3,
  "time": 15000,
  "reversible": false,
  "autolearn": true,
  "components": [
    [
      [ "q_staff", 1 ]
    ],
    [
      [ "duct_tape", 100 ]
    ],
    [
      [ "blade", 2 ]
    ]
  ]
},{
        "type" : "recipe",
  "result": "huge_crossbow",
  "category": "CC_WEAPON",
  "subcategory": "CSC_WEAPON_RANGED",
  "skill_used": "mechanics",
  "skills_required": [ "archery", 3 ],
  "difficulty": 6,
  "time": 60000,
  "reversible": true,
  "decomp_learn": 5,
  "autolearn": false,
  "book_learn" : [[ "recipe_bows", 6 ] , [ "textbook_weapwest", 6]],
  "qualities" : [
<<<<<<< HEAD
    {"id":"CUT","level":1,"amount":1}
  ],
  "tools": [
    [
      [ "wrench", -1 ],
      [ "toolset", -1 ]
    ],
    [
      [ "saw", -1 ]
    ],
    [
      [ "hacksaw", -1 ],
      [ "toolset", -1 ]
    ],
    [
      [ "rock", -1 ],
      [ "ceramic_shard", -1 ],
      [ "primitive_hammer", -1 ],
      [ "hammer", -1 ],
      [ "hatchet", -1 ],
      [ "toolset", -1 ]
    ],
    [
      [ "screwdriver", -1 ],
      [ "toolset", -1 ]
    ]
=======
    {"id":"CUT","level":1,"amount":1},
    {"id":"HAMMER","level":1,"amount":1},
    {"id":"SCREW","level":1,"amount":1},
    {"id":"WRENCH","level":1,"amount":1},
    {"id":"SAW_M_FINE","level":1,"amount":1},
    {"id":"SAW_W","level":1,"amount":1}
>>>>>>> 83e5289b
  ],
  "components": [
    [
      [ "2x4", 8 ],
      [ "stick", 16 ]
    ],
    [
      [ "rope_6", 2 ]
    ],
    [
      [ "foot_crank", 1 ]
    ],
    [
      [ "spring", 4 ]
    ],
    [
      [ "steel_chunk", 4 ],
      [ "scrap", 12 ]
    ],
    [
      [ "nail", 60 ]
    ]
  ]
},{
    "type" : "recipe",
    "result": "rifle_flintlock",
    "category": "CC_WEAPON",
    "subcategory": "CSC_WEAPON_RANGED",
    "skill_used": "fabrication",
    "skills_required": [ "gun", 4 ],
    "difficulty": 8,
    "time": 240000,
    "reversible": false,
    "autolearn": true,
    "book_learn": [[ "manual_rifle", 5 ] , [ "mag_rifle", 6 ]],
    "qualities":[
      {"id":"CUT","level":1,"amount":1},
      {"id":"HAMMER","level":3,"amount":1},
      {"id":"SCREW_FINE","level":1,"amount":1}
    ],
    "tools":[
      [
        ["tongs", -1]
      ],
      [
        ["chisel", -1],
        [ "small_repairkit", -1 ],
        [ "large_repairkit", -1 ]
      ],
      [
        ["anvil", -1]
      ],
      [
        ["swage", -1]
      ],
      [
        ["forge", 400],
        [ "char_forge", 80]
      ]
    ],
    "components": [
      [
        [ "2x4", 2 ]
      ],
      [
       [ "steel_lump", 3 ],
       [ "steel_chunk", 12 ],
       [ "scrap", 36 ]
      ],
      [
       [ "pipe", 1]
      ]
    ]
  },{
    "type" : "recipe",
    "result": "pistol_flintlock",
    "category": "CC_WEAPON",
    "subcategory": "CSC_WEAPON_RANGED",
    "skill_used": "fabrication",
    "skills_required": [ "gun", 4 ],
    "difficulty": 8,
    "time": 80000,
    "reversible": false,
    "autolearn": true,
    "book_learn": [[ "manual_pistol", 5 ] , [ "mag_pistol", 6 ]],
    "qualities":[
      {"id":"CUT","level":1,"amount":1},
      {"id":"HAMMER","level":3,"amount":1},
      {"id":"SCREW_FINE","level":1,"amount":1}
    ],
    "tools":[
      [
        ["tongs", -1]
      ],
      [
        ["chisel", -1],
        [ "small_repairkit", -1 ],
        [ "large_repairkit", -1 ]
      ],
      [
        ["anvil", -1]
      ],
      [
        ["swage", -1]
      ],
      [
        ["forge", 400],
        ["char_forge", 80]
      ]
    ],
    "components": [
      [
        [ "2x4", 2 ]
      ],
      [
       [ "steel_lump", 3 ],
       [ "steel_chunk", 9 ],
       [ "scrap", 27 ]
      ],
      [
       [ "pipe", 1]
      ]
    ]
  },{
        "type" : "recipe",
  "result": "rep_crossbow",
  "category": "CC_WEAPON",
  "subcategory": "CSC_WEAPON_RANGED",
  "skill_used": "mechanics",
  "skills_required": [ "archery", 3 ],
  "difficulty": 3,
  "time": 45000,
  "reversible": true,
  "decomp_learn": 4,
  "autolearn":false,
  "book_learn" : [[ "recipe_bows", 4 ] , [ "textbook_weapeast", 6]],
  "qualities":[
<<<<<<< HEAD
    {"id":"CUT","level":1,"amount":1}
  ],
  "tools": [
    [
      [ "screwdriver", -1 ],
      [ "toolset", -1 ]
    ],
    [
      [ "rock", -1 ],
      [ "ceramic_shard", -1 ],
      [ "primitive_hammer", -1 ],
      [ "hammer", -1 ],
      [ "hatchet", -1 ],
      [ "toolset", -1 ]
    ]
=======
    {"id":"CUT","level":1,"amount":1},
    {"id":"SCREW","level":1,"amount":1},
    {"id":"HAMMER","level":1,"amount":1}
>>>>>>> 83e5289b
  ],
  "components": [
    [
      [ "2x4", 4 ],
      [ "stick", 8 ]
    ],
    [
      [ "spring", 1 ]
    ],
    [
      [ "string_36", 1 ]
    ],
    [
      [ "nail", 20 ]
    ]
  ]
}
]<|MERGE_RESOLUTION|>--- conflicted
+++ resolved
@@ -3497,20 +3497,8 @@
   "time": 20000,
   "reversible": false,
   "autolearn": true,
-<<<<<<< HEAD
-  "tools": [
-    [
-      ["rock", -1],
-      ["ceramic_shard", -1],
-      ["primitive_hammer", -1],
-      ["hammer", -1],
-      ["hatchet", -1],
-      ["toolset", -1]
-    ]
-=======
   "qualities": [
     {"id":"HAMMER","level":1,"amount":1}
->>>>>>> 83e5289b
   ],
   "components": [
     [
@@ -3535,17 +3523,6 @@
   ],
   "tools": [
     [
-<<<<<<< HEAD
-      ["rock", -1],
-      ["ceramic_shard", -1],
-      ["primitive_hammer", -1],
-      ["hammer", -1],
-      ["hatchet", -1],
-      ["toolset", -1]
-    ],
-    [
-=======
->>>>>>> 83e5289b
       ["toolset", 7],
       ["fire", -1],
       ["forge", 7],
@@ -4284,41 +4261,12 @@
   "autolearn": false,
   "book_learn" : [[ "recipe_bows", 6 ] , [ "textbook_weapwest", 6]],
   "qualities" : [
-<<<<<<< HEAD
-    {"id":"CUT","level":1,"amount":1}
-  ],
-  "tools": [
-    [
-      [ "wrench", -1 ],
-      [ "toolset", -1 ]
-    ],
-    [
-      [ "saw", -1 ]
-    ],
-    [
-      [ "hacksaw", -1 ],
-      [ "toolset", -1 ]
-    ],
-    [
-      [ "rock", -1 ],
-      [ "ceramic_shard", -1 ],
-      [ "primitive_hammer", -1 ],
-      [ "hammer", -1 ],
-      [ "hatchet", -1 ],
-      [ "toolset", -1 ]
-    ],
-    [
-      [ "screwdriver", -1 ],
-      [ "toolset", -1 ]
-    ]
-=======
     {"id":"CUT","level":1,"amount":1},
     {"id":"HAMMER","level":1,"amount":1},
     {"id":"SCREW","level":1,"amount":1},
     {"id":"WRENCH","level":1,"amount":1},
     {"id":"SAW_M_FINE","level":1,"amount":1},
     {"id":"SAW_W","level":1,"amount":1}
->>>>>>> 83e5289b
   ],
   "components": [
     [
@@ -4456,27 +4404,9 @@
   "autolearn":false,
   "book_learn" : [[ "recipe_bows", 4 ] , [ "textbook_weapeast", 6]],
   "qualities":[
-<<<<<<< HEAD
-    {"id":"CUT","level":1,"amount":1}
-  ],
-  "tools": [
-    [
-      [ "screwdriver", -1 ],
-      [ "toolset", -1 ]
-    ],
-    [
-      [ "rock", -1 ],
-      [ "ceramic_shard", -1 ],
-      [ "primitive_hammer", -1 ],
-      [ "hammer", -1 ],
-      [ "hatchet", -1 ],
-      [ "toolset", -1 ]
-    ]
-=======
     {"id":"CUT","level":1,"amount":1},
     {"id":"SCREW","level":1,"amount":1},
     {"id":"HAMMER","level":1,"amount":1}
->>>>>>> 83e5289b
   ],
   "components": [
     [
