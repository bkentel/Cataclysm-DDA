#ifndef _PLDATA_H_
#define _PLDATA_H_

#include "enums.h"
#include "translations.h"
#include "bodypart.h"
#include <sstream>
#include <vector>
#include <map>

typedef std::string matype_id;

typedef std::string mabuff_id;

typedef std::string matec_id;


enum character_type {
 PLTYPE_CUSTOM,
 PLTYPE_RANDOM,
 PLTYPE_TEMPLATE,
 PLTYPE_NOW,
 PLTYPE_MAX
};

typedef std::string dis_type;

enum add_type {
 ADD_NULL,
 ADD_CAFFEINE, ADD_ALCOHOL, ADD_SLEEP, ADD_PKILLER, ADD_SPEED, ADD_CIG,
 ADD_COKE, ADD_CRACK,
};

struct disease
{
 dis_type type;
 int intensity;
 int duration;
 body_part bp;
 int side;
<<<<<<< HEAD

 // extra stuff for martial arts, kind of a hack for now
 std::string buff_id;
 disease(std::string new_buff_id) {
  type = "ma_buff";
  buff_id = new_buff_id;
  intensity = 1;
 }
 bool is_mabuff() {
   return (buff_id != "" && type == "ma_buff");
 }

 disease() { type = "null"; duration = 0; intensity = 0; bp = num_bp; side = -1;}
 disease(dis_type t, int d, int i = 0, body_part part = num_bp, int s = -1)
        { type = t; duration = d; intensity = i; bp = part; side = s;}
=======
 disease() : type("null") { duration = 0; intensity = 0; bp = num_bp; side = -1; }
 disease(dis_type t, int d, int i = 0, body_part part = num_bp, int s = -1) :
    type(t, part) { duration = d; intensity = i; bp = part; side = s; }
>>>>>>> 048f503e
};

struct addiction
{
 add_type type;
 int intensity;
 int sated;
 addiction() { type = ADD_NULL; intensity = 0; sated = 600; }
 addiction(add_type t) { type = t; intensity = 1; sated = 600; }
 addiction(add_type t, int i) { type = t; intensity = i; sated = 600; }
};

enum activity_type {
 ACT_NULL = 0,
 ACT_RELOAD, ACT_READ, ACT_GAME, ACT_WAIT, ACT_CRAFT, ACT_LONGCRAFT,
 ACT_DISASSEMBLE, ACT_BUTCHER, ACT_FORAGE, ACT_BUILD, ACT_VEHICLE, ACT_REFILL_VEHICLE,
 ACT_TRAIN,
 NUM_ACTIVITIES
};

struct player_activity
{
 activity_type type;
 int moves_left;
 int index;
 char invlet;
 std::string name;
 bool continuous;
 bool ignore_trivial;
 std::vector<int> values;
 point placement;

 player_activity() : name(""), placement(point(-1,-1)) { type = ACT_NULL; moves_left = 0; index = -1; invlet = 0;
                     continuous = false; ignore_trivial = true; }

 player_activity(activity_type t, int turns, int Index, char ch, std::string name_in) : name(name_in), placement(point(-1,-1))
 {
  type = t;
  moves_left = turns;
  index = Index;
  invlet = ch;
  continuous = false;
  ignore_trivial = false;
 }

 player_activity(const player_activity &copy) : name(copy.name), placement(copy.placement)
 {
  type = copy.type;
  moves_left = copy.moves_left;
  index = copy.index;
  invlet = copy.invlet;
  continuous = copy.continuous;
  ignore_trivial = copy.ignore_trivial;
  values.clear();
  for (int i = 0; i < copy.values.size(); i++)
   values.push_back(copy.values[i]);
 }

 std::string save_info()
 {
  std::stringstream ret;
  // name can be empty, so make sure we prepend something to it
  ret << type << " " << moves_left << " " << index << " " << (int)invlet << " str:" << name << " "
         << placement.x << " " << placement.y << " " << values.size();
  for (int i = 0; i < values.size(); i++)
   ret << " " << values[i];

  return ret.str();
 }

 void load_info(std::stringstream &dump)
 {
  int tmp, tmptype, tmpinvlet;
  std::string tmpname;
  dump >> tmptype >> moves_left >> index >> tmpinvlet >> tmpname >> placement.x >> placement.y >> tmp;
  name = tmpname.substr(4);
  type = activity_type(tmptype);
  invlet = tmpinvlet;
  for (int i = 0; i < tmp; i++) {
   int tmp2;
   dump >> tmp2;
   values.push_back(tmp2);
  }
 }
};

struct trait {
    std::string name;
    int points;		// How many points it costs in character creation
    int visiblity;		// How visible it is
    int ugliness;		// How ugly it is
    bool startingtrait; // Starting Trait True/False
    std::string description;
};

extern std::map<std::string, trait> traits;

inline bool trait_display_sort(const std::string &a, const std::string &b)
{
    return traits[a].name < traits[b].name;
}

enum hp_part {
    hp_head = 0,
    hp_torso,
    hp_arm_l,
    hp_arm_r,
    hp_leg_l,
    hp_leg_r,
    num_hp_parts
};
#endif<|MERGE_RESOLUTION|>--- conflicted
+++ resolved
@@ -38,7 +38,6 @@
  int duration;
  body_part bp;
  int side;
-<<<<<<< HEAD
 
  // extra stuff for martial arts, kind of a hack for now
  std::string buff_id;
@@ -51,14 +50,9 @@
    return (buff_id != "" && type == "ma_buff");
  }
 
- disease() { type = "null"; duration = 0; intensity = 0; bp = num_bp; side = -1;}
- disease(dis_type t, int d, int i = 0, body_part part = num_bp, int s = -1)
-        { type = t; duration = d; intensity = i; bp = part; side = s;}
-=======
  disease() : type("null") { duration = 0; intensity = 0; bp = num_bp; side = -1; }
  disease(dis_type t, int d, int i = 0, body_part part = num_bp, int s = -1) :
-    type(t, part) { duration = d; intensity = i; bp = part; side = s; }
->>>>>>> 048f503e
+    type(t) { duration = d; intensity = i; bp = part; side = s; }
 };
 
 struct addiction
