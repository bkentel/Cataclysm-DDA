#include <string>
#include <sstream>
#include "input.h"
#include "game.h"
#include "options.h"
#include "output.h"
#include "crafting.h"
#include "setvector.h"
#include "inventory.h"

void draw_recipe_tabs(WINDOW *w, craft_cat tab);

// This function just defines the recipes used throughout the game.
void game::init_recipes()
{
 int id = -1;
 int tl, cl;

 #define RECIPE(result, category, skill1, skill2, difficulty, time, reversible) \
tl = 0; cl = 0; id++;\
recipes.push_back( new recipe(id, result, category, skill1, skill2, difficulty,\
                              time, reversible) )
 #define TOOL(...)  setvector(recipes[id]->tools[tl],      __VA_ARGS__); tl++
 #define COMP(...)  setvector(recipes[id]->components[cl], __VA_ARGS__); cl++

/**
 * Macro Tool Groups
 * Placeholder for imminent better system, this is already ridiculous
 * Usage:
 * TOOL(TG_KNIVES,NULL);
 */

#define TG_KNIVES \
 itm_knife_steak, -1, itm_knife_combat, -1, itm_knife_butcher, -1, itm_pockknife, -1, itm_scalpel, -1, itm_machete, -1, itm_broadsword, -1, itm_toolset, -1

/* A recipe will not appear in your menu until your level in the primary skill
 * is at least equal to the difficulty.  At that point, your chance of success
 * is still not great; a good 25% improvement over the difficulty is important
 */

// NON-CRAFTABLE BUT CAN BE DISASSEMBLED (set category to CC_NONCRAFT)
RECIPE(itm_knife_steak, CC_NONCRAFT, NULL, NULL, 0, 2000, true);
 COMP(itm_spike, 1, NULL);

RECIPE(itm_lawnmower, CC_NONCRAFT, NULL, NULL, 0, 1000, true);
 TOOL(itm_wrench, -1, itm_toolset, -1, NULL);
 COMP(itm_scrap, 8, NULL);
 COMP(itm_spring, 2, NULL);
 COMP(itm_blade, 2, NULL);
 COMP(itm_1cyl_combustion, 1, NULL);
 COMP(itm_pipe, 3, NULL);

RECIPE(itm_lighter, CC_NONCRAFT, NULL, NULL, 0, 100, true);
 COMP(itm_pilot_light, 1, NULL);

RECIPE(itm_tshirt, CC_NONCRAFT, "tailor", NULL, 0, 500, true);
  COMP(itm_rag, 5, NULL);

RECIPE(itm_tshirt_fit, CC_NONCRAFT, "tailor", NULL, 0, 500, true);
  COMP(itm_rag, 5, NULL);

RECIPE(itm_tank_top, CC_NONCRAFT, "tailor", NULL, 0, 500, true);
  COMP(itm_rag, 5, NULL);

 RECIPE(itm_string_36, CC_NONCRAFT, NULL, NULL, 0, 5000, true);
  TOOL(TG_KNIVES, NULL);
  COMP(itm_string_6, 6, NULL);

 RECIPE(itm_rope_6, CC_NONCRAFT, "tailor", NULL, 0, 5000, true);
  TOOL(TG_KNIVES, NULL);
  COMP(itm_string_36, 6, NULL);

 RECIPE(itm_rope_30, CC_NONCRAFT, "tailor", NULL, 0, 5000, true);
  TOOL(TG_KNIVES, NULL);
  COMP(itm_rope_6, 5, NULL);
// CRAFTABLE

// WEAPONS

 RECIPE(itm_makeshift_machete, CC_WEAPON, NULL, NULL, 0, 5000, true);
  COMP(itm_duct_tape, 50, NULL);
  COMP(itm_blade, 1, NULL);

 RECIPE(itm_makeshift_halberd, CC_WEAPON, NULL, NULL, 0, 5000, true);
  COMP(itm_duct_tape, 100, NULL);
  COMP(itm_blade, 1, NULL);
  COMP(itm_stick, 1, itm_mop, 1, itm_broom, 1, NULL);

 RECIPE(itm_spear_wood, CC_WEAPON, NULL, NULL, 0, 800, false);
  TOOL(itm_hatchet, -1, TG_KNIVES,  NULL);
  COMP(itm_stick, 1, itm_broom, 1, itm_mop, 1, itm_2x4, 1, itm_pool_cue, 1, NULL);
<<<<<<< HEAD

 RECIPE(itm_javelin, CC_WEAPON, "survival", NULL, 1, 5000, false);
  TOOL(itm_hatchet, -1, TG_KNIVES, NULL);
  TOOL(itm_fire, -1, NULL);
  COMP(itm_spear_wood, 1, NULL);
  COMP(itm_rag, 1, itm_leather, 1, itm_fur, 1, NULL);
  COMP(itm_plant_fibre, 20, itm_sinew, 20, NULL);
=======

 RECIPE(itm_javelin, CC_WEAPON, "survival", NULL, 1, 5000, false);
  TOOL(itm_hatchet, -1, itm_knife_steak, -1, itm_pockknife, -1, itm_knife_combat, -1,
       itm_knife_butcher, -1, itm_machete, -1, NULL);
  TOOL(itm_fire, -1, NULL);
  COMP(itm_spear_wood, 1, NULL);
  COMP(itm_rag, 1, itm_leather, 1, itm_fur, 1, NULL);
  COMP(itm_plant_fibre, 20, itm_sinew, 20, NULL);
>>>>>>> bc9b0f91

 RECIPE(itm_spear_knife, CC_WEAPON, "stabbing", NULL, 0, 600, true);
  COMP(itm_stick, 1, itm_broom, 1, itm_mop, 1, NULL);
  COMP(itm_spike, 1, NULL);
  COMP(itm_string_6, 6, itm_string_36, 1, NULL);

 RECIPE(itm_longbow, CC_WEAPON, "archery", "survival", 2, 15000, true);
  TOOL(itm_hatchet, -1, TG_KNIVES,  NULL);
  COMP(itm_stick, 1, NULL);
  COMP(itm_string_36, 2, itm_sinew, 200, itm_plant_fibre, 200, NULL);

 RECIPE(itm_arrow_wood, CC_WEAPON, "archery", "survival", 1, 5000, false);
  TOOL(itm_hatchet, -1, TG_KNIVES,  NULL);
  COMP(itm_stick, 1, itm_broom, 1, itm_mop, 1, itm_2x4, 1, itm_bee_sting, 1,
       NULL);

 RECIPE(itm_nailboard, CC_WEAPON, NULL, NULL, 0, 1000, true);
  TOOL(itm_hatchet, -1, itm_hammer, -1, itm_rock, -1, itm_toolset, -1, NULL);
  COMP(itm_2x4, 1, itm_stick, 1, NULL);
  COMP(itm_nail, 6, NULL);

 RECIPE(itm_nailbat, CC_WEAPON, NULL, NULL, 0, 1000, true);
  TOOL(itm_hatchet, -1, itm_hammer, -1, itm_rock, -1, itm_toolset, -1, NULL);
  COMP(itm_bat, 1, NULL);
  COMP(itm_nail, 6, NULL);

// molotovs use 500ml of flammable liquids
 RECIPE(itm_molotov, CC_WEAPON, NULL, NULL, 0, 500, false);
  COMP(itm_rag, 1, NULL);
  COMP(itm_bottle_glass, 1, itm_flask_glass, 1, NULL);
  COMP(itm_whiskey, 14, itm_vodka, 14, itm_rum, 14, itm_tequila, 14, itm_gin, 14, itm_triple_sec, 14,
       itm_gasoline, 400, NULL);

 RECIPE(itm_pipebomb, CC_WEAPON, "mechanics", NULL, 1, 750, false);
  TOOL(itm_hacksaw, -1, itm_toolset, -1, NULL);
  COMP(itm_pipe, 1, NULL);
  COMP(itm_gasoline, 200, itm_shot_bird, 6, itm_shot_00, 2, itm_shot_slug, 2,
       NULL);
  COMP(itm_string_36, 1, itm_string_6, 1, NULL);

 RECIPE(itm_shotgun_sawn, CC_WEAPON, "gun", NULL, 0, 2000, false);
  TOOL(itm_hacksaw, -1, itm_toolset, -1, NULL);
  COMP(itm_shotgun_d, 1, itm_remington_870, 1, itm_mossberg_500, 1, NULL);

 RECIPE(itm_revolver_shotgun, CC_WEAPON, "gun", "mechanics", 2, 6000, false);
  TOOL(itm_hacksaw, -1, itm_toolset, -1, NULL);
  TOOL(itm_welder, 30, itm_toolset, 3, NULL);
  COMP(itm_shotgun_s, 1, NULL);

 RECIPE(itm_saiga_sawn, CC_WEAPON, "gun", NULL, 0, 2000, false);
  TOOL(itm_hacksaw, -1, itm_toolset, -1, NULL);
  COMP(itm_saiga_12, 1, NULL);

 RECIPE(itm_bolt_wood, CC_WEAPON, "mechanics", "archery", 1, 5000, false);
  TOOL(itm_hatchet, -1, TG_KNIVES,  NULL);
  COMP(itm_stick, 1, itm_broom, 1, itm_mop, 1, itm_2x4, 1, itm_bee_sting, 1,
       NULL);

 RECIPE(itm_crossbow, CC_WEAPON, "mechanics", "archery", 3, 15000, true);
  TOOL(itm_wrench, -1, NULL);
  TOOL(itm_screwdriver, -1, itm_toolset, -1, NULL);
  COMP(itm_2x4, 1, itm_stick, 4, NULL);
  COMP(itm_hose, 1, NULL);

 RECIPE(itm_rifle_22, CC_WEAPON, "mechanics", "gun", 3, 12000, true);
  TOOL(itm_hacksaw, -1, itm_toolset, -1, NULL);
  TOOL(itm_screwdriver, -1, itm_toolset, -1, NULL);
  COMP(itm_pipe, 1, NULL);
  COMP(itm_2x4, 1, NULL);

 RECIPE(itm_rifle_9mm, CC_WEAPON, "mechanics", "gun", 3, 14000, true);
  TOOL(itm_hacksaw, -1, itm_toolset, -1, NULL);
  TOOL(itm_screwdriver, -1, itm_toolset, -1, NULL);
  COMP(itm_pipe, 1, NULL);
  COMP(itm_2x4, 1, NULL);

 RECIPE(itm_smg_9mm, CC_WEAPON, "mechanics", "gun", 5, 18000, true);
  TOOL(itm_hacksaw, -1, itm_toolset, -1, NULL);
  TOOL(itm_screwdriver, -1, itm_toolset, -1, NULL);
  TOOL(itm_hammer, -1, itm_rock, -1, itm_hatchet, -1, itm_toolset, -1, NULL);
  COMP(itm_pipe, 1, NULL);
  COMP(itm_2x4, 2, NULL);
  COMP(itm_nail, 4, NULL);

 RECIPE(itm_smg_45, CC_WEAPON, "mechanics", "gun", 5, 20000, true);
  TOOL(itm_hacksaw, -1, itm_toolset, -1, NULL);
  TOOL(itm_screwdriver, -1, itm_toolset, -1, NULL);
  TOOL(itm_hammer, -1, itm_rock, -1, itm_hatchet, -1, itm_toolset, -1, NULL);
  COMP(itm_pipe, 1, NULL);
  COMP(itm_2x4, 2, NULL);
  COMP(itm_nail, 4, NULL);

 RECIPE(itm_flamethrower_simple, CC_WEAPON, "mechanics", "gun", 6, 12000, true);
  TOOL(itm_hacksaw, -1, itm_toolset, -1, NULL);
  TOOL(itm_screwdriver, -1, itm_toolset, -1, NULL);
  COMP(itm_pilot_light, 2, NULL);
  COMP(itm_pipe, 1, NULL);
  COMP(itm_hose, 2, NULL);
  COMP(itm_bottle_glass, 4, itm_bottle_plastic, 6, NULL);

 RECIPE(itm_launcher_simple, CC_WEAPON, "mechanics", "launcher", 6, 6000, true);
  TOOL(itm_hacksaw, -1, itm_toolset, -1, NULL);
  COMP(itm_pipe, 1, NULL);
  COMP(itm_2x4, 1, NULL);
  COMP(itm_nail, 1, NULL);

 RECIPE(itm_shot_he, CC_WEAPON, "mechanics", "gun", 4, 2000, false);
  TOOL(itm_screwdriver, -1, itm_toolset, -1, NULL);
  COMP(itm_superglue, 1, NULL);
  COMP(itm_shot_slug, 4, NULL);
  COMP(itm_gasoline, 200, NULL);

 RECIPE(itm_acidbomb, CC_WEAPON, "cooking", NULL, 1, 10000, false);
  TOOL(itm_hotplate, 5, itm_toolset, 1, NULL);
  COMP(itm_bottle_glass, 1, itm_flask_glass, 1, NULL);
  COMP(itm_battery, 500, NULL);

 RECIPE(itm_grenade, CC_WEAPON, "mechanics", NULL, 2, 5000, false);
  TOOL(itm_screwdriver, -1, itm_toolset, -1, NULL);
  COMP(itm_pilot_light, 1, NULL);
  COMP(itm_superglue, 1, itm_string_36, 1, NULL);
  COMP(itm_can_food, 1, itm_can_drink, 1, itm_canister_empty, 1, NULL);
  COMP(itm_nail, 30, itm_bb, 100, NULL);
  COMP(itm_shot_bird, 6, itm_shot_00, 3, itm_shot_slug, 2,
     itm_gasoline, 200, itm_gunpowder, 72,  NULL);

 RECIPE(itm_chainsaw_off, CC_WEAPON, "mechanics", NULL, 4, 20000, true);
  TOOL(itm_screwdriver, -1, itm_toolset, -1, NULL);
  TOOL(itm_hammer, -1, itm_hatchet, -1, NULL);
  TOOL(itm_wrench, -1, itm_toolset, -1, NULL);
  COMP(itm_motor, 1, NULL);
  COMP(itm_chain, 1, NULL);

 RECIPE(itm_smokebomb, CC_WEAPON, "cooking", "mechanics", 3, 7500, false);
  TOOL(itm_screwdriver, -1, itm_wrench, -1, itm_toolset, -1, NULL);
  COMP(itm_water, 1, itm_water_clean, 1, itm_salt_water, 1, NULL);
  COMP(itm_candy, 1, itm_cola, 1, NULL);
  COMP(itm_vitamins, 10, itm_aspirin, 8, NULL);
  COMP(itm_canister_empty, 1, itm_can_food, 1, NULL);
  COMP(itm_superglue, 1, NULL);


 RECIPE(itm_gasbomb, CC_WEAPON, "cooking", "mechanics", 4, 8000, false);
  TOOL(itm_screwdriver, -1, itm_wrench, -1, itm_toolset, -1, NULL);
  COMP(itm_bleach, 2, NULL);
  COMP(itm_ammonia, 2, NULL);
  COMP(itm_canister_empty, 1, itm_can_food, 1, NULL);
  COMP(itm_superglue, 1, NULL);

 RECIPE(itm_nx17, CC_WEAPON, "electronics", "mechanics", 8, 40000, true);
  TOOL(itm_screwdriver, -1, itm_toolset, -1, NULL);
  TOOL(itm_soldering_iron, 6, itm_toolset, 6, NULL);
  COMP(itm_vacutainer, 1, NULL);
  COMP(itm_power_supply, 8, NULL);
  COMP(itm_amplifier, 8, NULL);

 RECIPE(itm_mininuke, CC_WEAPON, "mechanics", "electronics", 10, 40000, true);
  TOOL(itm_screwdriver, -1, itm_toolset, -1, NULL);
  TOOL(itm_wrench, -1, itm_toolset, -1, NULL);
  COMP(itm_can_food, 2, itm_steel_chunk, 2, itm_canister_empty, 1, NULL);
  COMP(itm_plut_cell, 6, NULL);
  COMP(itm_battery, 2, NULL);
  COMP(itm_power_supply, 1, NULL);

  RECIPE(itm_9mm, CC_AMMO, "gun", "mechanics", 2, 25000, false);
  TOOL(itm_press, -1, NULL);
  TOOL(itm_fire, -1, itm_toolset, 1, itm_hotplate, 4, itm_press, 2, NULL);
  COMP(itm_9mm_casing, 50, NULL);
  COMP(itm_smpistol_primer, 50, NULL);
  COMP(itm_gunpowder, 200, NULL);
  COMP(itm_lead, 200, NULL);

 RECIPE(itm_9mmP, CC_AMMO, "gun", "mechanics", 4, 12500, false);
  TOOL(itm_press, -1, NULL);
  TOOL(itm_fire, -1, itm_toolset, 1, itm_hotplate, 4, itm_press, 2, NULL);
  COMP(itm_9mm_casing, 25, NULL);
  COMP(itm_smpistol_primer, 25, NULL);
  COMP(itm_gunpowder, 125, NULL);
  COMP(itm_lead, 100, NULL);

 RECIPE(itm_9mmP2, CC_AMMO, "gun", "mechanics", 6, 5000, false);
  TOOL(itm_press, -1, NULL);
  TOOL(itm_fire, -1, itm_toolset, 1, itm_hotplate, 4, itm_press, 2, NULL);
  COMP(itm_9mm_casing, 10, NULL);
  COMP(itm_smpistol_primer, 10, NULL);
  COMP(itm_gunpowder, 60, NULL);
  COMP(itm_lead, 40, NULL);

 RECIPE(itm_38_special, CC_AMMO, "gun", "mechanics", 2, 25000, false);
  TOOL(itm_press, -1, NULL);
  TOOL(itm_fire, -1, itm_toolset, 1, itm_hotplate, 4, itm_press, 2, NULL);
  COMP(itm_38_casing, 50, NULL);
  COMP(itm_smpistol_primer, 50, NULL);
  COMP(itm_gunpowder, 250, NULL);
  COMP(itm_lead, 250, NULL);

 RECIPE(itm_38_super, CC_AMMO, "gun", "mechanics", 4, 12500, false);
  TOOL(itm_press, -1, NULL);
  TOOL(itm_fire, -1, itm_toolset, 1, itm_hotplate, 4, itm_press, 2, NULL);
  COMP(itm_38_casing, 25, NULL);
  COMP(itm_smpistol_primer, 25, NULL);
  COMP(itm_gunpowder, 175, NULL);
  COMP(itm_lead, 125, NULL);

 RECIPE(itm_40sw, CC_AMMO, "gun", "mechanics", 3, 30000, false);
  TOOL(itm_press, -1, NULL);
  TOOL(itm_fire, -1, itm_toolset, 1, itm_hotplate, 4, itm_press, 2, NULL);
  COMP(itm_40_casing, 50, NULL);
  COMP(itm_smpistol_primer, 50, NULL);
  COMP(itm_gunpowder, 300, NULL);
  COMP(itm_lead, 300, NULL);

 RECIPE(itm_10mm, CC_AMMO, "gun", "mechanics", 5, 25000, false);
  TOOL(itm_press, -1, NULL);
  TOOL(itm_fire, -1, itm_toolset, 1, itm_hotplate, 4, itm_press, 2, NULL);
  COMP(itm_40_casing, 50, NULL);
  COMP(itm_lgpistol_primer, 50, NULL);
  COMP(itm_gunpowder, 400, NULL);
  COMP(itm_lead, 400, NULL);

 RECIPE(itm_44magnum, CC_AMMO, "gun", "mechanics", 4, 25000, false);
  TOOL(itm_press, -1, NULL);
 TOOL(itm_fire, -1, itm_toolset, 1, itm_hotplate, 4, itm_press, 2, NULL);
  COMP(itm_44_casing, 50, NULL);
  COMP(itm_lgpistol_primer, 50, NULL);
  COMP(itm_gunpowder, 500, NULL);
  COMP(itm_lead, 500, NULL);

 RECIPE(itm_45_acp, CC_AMMO, "gun", "mechanics", 3, 25000, false);
  TOOL(itm_press, -1, NULL);
  TOOL(itm_fire, -1, itm_toolset, 1, itm_hotplate, 4, itm_press, 2, NULL);
  COMP(itm_45_casing, 50, NULL);
  COMP(itm_lgpistol_primer, 50, NULL);
  COMP(itm_gunpowder, 500, NULL);
  COMP(itm_lead, 400, NULL);

 RECIPE(itm_45_super, CC_AMMO, "gun", "mechanics", 6, 5000, false);
  TOOL(itm_press, -1, NULL);
  TOOL(itm_fire, -1, itm_toolset, 1, itm_hotplate, 4, itm_press, 2, NULL);
  COMP(itm_45_casing, 10, NULL);
  COMP(itm_lgpistol_primer, 10, NULL);
  COMP(itm_gunpowder, 120, NULL);
  COMP(itm_lead, 100, NULL);

 RECIPE(itm_57mm, CC_AMMO, "gun", "mechanics", 4, 50000, false);
  TOOL(itm_press, -1, NULL);
  TOOL(itm_fire, -1, itm_toolset, 1, itm_hotplate, 4, itm_press, 2, NULL);
  COMP(itm_57mm_casing, 100, NULL);
  COMP(itm_smrifle_primer, 100, NULL);
  COMP(itm_gunpowder, 400, NULL);
  COMP(itm_lead, 200, NULL);

 RECIPE(itm_46mm, CC_AMMO, "gun", "mechanics", 4, 50000, false);
  TOOL(itm_press, -1, NULL);
  TOOL(itm_fire, -1, itm_toolset, 1, itm_hotplate, 4, itm_press, 2, NULL);
  COMP(itm_46mm_casing, 100, NULL);
  COMP(itm_smpistol_primer, 100, NULL);
  COMP(itm_gunpowder, 400, NULL);
  COMP(itm_lead, 200, NULL);

 RECIPE(itm_762_m43, CC_AMMO, "gun", "mechanics", 3, 40000, false);
  TOOL(itm_press, -1, NULL);
  TOOL(itm_fire, -1, itm_hotplate, 4, itm_press, 2, NULL);
  COMP(itm_762_casing, 80, NULL);
  COMP(itm_lgrifle_primer, 80, NULL);
  COMP(itm_gunpowder, 560, NULL);
  COMP(itm_lead, 400, NULL);

 RECIPE(itm_762_m87, CC_AMMO, "gun", "mechanics", 5, 40000, false);
  TOOL(itm_press, -1, NULL);
  TOOL(itm_fire, -1, itm_toolset, 1, itm_hotplate, 4, itm_press, 2, NULL);
  COMP(itm_762_casing, 80, NULL);
  COMP(itm_lgrifle_primer, 80, NULL);
  COMP(itm_gunpowder, 640, NULL);
  COMP(itm_lead, 400, NULL);

 RECIPE(itm_223, CC_AMMO, "gun", "mechanics", 3, 20000, false);
  TOOL(itm_press, -1, NULL);
  TOOL(itm_fire, -1, itm_toolset, 1, itm_hotplate, 4, itm_press, 2, NULL);
  COMP(itm_223_casing, 40, NULL);
  COMP(itm_smrifle_primer, 40, NULL);
  COMP(itm_gunpowder, 160, NULL);
  COMP(itm_lead, 80, NULL);

 RECIPE(itm_556, CC_AMMO, "gun", "mechanics", 5, 20000, false);
  TOOL(itm_press, -1, NULL);
  TOOL(itm_fire, -1, itm_toolset, 1, itm_hotplate, 4, itm_press, 2, NULL);
  COMP(itm_223_casing, 40, NULL);
  COMP(itm_smrifle_primer, 40, NULL);
  COMP(itm_gunpowder, 240, NULL);
  COMP(itm_lead, 80, NULL);

 RECIPE(itm_556_incendiary, CC_AMMO, "gun", "mechanics", 6, 15000, false);
  TOOL(itm_press, -1, NULL);
  TOOL(itm_fire, -1, itm_toolset, 1, itm_hotplate, 4, itm_press, 2, NULL);
  COMP(itm_223_casing, 30, NULL);
  COMP(itm_smrifle_primer, 30, NULL);
  COMP(itm_gunpowder, 180, NULL);
  COMP(itm_incendiary, 60, NULL);

 RECIPE(itm_270, CC_AMMO, "gun", "mechanics", 3, 10000, false);
  TOOL(itm_press, -1, NULL);
  TOOL(itm_fire, -1, itm_toolset, 1, itm_hotplate, 4, itm_press, 2, NULL);
  COMP(itm_3006_casing, 20, NULL);
  COMP(itm_lgrifle_primer, 20, NULL);
  COMP(itm_gunpowder, 200, NULL);
  COMP(itm_lead, 100, NULL);

 RECIPE(itm_3006, CC_AMMO, "gun", "mechanics", 5, 5000, false);
  TOOL(itm_press, -1, NULL);
  TOOL(itm_fire, -1, itm_toolset, 1, itm_hotplate, 4, itm_press, 2, NULL);
  COMP(itm_3006_casing, 10, NULL);
  COMP(itm_lgrifle_primer, 10, NULL);
  COMP(itm_gunpowder, 120, NULL);
  COMP(itm_lead, 80, NULL);

 RECIPE(itm_3006_incendiary, CC_AMMO, "gun", "mechanics", 7, 2500, false);
  TOOL(itm_press, -1, NULL);
  TOOL(itm_fire, -1, itm_toolset, 1, itm_hotplate, 4, itm_press, 2, NULL);
  COMP(itm_3006_casing, 5, NULL);
  COMP(itm_lgrifle_primer, 5, NULL);
  COMP(itm_gunpowder, 60, NULL);
  COMP(itm_incendiary, 40, NULL);

 RECIPE(itm_308, CC_AMMO, "gun", "mechanics", 3, 10000, false);
  TOOL(itm_press, -1, NULL);
  TOOL(itm_fire, -1, itm_toolset, 1, itm_hotplate, 4, itm_press, 2, NULL);
  COMP(itm_308_casing, 20, NULL);
  COMP(itm_lgrifle_primer, 20, NULL);
  COMP(itm_gunpowder, 160, NULL);
  COMP(itm_lead, 120, NULL);

 RECIPE(itm_762_51, CC_AMMO, "gun", "mechanics", 5, 10000, false);
  TOOL(itm_press, -1, NULL);
  TOOL(itm_fire, -1, itm_toolset, 1, itm_hotplate, 4, itm_press, 2, NULL);
  COMP(itm_308_casing, 20, NULL);
  COMP(itm_lgrifle_primer, 20, NULL);
  COMP(itm_gunpowder, 200, NULL);
  COMP(itm_lead, 120, NULL);

 RECIPE(itm_762_51_incendiary, CC_AMMO, "gun", "mechanics", 6, 5000, false);
  TOOL(itm_press, -1, NULL);
  TOOL(itm_fire, -1, itm_toolset, 1, itm_hotplate, 4, itm_press, 2, NULL);
  COMP(itm_308_casing, 10, NULL);
  COMP(itm_lgrifle_primer, 10, NULL);
  COMP(itm_gunpowder, 100, NULL);
  COMP(itm_incendiary, 60, NULL);

 RECIPE(itm_shot_bird, CC_AMMO, "gun", "mechanics", 2, 12500, false);
  TOOL(itm_press, -1, NULL);
  TOOL(itm_fire, -1, itm_toolset, 1, itm_hotplate, 4, itm_press, 2, NULL);
  COMP(itm_shot_hull, 25, NULL);
  COMP(itm_shotgun_primer, 25, NULL);
  COMP(itm_gunpowder, 300, NULL);
  COMP(itm_lead, 400, NULL);

 RECIPE(itm_shot_00, CC_AMMO, "gun", "mechanics", 3, 12500, false);
  TOOL(itm_press, -1, NULL);
  TOOL(itm_fire, -1, itm_toolset, 1, itm_hotplate, 4, itm_press, 2, NULL);
  COMP(itm_shot_hull, 25, NULL);
  COMP(itm_shotgun_primer, 25, NULL);
  COMP(itm_gunpowder, 600, NULL);
  COMP(itm_lead, 400, NULL);

 RECIPE(itm_shot_slug, CC_AMMO, "gun", "mechanics", 3, 12500, false);
  TOOL(itm_press, -1, NULL);
  TOOL(itm_fire, -1, itm_toolset, 1, itm_hotplate, 4, itm_press, 2, NULL);
  COMP(itm_shot_hull, 25, NULL);
  COMP(itm_shotgun_primer, 25, NULL);
  COMP(itm_gunpowder, 600, NULL);
  COMP(itm_lead, 400, NULL);
/*
 * We need a some Chemicals which arn't implemented to realistically craft this!
RECIPE(itm_c4, CC_WEAPON, "mechanics", "electronics", 4, 8000);
 TOOL(itm_screwdriver, -1, NULL);
 COMP(itm_can_food, 1, itm_steel_chunk, 1, itm_canister_empty, 1, NULL);
 COMP(itm_battery, 1, NULL);
 COMP(itm_superglue,1,NULL);
 COMP(itm_soldering_iron,1,NULL);
 COMP(itm_power_supply, 1, NULL);
*/

// FOOD

 RECIPE(itm_water_clean, CC_DRINK, "cooking", NULL, 0, 1000, false);
  TOOL(itm_hotplate, 3, itm_toolset, 1, itm_fire, -1, NULL);
  TOOL(itm_pan, -1, itm_pot, -1, itm_rock_pot, -1, NULL);
  COMP(itm_water, 1, NULL);

 RECIPE(itm_meat_cooked, CC_FOOD, "cooking", NULL, 0, 5000, false);
  TOOL(itm_hotplate, 7, itm_toolset, 1, itm_fire, -1, NULL);
  TOOL(itm_pan, -1, itm_pot, -1, itm_rock_pot, -1, itm_spear_wood, -1, NULL);
  COMP(itm_meat, 1, NULL);

 RECIPE(itm_dogfood, CC_FOOD, "cooking", NULL, 4, 10000, false);
  TOOL(itm_hotplate, 6, itm_toolset, 1, itm_fire, -1, NULL);
  TOOL(itm_pot, -1, itm_rock_pot, -1, NULL);
  COMP(itm_meat, 1, NULL);
  COMP(itm_veggy,1, itm_veggy_wild, 1,NULL);
  COMP(itm_water,1, itm_water_clean, 1, NULL);

 RECIPE(itm_veggy_cooked, CC_FOOD, "cooking", NULL, 0, 4000, false);
  TOOL(itm_hotplate, 5, itm_toolset, 1, itm_fire, -1, NULL);
  TOOL(itm_pan, -1, itm_pot, -1, itm_rock_pot, -1, itm_spear_wood, -1, NULL);
  COMP(itm_veggy, 1, NULL);

  RECIPE(itm_veggy_wild_cooked, CC_FOOD, "cooking", NULL, 0, 4000, false);
  TOOL(itm_hotplate, 5, itm_toolset, 3, itm_fire, -1, NULL);
  TOOL(itm_pan, -1, itm_pot, -1, itm_rock_pot, -1, NULL);
  COMP(itm_veggy_wild, 1, NULL);

 RECIPE(itm_spaghetti_cooked, CC_FOOD, "cooking", NULL, 0, 10000, false);
  TOOL(itm_hotplate, 4, itm_toolset, 1, itm_fire, -1, NULL);
  TOOL(itm_pot, -1, itm_rock_pot, -1, NULL);
  COMP(itm_spaghetti_raw, 1, NULL);
  COMP(itm_water, 1, itm_water_clean, 1, NULL);

 RECIPE(itm_cooked_dinner, CC_FOOD, "cooking", NULL, 0, 5000, false);
  TOOL(itm_hotplate, 3, itm_toolset, 1, itm_fire, -1, NULL);
  COMP(itm_frozen_dinner, 1, NULL);

 RECIPE(itm_macaroni_cooked, CC_FOOD, "cooking", NULL, 1, 10000, false);
  TOOL(itm_hotplate, 4, itm_toolset, 1, itm_fire, -1, NULL);
  TOOL(itm_pot, -1, itm_rock_pot, -1, NULL);
  COMP(itm_macaroni_raw, 1, NULL);
  COMP(itm_water, 1, itm_water_clean, 1, NULL);

 RECIPE(itm_potato_baked, CC_FOOD, "cooking", NULL, 1, 15000, false);
  TOOL(itm_hotplate, 3, itm_toolset, 1, itm_fire, -1, NULL);
  TOOL(itm_pan, -1, itm_pot, -1, itm_rock_pot, -1, NULL);
  COMP(itm_potato_raw, 1, NULL);

 RECIPE(itm_tea, CC_DRINK, "cooking", NULL, 0, 4000, false);
  TOOL(itm_hotplate, 2, itm_toolset, 1, itm_fire, -1, NULL);
  TOOL(itm_pot, -1, itm_rock_pot, -1, NULL);
  COMP(itm_tea_raw, 1, NULL);
  COMP(itm_water, 1, itm_water_clean, 1, NULL);

 RECIPE(itm_coffee, CC_DRINK, "cooking", NULL, 0, 4000, false);
  TOOL(itm_hotplate, 2, itm_toolset, 1, itm_fire, -1, NULL);
  TOOL(itm_pot, -1, itm_rock_pot, -1, NULL);
  COMP(itm_coffee_raw, 1, NULL);
  COMP(itm_water, 1, itm_water_clean, 1, NULL);

 RECIPE(itm_oj, CC_DRINK, "cooking", NULL, 1, 5000, false);
  TOOL(itm_rock, -1, itm_toolset, -1, NULL);
  COMP(itm_orange, 2, NULL);
  COMP(itm_water, 1, itm_water_clean, 1, NULL);

 RECIPE(itm_apple_cider, CC_DRINK, "cooking", NULL, 2, 7000, false);
  TOOL(itm_rock, -1, itm_toolset, 1, NULL);
  COMP(itm_apple, 3, NULL);

 RECIPE(itm_long_island, CC_DRINK, "cooking", NULL, 1, 7000, false);
  COMP(itm_cola, 1, NULL);
  COMP(itm_vodka, 1, NULL);
  COMP(itm_gin, 1, NULL);
  COMP(itm_rum, 1, NULL);
  COMP(itm_tequila, 1, NULL);
  COMP(itm_triple_sec, 1, NULL);

 RECIPE(itm_jerky, CC_FOOD, "cooking", NULL, 3, 30000, false);
  TOOL(itm_hotplate, 10, itm_toolset, 1, itm_fire, -1, NULL);
  COMP(itm_salt_water, 1, itm_salt, 4, NULL);
  COMP(itm_meat, 1, NULL);

 RECIPE(itm_V8, CC_FOOD, "cooking", NULL, 2, 5000, false);
  COMP(itm_tomato, 1, NULL);
  COMP(itm_broccoli, 1, NULL);
  COMP(itm_zucchini, 1, NULL);

 RECIPE(itm_broth, CC_FOOD, "cooking", NULL, 2, 10000, false);
  TOOL(itm_hotplate, 5, itm_toolset, 1, itm_fire, -1, NULL);
  TOOL(itm_pot, -1, itm_rock_pot, -1, NULL);
  COMP(itm_water, 1, itm_water_clean, 1, NULL);
  COMP(itm_broccoli, 1, itm_zucchini, 1, itm_veggy, 1, itm_veggy_wild, 1, NULL);

 RECIPE(itm_soup_veggy, CC_FOOD, "cooking", NULL, 2, 10000, false);
  TOOL(itm_hotplate, 5, itm_toolset, 1, itm_fire, -1, NULL);
  TOOL(itm_pot, -1, itm_rock_pot, -1, NULL);
  COMP(itm_broth, 2, NULL);
  COMP(itm_macaroni_raw, 1, itm_potato_raw, 1, NULL);
  COMP(itm_tomato, 2, itm_broccoli, 2, itm_zucchini, 2, itm_veggy, 2, itm_veggy_wild, 2, NULL);

 RECIPE(itm_soup_meat, CC_FOOD, "cooking", NULL, 2, 10000, false);
  TOOL(itm_hotplate, 5, itm_toolset, 1, itm_fire, -1, NULL);
  TOOL(itm_pot, -1, itm_rock_pot, -1, NULL);
  COMP(itm_broth, 2, NULL);
  COMP(itm_macaroni_raw, 1, itm_potato_raw, 1, NULL);
  COMP(itm_meat, 2, NULL);

 RECIPE(itm_bread, CC_FOOD, "cooking", NULL, 4, 20000, false);
  TOOL(itm_hotplate, 8, itm_toolset, 1, itm_fire, -1, NULL);
  TOOL(itm_pot, -1, itm_rock_pot, -1, NULL);
  COMP(itm_flour, 3, NULL);
  COMP(itm_water, 2, itm_water_clean, 2, NULL);

 RECIPE(itm_pie, CC_FOOD, "cooking", NULL, 3, 25000, false);
  TOOL(itm_hotplate, 6, itm_toolset, 1, itm_fire, -1, NULL);
  TOOL(itm_pan, -1, NULL);
  COMP(itm_flour, 2, NULL);
  COMP(itm_strawberries, 2, itm_apple, 2, itm_blueberries, 2, NULL);
  COMP(itm_sugar, 2, NULL);
  COMP(itm_water, 1, itm_water_clean, 1, NULL);

 RECIPE(itm_pizza, CC_FOOD, "cooking", NULL, 3, 20000, false);
  TOOL(itm_hotplate, 8, itm_toolset, 1, itm_fire, -1, NULL);
  TOOL(itm_pan, -1, NULL);
  COMP(itm_flour, 2, NULL);
  COMP(itm_veggy, 1, itm_veggy_wild, 1, itm_tomato, 2, itm_broccoli, 1, NULL);
  COMP(itm_sauce_pesto, 1, itm_sauce_red, 1, NULL);
  COMP(itm_water, 1, itm_water_clean, 1, NULL);

 RECIPE(itm_meth, CC_CHEM, "cooking", NULL, 5, 20000, false);
  TOOL(itm_hotplate, 15, itm_toolset, 1, itm_fire, -1, NULL);
  TOOL(itm_bottle_glass, -1, itm_hose, -1, NULL);
  COMP(itm_dayquil, 2, itm_royal_jelly, 1, NULL);
  COMP(itm_aspirin, 40, NULL);
  COMP(itm_caffeine, 20, itm_adderall, 5, itm_energy_drink, 2, NULL);

 RECIPE(itm_crack,        CC_CHEM, "cooking", NULL,     4, 30000,false);
  TOOL(itm_pot, -1, itm_rock_pot, -1, NULL);
  TOOL(itm_fire, -1, itm_hotplate, 8, itm_toolset, 1, NULL);
  COMP(itm_water, 1, itm_water_clean, 1, NULL);
  COMP(itm_coke, 12, NULL);
  COMP(itm_ammonia, 1, NULL);

 RECIPE(itm_poppy_sleep,  CC_CHEM, "cooking", "survival", 2, 5000, false);
  TOOL(itm_pot, -1, itm_rock_pot, -1, itm_rock, -1, NULL);
  TOOL(itm_fire, -1, NULL);
  COMP(itm_poppy_bud, 2, NULL);
  COMP(itm_poppy_flower, 1, NULL);

 RECIPE(itm_poppy_pain,  CC_CHEM, "cooking", "survival", 2, 5000, false);
  TOOL(itm_pot, -1, itm_rock_pot, -1, itm_rock, -1, NULL);
  TOOL(itm_fire, -1, NULL);
  COMP(itm_poppy_bud, 2, NULL);
  COMP(itm_poppy_flower, 2, NULL);

 RECIPE(itm_royal_jelly, CC_CHEM, "cooking", NULL, 5, 5000, false);
  COMP(itm_honeycomb, 1, NULL);
  COMP(itm_bleach, 2, itm_purifier, 1, NULL);

 RECIPE(itm_heroin, CC_CHEM, "cooking", NULL, 6, 2000, false);
  TOOL(itm_hotplate, 3, itm_toolset, 1, itm_fire, -1, NULL);
  TOOL(itm_pan, -1, itm_pot, -1, itm_rock_pot, -1, NULL);
  COMP(itm_salt_water, 1, itm_salt, 4, NULL);
  COMP(itm_oxycodone, 40, NULL);

 RECIPE(itm_mutagen, CC_CHEM, "cooking", "firstaid", 8, 10000, false);
  TOOL(itm_hotplate, 25, itm_toolset, 2, itm_fire, -1, NULL);
  COMP(itm_meat_tainted, 3, itm_veggy_tainted, 5, itm_fetus, 1, itm_arm, 2,
       itm_leg, 2, NULL);
  COMP(itm_bleach, 2, NULL);
  COMP(itm_ammonia, 1, NULL);

 RECIPE(itm_purifier, CC_CHEM, "cooking", "firstaid", 9, 10000, false);
  TOOL(itm_hotplate, 25, itm_toolset, 2, itm_fire, -1, NULL);
  COMP(itm_royal_jelly, 4, itm_mutagen, 2, NULL);
  COMP(itm_bleach, 3, NULL);
  COMP(itm_ammonia, 2, NULL);

// ELECTRONICS

 RECIPE(itm_antenna, CC_ELECTRONIC, NULL, NULL, 0, 3000, false);
  TOOL(itm_hacksaw, -1, itm_toolset, -1, NULL);
  COMP(itm_knife_butter, 2, NULL);

 RECIPE(itm_amplifier, CC_ELECTRONIC, "electronics", NULL, 1, 4000, false);
  TOOL(itm_screwdriver, -1, itm_toolset, -1, NULL);
  COMP(itm_transponder, 2, NULL);

 RECIPE(itm_power_supply, CC_ELECTRONIC, "electronics", NULL, 1, 6500, false);
  TOOL(itm_screwdriver, -1, itm_toolset, -1, NULL);
  TOOL(itm_soldering_iron, 3, itm_toolset, 3, NULL);
  COMP(itm_amplifier, 2, NULL);
  COMP(itm_cable, 20, NULL);

 RECIPE(itm_receiver, CC_ELECTRONIC, "electronics", NULL, 2, 12000, true);
  TOOL(itm_screwdriver, -1, itm_toolset, -1, NULL);
  TOOL(itm_soldering_iron, 4, itm_toolset, 4, NULL);
  COMP(itm_amplifier, 2, NULL);
  COMP(itm_cable, 10, NULL);

 RECIPE(itm_transponder, CC_ELECTRONIC, "electronics", NULL, 2, 14000, true);
  TOOL(itm_screwdriver, -1, itm_toolset, -1, NULL);
  TOOL(itm_soldering_iron, 7, itm_toolset, 7, NULL);
  COMP(itm_receiver, 3, NULL);
  COMP(itm_cable, 5, NULL);

 RECIPE(itm_flashlight, CC_ELECTRONIC, "electronics", NULL, 1, 10000, true);
  COMP(itm_amplifier, 1, NULL);
  COMP(itm_scrap, 4, itm_can_drink, 1, itm_bottle_glass, 1, itm_bottle_plastic, 1, NULL);
  COMP(itm_cable, 10, NULL);

 RECIPE(itm_soldering_iron, CC_ELECTRONIC, "electronics", NULL, 1, 20000, true);
  COMP(itm_antenna, 1, itm_screwdriver, 1, itm_xacto, 1, itm_knife_butter, 1,
       NULL);
  COMP(itm_power_supply, 1, NULL);
  COMP(itm_scrap, 2, NULL);

 RECIPE(itm_battery, CC_ELECTRONIC, "electronics", "mechanics", 2, 5000, false);
  TOOL(itm_screwdriver, -1, itm_toolset, -1, NULL);
  COMP(itm_ammonia, 1, itm_lemon, 1, NULL);
  COMP(itm_steel_chunk, 1, itm_knife_butter, 1, itm_knife_steak, 1,
     itm_bolt_steel, 1, itm_scrap, 1, NULL);
  COMP(itm_can_drink, 1, itm_can_food, 1, NULL);

 RECIPE(itm_coilgun, CC_WEAPON, "electronics", NULL, 3, 25000, true);
  TOOL(itm_screwdriver, -1, itm_toolset, -1, NULL);
  TOOL(itm_soldering_iron, 10, itm_toolset, 10, NULL);
  COMP(itm_pipe, 1, NULL);
  COMP(itm_power_supply, 1, NULL);
  COMP(itm_amplifier, 1, NULL);
  COMP(itm_scrap, 6, NULL);
  COMP(itm_cable, 20, NULL);

 RECIPE(itm_radio, CC_ELECTRONIC, "electronics", NULL, 2, 25000, true);
  TOOL(itm_screwdriver, -1, itm_toolset, -1, NULL);
  TOOL(itm_soldering_iron, 10, itm_toolset, 10, NULL);
  COMP(itm_receiver, 1, NULL);
  COMP(itm_antenna, 1, NULL);
  COMP(itm_scrap, 5, NULL);
  COMP(itm_cable, 7, NULL);

 RECIPE(itm_water_purifier, CC_ELECTRONIC, "mechanics","electronics",3,25000, true);
  TOOL(itm_screwdriver, -1, itm_toolset, -1, NULL);
  COMP(itm_element, 2, NULL);
  COMP(itm_bottle_glass, 2, itm_bottle_plastic, 5, NULL);
  COMP(itm_hose, 1, NULL);
  COMP(itm_scrap, 3, NULL);
  COMP(itm_cable, 5, NULL);

 RECIPE(itm_hotplate, CC_ELECTRONIC, "electronics", NULL, 3, 30000, true);
  TOOL(itm_screwdriver, -1, itm_toolset, -1, NULL);
  COMP(itm_element, 1, NULL);
  COMP(itm_amplifier, 1, NULL);
  COMP(itm_scrap, 2, itm_pan, 1, itm_pot, 1, itm_knife_butcher, 2, itm_knife_steak, 6,
     itm_knife_butter, 6, itm_muffler, 1, NULL);
  COMP(itm_cable, 10, NULL);

 RECIPE(itm_tazer, CC_ELECTRONIC, "electronics", NULL, 3, 25000, true);
  TOOL(itm_screwdriver, -1, itm_toolset, -1, NULL);
  TOOL(itm_soldering_iron, 10, itm_toolset, 10, NULL);
  COMP(itm_amplifier, 1, NULL);
  COMP(itm_power_supply, 1, NULL);
  COMP(itm_scrap, 2, NULL);

 RECIPE(itm_two_way_radio, CC_ELECTRONIC, "electronics", NULL, 4, 30000, true);
  TOOL(itm_screwdriver, -1, itm_toolset, -1, NULL);
  TOOL(itm_soldering_iron, 14, itm_toolset, 14, NULL);
  COMP(itm_amplifier, 1, NULL);
  COMP(itm_transponder, 1, NULL);
  COMP(itm_receiver, 1, NULL);
  COMP(itm_antenna, 1, NULL);
  COMP(itm_scrap, 5, NULL);
  COMP(itm_cable, 10, NULL);

 RECIPE(itm_electrohack, CC_ELECTRONIC, "electronics", "computer", 4, 35000, true);
  TOOL(itm_screwdriver, -1, itm_toolset, -1, NULL);
  TOOL(itm_soldering_iron, 10, itm_toolset, 10, NULL);
  COMP(itm_processor, 1, NULL);
  COMP(itm_RAM, 1, NULL);
  COMP(itm_scrap, 4, NULL);
  COMP(itm_cable, 10, NULL);

 RECIPE(itm_EMPbomb, CC_ELECTRONIC, "electronics", NULL, 4, 32000, false);
  TOOL(itm_screwdriver, -1, itm_toolset, -1, NULL);
  TOOL(itm_soldering_iron, 6, itm_toolset, 6, NULL);
  COMP(itm_superglue, 1, itm_string_36, 1, NULL);
  COMP(itm_scrap, 3, itm_can_food, 1, itm_can_drink, 1, itm_canister_empty, 1, NULL);
  COMP(itm_power_supply, 1, itm_amplifier, 1, NULL);
  COMP(itm_cable, 5, NULL);

 RECIPE(itm_mp3, CC_ELECTRONIC, "electronics", "computer", 5, 40000, true);
  TOOL(itm_screwdriver, -1, itm_toolset, -1, NULL);
  TOOL(itm_soldering_iron, 5, itm_toolset, 5, NULL);
  COMP(itm_superglue, 1, NULL);
  COMP(itm_antenna, 1, NULL);
  COMP(itm_amplifier, 1, NULL);
  COMP(itm_cable, 2, NULL);

 RECIPE(itm_geiger_off, CC_ELECTRONIC, "electronics", NULL, 5, 35000, true);
  TOOL(itm_screwdriver, -1, itm_toolset, -1, NULL);
  TOOL(itm_soldering_iron, 14, itm_toolset, 14, NULL);
  COMP(itm_power_supply, 1, NULL);
  COMP(itm_amplifier, 2, NULL);
  COMP(itm_scrap, 6, NULL);
  COMP(itm_cable, 10, NULL);

 RECIPE(itm_UPS_off, CC_ELECTRONIC, "electronics", NULL, 5, 45000, true);
  TOOL(itm_screwdriver, -1, itm_toolset, -1, NULL);
  TOOL(itm_soldering_iron, 24, itm_toolset, 24, NULL);
  COMP(itm_power_supply, 4, NULL);
  COMP(itm_amplifier, 3, NULL);
  COMP(itm_scrap, 4, NULL);
  COMP(itm_cable, 10, NULL);

 RECIPE(itm_bionics_battery, CC_ELECTRONIC, "electronics", NULL, 6, 50000, true);
  TOOL(itm_screwdriver, -1, itm_toolset, -1, NULL);
  TOOL(itm_soldering_iron, 20, itm_toolset, 20, NULL);
  COMP(itm_power_supply, 6, itm_UPS_off, 1, NULL);
  COMP(itm_amplifier, 4, NULL);
  COMP(itm_plut_cell, 1, NULL);

 RECIPE(itm_teleporter, CC_ELECTRONIC, "electronics", NULL, 8, 50000, true);
  TOOL(itm_screwdriver, -1, itm_toolset, -1, NULL);
  TOOL(itm_wrench, -1, itm_toolset, -1, NULL);
  TOOL(itm_soldering_iron, 16, itm_toolset, 16, NULL);
  COMP(itm_power_supply, 3, itm_plut_cell, 5, NULL);
  COMP(itm_amplifier, 3, NULL);
  COMP(itm_transponder, 3, NULL);
  COMP(itm_scrap, 10, NULL);
  COMP(itm_cable, 20, NULL);

// ARMOR

 RECIPE(itm_mocassins, CC_ARMOR, "tailor", NULL, 1, 30000, false);
  TOOL(itm_needle_bone, 5, itm_sewing_kit,  5, NULL);
  COMP(itm_fur, 2, NULL);

 RECIPE(itm_boots_fit, CC_ARMOR, "tailor", NULL, 2, 35000, false);
  TOOL(itm_needle_bone, 5, itm_sewing_kit, 10, NULL);
  COMP(itm_leather, 7, NULL);

 RECIPE(itm_jeans_fit, CC_ARMOR, "tailor", NULL, 2, 45000, false);
  TOOL(itm_needle_bone, 10, itm_sewing_kit, 10, NULL);
  COMP(itm_rag, 6, NULL);

 RECIPE(itm_pants_cargo_fit, CC_ARMOR, "tailor", NULL, 3, 48000, false);
  TOOL(itm_needle_bone, 16, itm_sewing_kit, 16, NULL);
  COMP(itm_rag, 8, NULL);

 RECIPE(itm_pants_leather, CC_ARMOR, "tailor", NULL, 4, 50000, false);
  TOOL(itm_needle_bone, 10, itm_sewing_kit, 10, NULL);
  COMP(itm_leather, 10, NULL);

 RECIPE(itm_tank_top, CC_ARMOR, "tailor", NULL, 2, 38000, true);
  TOOL(itm_needle_bone, 4, itm_sewing_kit, 4, NULL);
  COMP(itm_rag, 4, NULL);

RECIPE(itm_tshirt_fit, CC_ARMOR, "tailor", NULL, 2, 38000, true);
  TOOL(itm_needle_bone, 4, itm_sewing_kit, 4, NULL);
  COMP(itm_rag, 5, NULL);

 RECIPE(itm_hoodie_fit, CC_ARMOR, "tailor", NULL, 3, 40000, false);
  TOOL(itm_needle_bone, 14, itm_sewing_kit, 14, NULL);
  COMP(itm_rag, 12, NULL);

 RECIPE(itm_trenchcoat_fit, CC_ARMOR, "tailor", NULL, 3, 42000, false);
  TOOL(itm_needle_bone, 24, itm_sewing_kit, 24, NULL);
  COMP(itm_rag, 11, NULL);

 RECIPE(itm_coat_fur, CC_ARMOR, "tailor", NULL, 4, 100000, false);
  TOOL(itm_needle_bone, 20, itm_sewing_kit, 20, NULL);
  COMP(itm_fur, 10, NULL);

 RECIPE(itm_jacket_leather_fit, CC_ARMOR, "tailor", NULL, 5, 150000, false);
  TOOL(itm_needle_bone, 30, itm_sewing_kit, 30, NULL);
  COMP(itm_leather, 16, NULL);

 RECIPE(itm_gloves_light, CC_ARMOR, "tailor", NULL, 1, 10000, false);
  TOOL(itm_needle_bone, 2, itm_sewing_kit, 2, NULL);
  COMP(itm_rag, 2, NULL);

 RECIPE(itm_gloves_fingerless, CC_ARMOR, "tailor", NULL, 0, 16000, false);
  TOOL(itm_scissors, -1, TG_KNIVES, NULL);
  COMP(itm_gloves_leather, 1, NULL);

 RECIPE(itm_gloves_leather, CC_ARMOR, "tailor", NULL, 2, 16000, false);
  TOOL(itm_needle_bone, 6, itm_sewing_kit, 6, NULL);
  COMP(itm_leather, 2, NULL);

 RECIPE(itm_mask_filter, CC_ARMOR, "mechanics", "tailor", 1, 5000, true);
  COMP(/*itm_filter, 1, */itm_bag_plastic, 2, itm_bottle_plastic, 1, NULL);
  COMP(itm_rag, 2, itm_muffler, 1, itm_bandana, 2, itm_wrapper, 4, NULL);

 RECIPE(itm_mask_gas, CC_ARMOR, "tailor", NULL, 3, 20000, true);
  TOOL(itm_wrench, -1, itm_toolset, -1, NULL);
  COMP(itm_goggles_ski, 1, itm_goggles_swim, 2, NULL);
  COMP(/*itm_filter, 3, */itm_mask_filter, 3, itm_muffler, 1, NULL);
  COMP(itm_hose, 1, NULL);

 RECIPE(itm_glasses_safety, CC_ARMOR, "tailor", NULL, 1, 8000, false);
  TOOL(itm_scissors, -1, TG_KNIVES, NULL);
  COMP(itm_string_36, 1, itm_string_6, 2, NULL);
  COMP(itm_bottle_plastic, 1, NULL);

 RECIPE(itm_goggles_nv, CC_ARMOR, "electronics", "tailor", 5, 40000, true);
  TOOL(itm_screwdriver, -1, itm_toolset, -1, NULL);
  COMP(itm_goggles_ski, 1, itm_goggles_welding, 1, itm_mask_gas, 1, NULL);
  COMP(itm_power_supply, 1, NULL);
  COMP(itm_amplifier, 3, NULL);
  COMP(itm_scrap, 5, NULL);

 RECIPE(itm_hat_fur, CC_ARMOR, "tailor", NULL, 2, 40000, false);
  TOOL(itm_needle_bone, 8, itm_sewing_kit, 8, NULL);
  COMP(itm_fur, 3, NULL);

 RECIPE(itm_armguard_metal, CC_ARMOR, "tailor", NULL, 4,  30000, false);
  TOOL(itm_hammer, -1, itm_toolset, -1, NULL);
  COMP(itm_string_36, 1, itm_string_6, 4, NULL);
  COMP(itm_steel_chunk, 2, NULL);

 RECIPE(itm_armguard_chitin, CC_ARMOR, "tailor", NULL, 3,  30000, false);
  COMP(itm_string_36, 1, itm_string_6, 4, NULL);
  COMP(itm_chitin_piece, 6, NULL);

 RECIPE(itm_boots_chitin, CC_ARMOR, "tailor", NULL, 3,  30000, false);
  COMP(itm_string_36, 1, itm_string_6, 4, NULL);
  COMP(itm_chitin_piece, 4, NULL);
  COMP(itm_leather, 2, itm_fur, 2, itm_rag, 2, NULL);

 RECIPE(itm_gauntlets_chitin, CC_ARMOR, "tailor", NULL, 3,  30000, false);
  COMP(itm_string_36, 1, itm_string_6, 4, NULL);
  COMP(itm_chitin_piece, 4, NULL);

 RECIPE(itm_helmet_chitin, CC_ARMOR, "tailor", NULL, 6,  60000, false);
  COMP(itm_string_36, 1, itm_string_6, 5, NULL);
  COMP(itm_chitin_piece, 5, NULL);

 RECIPE(itm_armor_chitin, CC_ARMOR, "tailor", NULL,  7, 100000, false);
  COMP(itm_string_36, 2, itm_string_6, 12, NULL);
  COMP(itm_chitin_piece, 15, NULL);

 RECIPE(itm_backpack, CC_ARMOR, "tailor", NULL, 3, 50000, false);
  TOOL(itm_needle_bone, 20, itm_sewing_kit, 20, NULL);
  COMP(itm_rag, 20, itm_fur, 16, itm_leather, 12, NULL);


// SURVIVAL

 RECIPE(itm_primitive_hammer, CC_MISC, "survival", "construction", 0, 5000, false);
  TOOL(itm_rock, -1, itm_hammer, -1, itm_toolset, -1, NULL);
  COMP(itm_stick, 1, NULL);
  COMP(itm_rock, 1, NULL);
  COMP(itm_string_6, 2, itm_sinew, 40, itm_plant_fibre, 40, NULL);

 RECIPE(itm_needle_bone, CC_MISC, "survival", NULL, 3, 20000, false);
<<<<<<< HEAD
  TOOL(TG_KNIVES, NULL);
=======
  TOOL(TG_KNIVES, itm_toolset, -1, NULL);
>>>>>>> bc9b0f91
  COMP(itm_bone, 1, NULL);

 RECIPE(itm_ragpouch, CC_ARMOR, "tailor",  NULL, 0, 10000, false);
  TOOL(itm_needle_bone, 20, itm_sewing_kit, 20,  NULL);
  COMP(itm_rag, 6, NULL);
  COMP(itm_string_36, 1, itm_string_6, 6, itm_sinew, 20, itm_plant_fibre, 20, NULL);

 RECIPE(itm_leather_pouch, CC_ARMOR, "tailor",  "survival", 2, 10000, false);
  TOOL(itm_needle_bone, 20, itm_sewing_kit, 20, NULL);
  COMP(itm_leather, 6, NULL);
  COMP(itm_string_36, 1, itm_string_6, 6, itm_sinew, 20, itm_plant_fibre, 20, NULL);

 RECIPE(itm_rock_pot, CC_MISC, "survival", "cooking", 2, 20000, false);
  TOOL(itm_hammer, -1, itm_primitive_hammer, -1, itm_toolset, -1, NULL);
  COMP(itm_rock, 3, NULL);
  COMP(itm_sinew, 80, itm_plant_fibre, 80, itm_string_36, 1, NULL);

 RECIPE(itm_primitive_shovel, CC_MISC, "survival", "construction", 2, 60000, false);
  TOOL(itm_primitive_hammer, -1, itm_hammer, -1, itm_toolset, -1, NULL);
  COMP(itm_stick, 1, NULL);
  COMP(itm_rock, 1, NULL);
  COMP(itm_string_6, 2, itm_sinew, 40, itm_plant_fibre, 40, NULL);

 RECIPE(itm_primitive_axe, CC_MISC, "survival", "construction", 3, 60000, false);
  TOOL(itm_primitive_hammer, -1, itm_hammer, -1, itm_toolset, -1, NULL);
  COMP(itm_stick, 1, NULL);
  COMP(itm_rock, 1, NULL);
  COMP(itm_string_6, 2, itm_sinew, 40, itm_plant_fibre, 40, NULL);

 RECIPE(itm_waterskin, CC_MISC, "tailor", "survival", 2, 30000, false);
  TOOL(itm_sewing_kit, 60, itm_needle_bone, 60, NULL);
  COMP(itm_sinew, 40, itm_plant_fibre, 40, itm_string_36, 1, NULL);
  COMP(itm_leather, 6, itm_fur, 6, NULL);

 RECIPE(itm_snare_trigger, CC_MISC, "survival", NULL, 1, 2000, false);
  TOOL(TG_KNIVES, NULL);
  COMP(itm_stick, 1, NULL);

 RECIPE(itm_light_snare_kit, CC_MISC, "survival", "traps", 1, 5000, true);
  COMP(itm_snare_trigger, 1, NULL);
  COMP(itm_string_36, 1, NULL);

 RECIPE(itm_heavy_snare_kit, CC_MISC, "survival", "traps", 3, 8000, true);
  COMP(itm_snare_trigger, 1, NULL);
  COMP(itm_rope_6, 1, NULL);
  
// MISC


 RECIPE(itm_rag, CC_MISC, NULL, NULL, 0, 3000, false);
  TOOL(itm_fire, -1, itm_hotplate, 3, itm_toolset, 1, NULL);
  COMP(itm_water, 1, itm_water_clean, 1, NULL);
  COMP(itm_rag_bloody, 1, NULL);

 RECIPE(itm_sheet, CC_MISC, NULL, NULL, 0, 10000, false);
  TOOL(itm_sewing_kit, 50, NULL);
  COMP(itm_rag, 20, NULL);

 RECIPE(itm_vehicle_controls, CC_MISC, "mechanics", NULL, 3, 30000, true);
  TOOL(itm_wrench, -1, itm_toolset, -1, NULL);
  TOOL(itm_hammer, -1, itm_toolset, -1, NULL);
  TOOL(itm_welder, 50, itm_toolset, 5, NULL);
  TOOL(itm_hacksaw, -1, itm_toolset, -1, NULL);
  COMP(itm_pipe, 10, NULL);
  COMP(itm_steel_chunk, 12, NULL);
  COMP(itm_wire, 3, NULL);


 RECIPE(itm_thread, CC_MISC, "tailor", NULL, 1, 3000, false);
  COMP(itm_string_6, 1, NULL);

 RECIPE(itm_string_6, CC_MISC, NULL, NULL, 0, 5000, true);
  COMP(itm_thread, 50, NULL);

 RECIPE(itm_string_36, CC_MISC, NULL, NULL, 0, 5000, true);
  COMP(itm_string_6, 6, NULL);

 RECIPE(itm_rope_6, CC_MISC, "tailor", NULL, 0, 5000, true);
  COMP(itm_string_36, 6, NULL);

 RECIPE(itm_rope_30, CC_MISC, "tailor", NULL, 0, 5000, true);
  COMP(itm_rope_6, 5, NULL);

 RECIPE(itm_torch,        CC_MISC, NULL,    NULL,     0, 2000, false);
  COMP(itm_stick, 1, itm_2x4, 1, itm_splinter, 1, itm_pool_cue, 1, itm_torch_done, 1, NULL);
  COMP(itm_gasoline, 200, itm_vodka, 7, itm_rum, 7, itm_whiskey, 7, itm_tequila, 7, itm_gin, 7, itm_triple_sec, 7, NULL);
  COMP(itm_rag, 1, NULL);

 RECIPE(itm_candle,       CC_MISC, NULL,    NULL,     0, 5000, false);
  TOOL(itm_lighter, 5, itm_fire, -1, itm_toolset, 1, NULL);
  COMP(itm_can_food, -1, NULL);
  COMP(itm_wax, 2, NULL);
  COMP(itm_string_6, 1, NULL);

 RECIPE(itm_spike,     CC_MISC, NULL, NULL, 0, 3000, false);
  TOOL(itm_hammer, -1, itm_toolset, -1, NULL);
  COMP(itm_knife_combat, 1, itm_steel_chunk, 3, itm_scrap, 9, NULL);

 RECIPE(itm_blade,     CC_MISC, NULL, NULL, 0, 3000, false);
  TOOL(itm_hammer, -1, itm_toolset, -1, NULL);
  COMP(itm_broadsword, 1, itm_machete, 1, itm_pike, 1, NULL);

 RECIPE(itm_superglue, CC_MISC, "cooking", NULL, 2, 12000, false);
  TOOL(itm_hotplate, 5, itm_toolset, 1, itm_fire, -1, NULL);
  COMP(itm_water, 1, itm_water_clean, 1, NULL);
  COMP(itm_bleach, 1, itm_ant_egg, 1, NULL);

 RECIPE(itm_steel_lump, CC_MISC, "mechanics", NULL, 0, 5000, true);
  TOOL(itm_welder, 20, itm_toolset, 1, NULL);
  COMP(itm_steel_chunk, 4, NULL);

 RECIPE(itm_2x4, CC_MISC, NULL, NULL, 0, 8000, false);
  TOOL(itm_saw, -1, NULL);
  COMP(itm_stick, 1, NULL);

 RECIPE(itm_frame, CC_MISC, "mechanics", NULL, 1, 8000, true);
  TOOL(itm_welder, 50, itm_toolset, 2, NULL);
  COMP(itm_steel_lump, 3, NULL);

 RECIPE(itm_sheet_metal, CC_MISC, "mechanics", NULL, 2, 4000, true);
  TOOL(itm_welder, 20, itm_toolset, 1, NULL);
  COMP(itm_scrap, 4, NULL);

 RECIPE(itm_steel_plate, CC_MISC, "mechanics", NULL,4, 12000, true);
  TOOL(itm_welder, 100, itm_toolset, 4, NULL);
  COMP(itm_steel_lump, 8, NULL);

 RECIPE(itm_spiked_plate, CC_MISC, "mechanics", NULL, 4, 12000, true);
  TOOL(itm_welder, 120, itm_toolset, 5, NULL);
  COMP(itm_steel_lump, 8, NULL);
  COMP(itm_steel_chunk, 4, itm_scrap, 8, NULL);

 RECIPE(itm_hard_plate, CC_MISC, "mechanics", NULL, 4, 12000, true);
  TOOL(itm_welder, 300, itm_toolset, 12, NULL);
  COMP(itm_steel_lump, 24, NULL);

 RECIPE(itm_crowbar, CC_MISC, "mechanics", NULL, 1, 1000, false);
  TOOL(itm_hatchet, -1, itm_hammer, -1, itm_rock, -1, itm_toolset, -1, NULL);
  COMP(itm_pipe, 1, NULL);

 RECIPE(itm_bayonet, CC_MISC, "gun", NULL, 1, 500, true);
  COMP(itm_spike, 1, NULL);
  COMP(itm_string_36, 1, NULL);

 RECIPE(itm_tripwire, CC_MISC, "traps", NULL, 1, 500, false);
  COMP(itm_string_36, 1, NULL);
  COMP(itm_superglue, 1, NULL);

 RECIPE(itm_board_trap, CC_MISC, "traps", NULL, 2, 2500, true);
  TOOL(itm_hatchet, -1, itm_hammer, -1, itm_rock, -1, itm_toolset, -1, NULL);
  COMP(itm_2x4, 3, NULL);
  COMP(itm_nail, 20, NULL);

 RECIPE(itm_beartrap, CC_MISC, "mechanics", "traps", 2, 3000, true);
  TOOL(itm_wrench, -1, itm_toolset, -1, NULL);
  COMP(itm_scrap, 3, NULL);
  COMP(itm_spring, 1, NULL);

 RECIPE(itm_crossbow_trap, CC_MISC, "mechanics", "traps", 3, 4500, true);
  COMP(itm_crossbow, 1, NULL);
  COMP(itm_bolt_steel, 1, itm_bolt_wood, 4, NULL);
  COMP(itm_string_6, 2, itm_string_36, 1, NULL);

 RECIPE(itm_shotgun_trap, CC_MISC, "mechanics", "traps", 3, 5000, true);
  COMP(itm_shotgun_sawn, 1, NULL);
  COMP(itm_shot_00, 2, NULL);
  COMP(itm_string_36, 1, itm_string_6, 2, NULL);

 RECIPE(itm_blade_trap, CC_MISC, "mechanics", "traps", 4, 8000, true);
  TOOL(itm_wrench, -1, itm_toolset, -1, NULL);
  COMP(itm_motor, 1, NULL);
  COMP(itm_blade, 1, NULL);
  COMP(itm_string_36, 1, NULL);

RECIPE(itm_boobytrap, CC_MISC, "mechanics", "traps",3,5000, false);
  COMP(itm_grenade,1,NULL);
  COMP(itm_string_6,1,NULL);
  COMP(itm_can_food,1,NULL);

 RECIPE(itm_landmine, CC_MISC, "traps", "mechanics", 5, 10000, false);
  TOOL(itm_screwdriver, -1, itm_toolset, -1, NULL);
  COMP(itm_superglue, 1, NULL);
  COMP(itm_can_food, 1, itm_steel_chunk, 1, itm_canister_empty, 1, itm_scrap, 4, NULL);
  COMP(itm_nail, 100, itm_bb, 200, NULL);
  COMP(itm_shot_bird, 30, itm_shot_00, 15, itm_shot_slug, 12, itm_gasoline, 600,
     itm_grenade, 1, itm_gunpowder, 72, NULL);

RECIPE(itm_brazier, CC_MISC, "mechanics", NULL, 1, 2000, false);
  TOOL(itm_hatchet, -1, itm_hammer, -1, itm_rock, -1, itm_toolset, -1, NULL);
  COMP(itm_sheet_metal,1,NULL);

 RECIPE(itm_bandages, CC_MISC, "firstaid", NULL, 1, 500, false);
  COMP(itm_rag, 3, NULL);
  COMP(itm_superglue, 1, itm_duct_tape, 5, NULL);
  COMP(itm_vodka, 7, itm_rum, 7, itm_whiskey, 7, itm_tequila, 7, itm_gin, 7, itm_triple_sec, 7, NULL);

 RECIPE(itm_silencer, CC_MISC, "mechanics", NULL, 1, 650, false);
  TOOL(itm_hacksaw, -1, itm_toolset, -1, NULL);
  COMP(itm_muffler, 1, itm_rag, 4, NULL);
  COMP(itm_pipe, 1, NULL);

 RECIPE(itm_pheromone, CC_MISC, "cooking", NULL, 3, 1200, false);
  TOOL(itm_hotplate, 18, itm_toolset, 9, itm_fire, -1, NULL);
  COMP(itm_meat_tainted, 1, NULL);
  COMP(itm_ammonia, 1, NULL);

 RECIPE(itm_laser_pack, CC_MISC, "electronics", NULL, 5, 10000, true);
  TOOL(itm_screwdriver, -1, itm_toolset, -1, NULL);
  COMP(itm_superglue, 1, NULL);
  COMP(itm_plut_cell, 1, NULL);

 RECIPE(itm_bot_manhack, CC_MISC, "electronics", "computer", 6, 8000, true);
  TOOL(itm_screwdriver, -1, itm_toolset, -1, NULL);
  TOOL(itm_soldering_iron, 10, itm_toolset, 10, NULL);
  COMP(itm_spike, 2, NULL);
  COMP(itm_processor, 1, NULL);
  COMP(itm_RAM, 1, NULL);
  COMP(itm_power_supply, 1, NULL);
//  COMP(itm_battery, 400, itm_plut_cell, 1, NULL);
//  COMP(itm_scrap, 15, NULL);

 RECIPE(itm_bot_turret, CC_MISC, "electronics", "computer", 7, 9000, true);
  TOOL(itm_screwdriver, -1, itm_toolset, -1, NULL);
  TOOL(itm_soldering_iron, 14, itm_toolset, 14, NULL);
  COMP(itm_smg_9mm, 1, itm_uzi, 1, itm_tec9, 1, itm_calico, 1, itm_hk_mp5, 1,
     NULL);
  COMP(itm_processor, 2, NULL);
  COMP(itm_RAM, 2, NULL);
  COMP(itm_power_supply, 1, NULL);
//  COMP(itm_battery, 500, itm_plut_cell, 1, NULL);
//  COMP(itm_scrap, 30, NULL);
}
void game::recraft()
{
 if(u.lastrecipe == NULL)
 {
  popup("Craft something first");
 }
 else
 {
  try_and_make(u.lastrecipe);
 }
}
void game::try_and_make(recipe *making)
{
 if(can_make(making))
 {
  if (itypes[(making->result)]->m1 == LIQUID)
  {
   if (u.has_watertight_container() || u.has_matching_liquid(itypes[making->result]->id)) {
     make_craft(making);
   } else {
     popup("You don't have anything to store that liquid in!");
   }
  }
  else {
   make_craft(making);
  }
 }
 else
 {
  popup("You can't do that!");
 }
}
bool game::can_make(recipe *r)
{
 inventory crafting_inv = crafting_inventory();
 if((r->sk_primary != NULL && u.skillLevel(r->sk_primary) < r->difficulty) || (r->sk_secondary != NULL && u.skillLevel(r->sk_secondary) <= 0))
 {
 }
 // under the assumption that all comp and tool's array contains all the required stuffs at the start of the array

 // check all tools
 for(int i = 0 ; i < 20 ; i++)
 {
  // if current tool is null(size 0), assume that there is no more after it.
  if(r->tools[i].size()==0)
  {
   break;
  }
  bool has_tool = false;
  for(int j = 0 ; j < r->tools[i].size() ; j++)
  {
   itype_id type = r->tools[i][j].type;
   int req = r->tools[i][j].count;
   if((req<= 0 && crafting_inv.has_amount(type,1)) || (req > 0 && crafting_inv.has_charges(type,req)))
   {
    has_tool = true;
    break;
   }
  }
  if(!has_tool)
  {
   return false;
  }
 }
 // check all components
 for(int i = 0 ; i < 20 ; i++)
 {
  if(r->components[i].size() == 0)
  {
   break;
  }
  bool has_comp = false;
  for(int j = 0 ; j < r->components[i].size() ; j++)
  {
   itype_id type = r->components[i][j].type;
   int req = r->components[i][j].count;
   if (itypes[type]->count_by_charges() && req > 0)
   {
       if (crafting_inv.has_charges(type, req))
       {
           has_comp = true;
           break;
       }
   }
   else if (crafting_inv.has_amount(type, abs(req)))
   {
       has_comp = true;
       break;
   }
  }
  if(!has_comp)
  {
   return false;
  }
 }
 return true;
}

void game::craft()
{
 if (u.morale_level() < MIN_MORALE_CRAFT) {	// See morale.h
  add_msg("Your morale is too low to craft...");
  return;
 }

 WINDOW *w_head = newwin( 3, 80, (TERMY > 25) ? (TERMY-25)/2 : 0, (TERMX > 80) ? (TERMX -80)/2 : 0);
 WINDOW *w_data = newwin(22, 80, 3 + ((TERMY > 25) ? (TERMY-25)/2 : 0), (TERMX  > 80) ? (TERMX -80)/2 : 0);
 craft_cat tab = CC_WEAPON;
 std::vector<recipe*> current;
 std::vector<bool> available;
 item tmp;
 int line = 0, xpos, ypos;
 bool redraw = true;
 bool done = false;
 InputEvent input;

 inventory crafting_inv = crafting_inventory();

 do {
  if (redraw) { // When we switch tabs, redraw the header
   redraw = false;
   line = 0;
   draw_recipe_tabs(w_head, tab);
   current.clear();
   available.clear();
// Set current to all recipes in the current tab; available are possible to make
   pick_recipes(current, available, tab);
  }

// Clear the screen of recipe data, and draw it anew
  werase(w_data);
  mvwprintz(w_data, 20, 5, c_white, "Press ? to describe object.  Press <ENTER> to attempt to craft object.");
  for (int i = 0; i < 80; i++) {
   mvwputch(w_data, 21, i, c_ltgray, LINE_OXOX);

   if (i < 21) {
    mvwputch(w_data, i, 0, c_ltgray, LINE_XOXO);
    mvwputch(w_data, i, 79, c_ltgray, LINE_XOXO);
   }
  }

  mvwputch(w_data, 21,  0, c_ltgray, LINE_XXOO); // _|
  mvwputch(w_data, 21, 79, c_ltgray, LINE_XOOX); // |_
  wrefresh(w_data);

  int recmin = 0, recmax = current.size();
  if(recmax > MAX_DISPLAYED_RECIPES){
   if (line <= recmin + 9) {
    for (int i = recmin; i < recmin + MAX_DISPLAYED_RECIPES; i++) {
     mvwprintz(w_data, i - recmin, 2, c_dkgray, "\
                               ");	// Clear the line
     if (i == line)
      mvwprintz(w_data, i - recmin, 2, (available[i] ? h_white : h_dkgray),
                itypes[current[i]->result]->name.c_str());
     else
      mvwprintz(w_data, i - recmin, 2, (available[i] ? c_white : c_dkgray),
                itypes[current[i]->result]->name.c_str());
    }
   } else if (line >= recmax - 9) {
    for (int i = recmax - MAX_DISPLAYED_RECIPES; i < recmax; i++) {
     mvwprintz(w_data, 18 + i - recmax, 2, c_ltgray, "\
                                ");	// Clear the line

     if (i == line)
       mvwprintz(w_data, 18 + i - recmax, 2, (available[i] ? h_white : h_dkgray),
                 itypes[current[i]->result]->name.c_str());
     else
      mvwprintz(w_data, 18 + i - recmax, 2, (available[i] ? c_white : c_dkgray),
                itypes[current[i]->result]->name.c_str());
    }
   } else {
    for (int i = line - 9; i < line + 9; i++) {
     mvwprintz(w_data, 9 + i - line, 2, c_ltgray, "\
                                ");	// Clear the line
     if (i == line)
       mvwprintz(w_data, 9 + i - line, 2, (available[i] ? h_white : h_dkgray),
                 itypes[current[i]->result]->name.c_str());
     else
      mvwprintz(w_data, 9 + i - line, 2, (available[i] ? c_white : c_dkgray),
                itypes[current[i]->result]->name.c_str());
    }
   }
  } else{
   for (int i = 0; i < current.size() && i < 23; i++) {
    if (i == line)
     mvwprintz(w_data, i, 2, (available[i] ? h_white : h_dkgray),
               itypes[current[i]->result]->name.c_str());
    else
     mvwprintz(w_data, i, 2, (available[i] ? c_white : c_dkgray),
               itypes[current[i]->result]->name.c_str());
   }
  }
  if (current.size() > 0) {
   nc_color col = (available[line] ? c_white : c_dkgray);
   mvwprintz(w_data, 0, 30, col, "Primary skill: %s",
             (current[line]->sk_primary == NULL ? "N/A" :
              current[line]->sk_primary->name().c_str()));
   mvwprintz(w_data, 1, 30, col, "Secondary skill: %s",
             (current[line]->sk_secondary == NULL ? "N/A" :
              current[line]->sk_secondary->name().c_str()));
   mvwprintz(w_data, 2, 30, col, "Difficulty: %d", current[line]->difficulty);
   if (current[line]->sk_primary == NULL)
    mvwprintz(w_data, 3, 30, col, "Your skill level: N/A");
   else
    mvwprintz(w_data, 3, 30, col, "Your skill level: %d",
              // Macs don't seem to like passing this as a class, so force it to int
              (int)u.skillLevel(current[line]->sk_primary));
   if (current[line]->time >= 1000)
    mvwprintz(w_data, 4, 30, col, "Time to complete: %d minutes",
              int(current[line]->time / 1000));
   else
    mvwprintz(w_data, 4, 30, col, "Time to complete: %d turns",
              int(current[line]->time / 100));
   mvwprintz(w_data, 5, 30, col, "Tools required:");
   if (current[line]->tools[0].size() == 0) {
    mvwputch(w_data, 6, 30, col, '>');
    mvwprintz(w_data, 6, 32, c_green, "NONE");
    ypos = 6;
   } else {
    ypos = 5;
// Loop to print the required tools
    for (int i = 0; i < 5 && current[line]->tools[i].size() > 0; i++) {
     ypos++;
     xpos = 32;
     mvwputch(w_data, ypos, 30, col, '>');

     for (int j = 0; j < current[line]->tools[i].size(); j++) {
      itype_id type = current[line]->tools[i][j].type;
      int charges = current[line]->tools[i][j].count;
      nc_color toolcol = c_red;

      if (charges < 0 && crafting_inv.has_amount(type, 1))
       toolcol = c_green;
      else if (charges > 0 && crafting_inv.has_charges(type, charges))
       toolcol = c_green;

      std::stringstream toolinfo;
      toolinfo << itypes[type]->name + " ";
      if (charges > 0)
       toolinfo << "(" << charges << " charges) ";
      std::string toolname = toolinfo.str();
      if (xpos + toolname.length() >= 80) {
       xpos = 32;
       ypos++;
      }
      mvwprintz(w_data, ypos, xpos, toolcol, toolname.c_str());
      xpos += toolname.length();
      if (j < current[line]->tools[i].size() - 1) {
       if (xpos >= 77) {
        xpos = 32;
        ypos++;
       }
       mvwprintz(w_data, ypos, xpos, c_white, "OR ");
       xpos += 3;
      }
     }
    }
   }
 // Loop to print the required components
   ypos++;
   mvwprintz(w_data, ypos, 30, col, "Components required:");
   for (int i = 0; i < 5; i++) {
    if (current[line]->components[i].size() > 0) {
     ypos++;
     mvwputch(w_data, ypos, 30, col, '>');
    }
    xpos = 32;
    for (int j = 0; j < current[line]->components[i].size(); j++) {
     int count = current[line]->components[i][j].count;
     itype_id type = current[line]->components[i][j].type;
     nc_color compcol = c_red;
     if (itypes[type]->count_by_charges() && count > 0)  {
      if (crafting_inv.has_charges(type, count))
       compcol = c_green;
     } else if (crafting_inv.has_amount(type, abs(count)))
      compcol = c_green;
     std::stringstream dump;
     dump << abs(count) << "x " << itypes[type]->name << " ";
     std::string compname = dump.str();
     if (xpos + compname.length() >= 80) {
      ypos++;
      xpos = 32;
     }
     mvwprintz(w_data, ypos, xpos, compcol, compname.c_str());
     xpos += compname.length();
     if (j < current[line]->components[i].size() - 1) {
      if (xpos >= 77) {
       ypos++;
       xpos = 32;
      }
      mvwprintz(w_data, ypos, xpos, c_white, "OR ");
      xpos += 3;
     }
    }
   }
  }

  wrefresh(w_data);
  input = get_input();
  switch (input) {
   case DirectionW:
   case DirectionUp:
    if (tab == CC_WEAPON)
     tab = CC_MISC;
    else
     tab = craft_cat(int(tab) - 1);
    redraw = true;
    break;
   case DirectionE:
   case DirectionDown:
    if (tab == CC_MISC)
     tab = CC_WEAPON;
    else
     tab = craft_cat(int(tab) + 1);
    redraw = true;
    break;
   case DirectionS:
    line++;
    break;
   case DirectionN:
    line--;
    break;
   case Confirm:
    if (!available[line])
     popup("You can't do that!");
    else
    // is player making a liquid? Then need to check for valid container
    if (itypes[current[line]->result]->m1 == LIQUID)
    {
     if (u.has_watertight_container() || u.has_matching_liquid(itypes[current[line]->result]->id)) {
             make_craft(current[line]);
             done = true;
             break;
     } else {
       popup("You don't have anything to store that liquid in!");
     }
    }
    else {
     make_craft(current[line]);
     done = true;
    }
    break;
   case Help:
    tmp = item(itypes[current[line]->result], 0);
    full_screen_popup(tmp.info(true).c_str());
    redraw = true;
    break;
  }
  if (line < 0)
   line = current.size() - 1;
  else if (line >= current.size())
   line = 0;
 } while (input != Cancel && !done);

 werase(w_head);
 werase(w_data);
 delwin(w_head);
 delwin(w_data);
 refresh_all();
}

void draw_recipe_tabs(WINDOW *w, craft_cat tab)
{
 werase(w);
 for (int i = 0; i < 80; i++)
  mvwputch(w, 2, i, c_ltgray, LINE_OXOX);

 mvwputch(w, 2,  0, c_ltgray, LINE_OXXO); // |^
 mvwputch(w, 2, 79, c_ltgray, LINE_OOXX); // ^|

 draw_tab(w,  2, "WEAPONS", (tab == CC_WEAPON) ? true : false);
 draw_tab(w, 13, "AMMO",    (tab == CC_AMMO)   ? true : false);
 draw_tab(w, 21, "FOOD",    (tab == CC_FOOD)   ? true : false);
 draw_tab(w, 29, "DRINKS",  (tab == CC_DRINK)  ? true : false);
 draw_tab(w, 39, "CHEMS",   (tab == CC_CHEM)   ? true : false);
 draw_tab(w, 48, "ELECTRONICS", (tab == CC_ELECTRONIC) ? true : false);
 draw_tab(w, 63, "ARMOR",   (tab == CC_ARMOR)  ? true : false);
 draw_tab(w, 72, "MISC",    (tab == CC_MISC)   ? true : false);

 wrefresh(w);
}

inventory game::crafting_inventory(){
 inventory crafting_inv;
 crafting_inv.form_from_map(this, point(u.posx, u.posy), PICKUP_RANGE);
 crafting_inv += u.inv;
 crafting_inv += u.weapon;
 if (u.has_bionic(bio_tools)) {
  item tools(itypes[itm_toolset], turn);
  tools.charges = u.power_level;
  crafting_inv += tools;
 }
 return crafting_inv;
}

void game::pick_recipes(std::vector<recipe*> &current,
                        std::vector<bool> &available, craft_cat tab)
{
 inventory crafting_inv = crafting_inventory();

 bool have_tool[5], have_comp[5];

 current.clear();
 available.clear();
 for (int i = 0; i < recipes.size(); i++) {
// Check if the category matches the tab, and we have the requisite skills
  if (recipes[i]->category == tab &&
      (recipes[i]->sk_primary == NULL ||
       u.skillLevel(recipes[i]->sk_primary) >= recipes[i]->difficulty) &&
      (recipes[i]->sk_secondary == NULL ||
       u.skillLevel(recipes[i]->sk_secondary) > 0))
  {
    if (recipes[i]->difficulty >= 0)
      current.push_back(recipes[i]);
  }
  available.push_back(false);
 }
 for (int i = 0; i < current.size() && i < 51; i++) {
//Check if we have the requisite tools and components
  for (int j = 0; j < 5; j++) {
   have_tool[j] = false;
   have_comp[j] = false;
   if (current[i]->tools[j].size() == 0)
    have_tool[j] = true;
   else {
    for (int k = 0; k < current[i]->tools[j].size(); k++) {
     itype_id type = current[i]->tools[j][k].type;
     int req = current[i]->tools[j][k].count;	// -1 => 1
     if ((req <= 0 && crafting_inv.has_amount (type,   1)) ||
         (req >  0 && crafting_inv.has_charges(type, req))   ) {
      have_tool[j] = true;
      k = current[i]->tools[j].size();
     }
    }
   }
   if (current[i]->components[j].size() == 0)
    have_comp[j] = true;
   else {
    for (int k = 0; k < current[i]->components[j].size() && !have_comp[j]; k++){
     itype_id type = current[i]->components[j][k].type;
     int count = current[i]->components[j][k].count;
     if (itypes[type]->count_by_charges() && count > 0) {
      if (crafting_inv.has_charges(type, count)) {
       have_comp[j] = true;
       k = current[i]->components[j].size();
      }
     } else if (crafting_inv.has_amount(type, abs(count))) {
      have_comp[j] = true;
      k = current[i]->components[j].size();
     }
    }
   }
  }
  if (have_tool[0] && have_tool[1] && have_tool[2] && have_tool[3] &&
      have_tool[4] && have_comp[0] && have_comp[1] && have_comp[2] &&
      have_comp[3] && have_comp[4])
   available[i] = true;
 }
}

void game::make_craft(recipe *making)
{
 u.assign_activity(this, ACT_CRAFT, making->time, making->id);
 u.moves = 0;
 u.lastrecipe = making;
}

void game::complete_craft()
{
 recipe* making = recipes[u.activity.index]; // Which recipe is it?

// # of dice is 75% primary skill, 25% secondary (unless secondary is null)
 int skill_dice = u.skillLevel(making->sk_primary) * 3;
 if (making->sk_secondary == NULL)
   skill_dice += u.skillLevel(making->sk_primary);
 else
   skill_dice += u.skillLevel(making->sk_secondary);
// Sides on dice is 16 plus your current intelligence
 int skill_sides = 16 + u.int_cur;

 int diff_dice = making->difficulty * 4; // Since skill level is * 4 also
 int diff_sides = 24;	// 16 + 8 (default intelligence)

 int skill_roll = dice(skill_dice, skill_sides);
 int diff_roll  = dice(diff_dice,  diff_sides);

 if (making->sk_primary)
  u.practice(making->sk_primary, making->difficulty * 5 + 20);
 if (making->sk_secondary)
  u.practice(making->sk_secondary, 5);

// Messed up badly; waste some components.
 if (making->difficulty != 0 && diff_roll > skill_roll * (1 + 0.1 * rng(1, 5))) {
  add_msg("You fail to make the %s, and waste some materials.",
          itypes[making->result]->name.c_str());
  for (int i = 0; i < 5; i++) {
   if (making->components[i].size() > 0) {
    std::vector<component> copy = making->components[i];
    for (int j = 0; j < copy.size(); j++)
     copy[j].count = rng(0, copy[j].count);
    consume_items(copy);
   }
   if (making->tools[i].size() > 0)
    consume_tools(making->tools[i]);
  }
  u.activity.type = ACT_NULL;
  return;
  // Messed up slightly; no components wasted.
 } else if (diff_roll > skill_roll) {
  add_msg("You fail to make the %s, but don't waste any materials.",
          itypes[making->result]->name.c_str());
  u.activity.type = ACT_NULL;
  return;
 }
// If we're here, the craft was a success!
// Use up the components and tools
 for (int i = 0; i < 5; i++) {
  if (making->components[i].size() > 0)
   consume_items(making->components[i]);
  if (making->tools[i].size() > 0)
   consume_tools(making->tools[i]);
 }

  // Set up the new item, and pick an inventory letter
 int iter = 0;
 item newit(itypes[making->result], turn, nextinv);

 // for food stacking
 if (newit.is_food())
  {
    int bday_tmp = turn % 3600;
    newit.bday = int(turn) + 3600 - bday_tmp;
  }
 if (!newit.craft_has_charges())
  newit.charges = 0;
 do {
  newit.invlet = nextinv;
  advance_nextinv();
  iter++;
 } while (u.has_item(newit.invlet) && iter < 52);
 //newit = newit.in_its_container(&itypes);
 if (newit.made_of(LIQUID))
  handle_liquid(newit, false, false);
 else {
// We might not have space for the item
  if (iter == 52 || u.volume_carried()+newit.volume() > u.volume_capacity()) {
   add_msg("There's no room in your inventory for the %s, so you drop it.",
             newit.tname().c_str());
   m.add_item(u.posx, u.posy, newit);
  } else if (u.weight_carried() + newit.volume() > u.weight_capacity()) {
   add_msg("The %s is too heavy to carry, so you drop it.",
           newit.tname().c_str());
   m.add_item(u.posx, u.posy, newit);
  } else {
   u.i_add(newit);
   add_msg("%c - %s", newit.invlet, newit.tname().c_str());
  }
 }
}

void game::consume_items(std::vector<component> components)
{
// For each set of components in the recipe, fill you_have with the list of all
// matching ingredients the player has.
 std::vector<component> player_has;
 std::vector<component> map_has;
 std::vector<component> mixed;
 std::vector<component> player_use;
 std::vector<component> map_use;
 std::vector<component> mixed_use;
 inventory map_inv;
 map_inv.form_from_map(this, point(u.posx, u.posy), PICKUP_RANGE);

 for (int i = 0; i < components.size(); i++) {
  itype_id type = components[i].type;
  int count = abs(components[i].count);
  bool pl = false, mp = false;


  if (itypes[type]->count_by_charges() && count > 0)
  {
   if (u.has_charges(type, count)) {
    player_has.push_back(components[i]);
    pl = true;
   }
   if (map_inv.has_charges(type, count)) {
    map_has.push_back(components[i]);
    mp = true;
   }
   if (!pl && !mp && u.charges_of(type) + map_inv.charges_of(type) >= count)
    mixed.push_back(components[i]);
  }

  else { // Counting by units, not charges

   if (u.has_amount(type, count)) {
    player_has.push_back(components[i]);
    pl = true;
   }
   if (map_inv.has_amount(type, count)) {
    map_has.push_back(components[i]);
    mp = true;
   }
   if (!pl && !mp && u.amount_of(type) + map_inv.amount_of(type) >= count)
    mixed.push_back(components[i]);

  }
 }

 if (player_has.size() + map_has.size() + mixed.size() == 1) { // Only 1 choice
  if (player_has.size() == 1)
   player_use.push_back(player_has[0]);
  else if (map_has.size() == 1)
   map_use.push_back(map_has[0]);
  else
   mixed_use.push_back(mixed[0]);

 } else { // Let the player pick which component they want to use
  std::vector<std::string> options; // List for the menu_vec below
// Populate options with the names of the items
  for (int i = 0; i < map_has.size(); i++) {
   std::string tmpStr = itypes[map_has[i].type]->name + " (nearby)";
   options.push_back(tmpStr);
  }
  for (int i = 0; i < player_has.size(); i++)
   options.push_back(itypes[player_has[i].type]->name);
  for (int i = 0; i < mixed.size(); i++) {
   std::string tmpStr = itypes[mixed[i].type]->name +" (on person & nearby)";
   options.push_back(tmpStr);
  }

  if (options.size() == 0) // This SHOULD only happen if cooking with a fire,
   return;                 // and the fire goes out.

// Get the selection via a menu popup
  int selection = menu_vec("Use which component?", options) - 1;
  if (selection < map_has.size())
   map_use.push_back(map_has[selection]);
  else if (selection < map_has.size() + player_has.size()) {
   selection -= map_has.size();
   player_use.push_back(player_has[selection]);
  } else {
   selection -= map_has.size() + player_has.size();
   mixed_use.push_back(mixed[selection]);
  }
 }

 for (int i = 0; i < player_use.size(); i++) {
  if (itypes[player_use[i].type]->count_by_charges() &&
      player_use[i].count > 0)
   u.use_charges(player_use[i].type, player_use[i].count);
  else
   u.use_amount(player_use[i].type, abs(player_use[i].count),
                   (player_use[i].count < 0));
 }
 for (int i = 0; i < map_use.size(); i++) {
  if (itypes[map_use[i].type]->count_by_charges() &&
      map_use[i].count > 0)
   m.use_charges(point(u.posx, u.posy), PICKUP_RANGE,
                    map_use[i].type, map_use[i].count);
  else
   m.use_amount(point(u.posx, u.posy), PICKUP_RANGE,
                   map_use[i].type, abs(map_use[i].count),
                   (map_use[i].count < 0));
 }
 for (int i = 0; i < mixed_use.size(); i++) {
  if (itypes[mixed_use[i].type]->count_by_charges() &&
      mixed_use[i].count > 0) {
   int from_map = mixed_use[i].count - u.charges_of(mixed_use[i].type);
   u.use_charges(mixed_use[i].type, u.charges_of(mixed_use[i].type));
   m.use_charges(point(u.posx, u.posy), PICKUP_RANGE,
                    mixed_use[i].type, from_map);
  } else {
   bool in_container = (mixed_use[i].count < 0);
   int from_map = abs(mixed_use[i].count) - u.amount_of(mixed_use[i].type);
   u.use_amount(mixed_use[i].type, u.amount_of(mixed_use[i].type),
                   in_container);
   m.use_amount(point(u.posx, u.posy), PICKUP_RANGE,
                   mixed_use[i].type, from_map, in_container);
  }
 }
}

void game::consume_tools(std::vector<component> tools)
{
 bool found_nocharge = false;
 inventory map_inv;
 map_inv.form_from_map(this, point(u.posx, u.posy), PICKUP_RANGE);
 std::vector<component> player_has;
 std::vector<component> map_has;
// Use charges of any tools that require charges used
 for (int i = 0; i < tools.size() && !found_nocharge; i++) {
  itype_id type = tools[i].type;
  if (tools[i].count > 0) {
   int count = tools[i].count;
   if (u.has_charges(type, count))
    player_has.push_back(tools[i]);
   if (map_inv.has_charges(type, count))
    map_has.push_back(tools[i]);
  } else if (u.has_amount(type, 1) || map_inv.has_amount(type, 1))
   found_nocharge = true;
 }
 if (found_nocharge)
  return; // Default to using a tool that doesn't require charges

 if (player_has.size() == 1 && map_has.size() == 0)
  u.use_charges(player_has[0].type, player_has[0].count);
 else if (map_has.size() == 1 && player_has.size() == 0)
  m.use_charges(point(u.posx, u.posy), PICKUP_RANGE,
                   map_has[0].type, map_has[0].count);
 else { // Variety of options, list them and pick one
// Populate the list
  std::vector<std::string> options;
  for (int i = 0; i < map_has.size(); i++) {
   std::string tmpStr = itypes[map_has[i].type]->name + " (nearby)";
   options.push_back(tmpStr);
  }
  for (int i = 0; i < player_has.size(); i++)
   options.push_back(itypes[player_has[i].type]->name);

  if (options.size() == 0) // This SHOULD only happen if cooking with a fire,
   return;                 // and the fire goes out.

// Get selection via a popup menu
  int selection = menu_vec("Use which tool?", options) - 1;
  if (selection < map_has.size())
   m.use_charges(point(u.posx, u.posy), PICKUP_RANGE,
                    map_has[selection].type, map_has[selection].count);
  else {
   selection -= map_has.size();
   u.use_charges(player_has[selection].type, player_has[selection].count);
  }
 }
}

void game::disassemble()
{
  char ch = inv("Disassemble item:");
  if (ch == 27) {
    add_msg("Never mind.");
    return;
  }
  if (!u.has_item(ch)) {
    add_msg("You don't have item '%c'!", ch);
    return;
  }

  item* dis_item = &u.i_at(ch);

  if (OPTIONS[OPT_QUERY_DISASSEMBLE] && !(query_yn("Really disassemble your %s?", dis_item->tname(this).c_str())))
    return;

  for (int i = 0; i < recipes.size(); i++) {
    if (dis_item->type == itypes[recipes[i]->result] && recipes[i]->reversible)
    // ok, a valid recipe exists for the item, and it is reversible
    // assign the activity
    {
      // check tools are available
      // loop over the tools and see what's required...again
      inventory crafting_inv = crafting_inventory();
      bool have_tool[5];
      for (int j = 0; j < 5; j++)
      {
        have_tool[j] = false;
        if (recipes[i]->tools[j].size() == 0) // no tools required, may change this
          have_tool[j] = true;
        else
        {
          for (int k = 0; k < recipes[i]->tools[j].size(); k++)
          {
            itype_id type = recipes[i]->tools[j][k].type;
            int req = recipes[i]->tools[j][k].count;	// -1 => 1

            if ((req <= 0 && crafting_inv.has_amount (type, 1)) ||
              (req >  0 && crafting_inv.has_charges(type, req)))
            {
              have_tool[j] = true;
              k = recipes[i]->tools[j].size();
            }
            // if crafting recipe required a welder, disassembly requires a hacksaw or super toolkit
            if (type == itm_welder)
            {
              if (crafting_inv.has_amount(itm_hacksaw, 1) ||
                  crafting_inv.has_amount(itm_toolset, 1))
                have_tool[j] = true;
              else
                have_tool[j] = false;
            }
          }

          if (!have_tool[j])
          {
            int req = recipes[i]->tools[j][0].count;
            if (recipes[i]->tools[j][0].type == itm_welder)
                add_msg("You need a hack saw to disassemble this.");
            else
            {
              if (req <= 0)
              {
                add_msg("You need a %s to disassemble this.",
                itypes[recipes[i]->tools[j][0].type]->name.c_str());
              }
              else
              {
                add_msg("You need a %s with %d charges to disassemble this.",
                itypes[recipes[i]->tools[j][0].type]->name.c_str(), req);
              }
            }
          }
        }
      }
      // all tools present, so assign the activity
      if (have_tool[0] && have_tool[1] && have_tool[2] && have_tool[3] &&
      have_tool[4])
      {
        u.assign_activity(this, ACT_DISASSEMBLE, recipes[i]->time, recipes[i]->id);
        u.moves = 0;
        std::vector<int> dis_items;
        dis_items.push_back(ch);
        u.activity.values = dis_items;
      }
      return; // recipe exists, but no tools, so do not start disassembly
    }
  }
  // no recipe exists, or the item cannot be disassembled
  add_msg("This item cannot be disassembled!");
}

void game::complete_disassemble()
{
  // which recipe was it?
  recipe* dis = recipes[u.activity.index]; // Which recipe is it?
  item* dis_item = &u.i_at(u.activity.values[0]);

  add_msg("You disassemble the item into its components.");
  // remove any batteries or ammo first
    if (dis_item->is_gun() && dis_item->curammo != NULL && dis_item->ammo_type() != AT_NULL)
    {
      item ammodrop;
      ammodrop = item(dis_item->curammo, turn);
      ammodrop.charges = dis_item->charges;
      if (ammodrop.made_of(LIQUID))
        handle_liquid(ammodrop, false, false);
      else
        m.add_item(u.posx, u.posy, ammodrop);
    }
    if (dis_item->is_tool() && dis_item->charges > 0 && dis_item->ammo_type() != AT_NULL)
    {
      item ammodrop;
      ammodrop = item(itypes[default_ammo(dis_item->ammo_type())], turn);
      ammodrop.charges = dis_item->charges;
      if (ammodrop.made_of(LIQUID))
        handle_liquid(ammodrop, false, false);
      else
        m.add_item(u.posx, u.posy, ammodrop);
    }
    u.i_rem(u.activity.values[0]);  // remove the item

  // consume tool charges
  for (int j = 0; j < 5; j++)
  {
    if (dis->tools[j].size() > 0)
    consume_tools(dis->tools[j]);
  }

  // add the components to the map
  // Player skills should determine how many components are returned

  // adapting original crafting formula to check if disassembly was successful
  // # of dice is 75% primary skill, 25% secondary (unless secondary is null)
  int skill_dice = 2 + u.skillLevel(dis->sk_primary) * 3;
   if (dis->sk_secondary == NULL)
     skill_dice += u.skillLevel(dis->sk_primary);
   else
     skill_dice += u.skillLevel(dis->sk_secondary);
  // Sides on dice is 16 plus your current intelligence
   int skill_sides = 16 + u.int_cur;

   int diff_dice = dis->difficulty;
   int diff_sides = 24;	// 16 + 8 (default intelligence)

   // disassembly only nets a bit of practice
   if (dis->sk_primary)
    u.practice(dis->sk_primary, (dis->difficulty) * 2);
   if (dis->sk_secondary)
    u.practice(dis->sk_secondary, 2);

  for (int j = 0; j < 5; j++)
  {
    if (dis->components[j].size() != 0)
    {
      int compcount = dis->components[j][0].count;
      bool comp_success = (dice(skill_dice, skill_sides) > dice(diff_dice,  diff_sides));
      do
      {
        item newit(itypes[dis->components[j][0].type], turn);
        // skip item addition if component is a consumable like superglue
        if (dis->components[j][0].type == itm_superglue || dis->components[j][0].type == itm_duct_tape)
          compcount--;
        else
        {
          if (newit.count_by_charges())
          {
            if (dis->difficulty == 0 || comp_success)
              m.add_item(u.posx, u.posy, itypes[dis->components[j][0].type], 0, compcount);
            else
              add_msg("You fail to recover a component.");
            compcount = 0;
          } else
          {
            if (dis->difficulty == 0 || comp_success)
              m.add_item(u.posx, u.posy, newit);
            else
              add_msg("You fail to recover a component.");
            compcount--;
          }
        }
      } while (compcount > 0);
    }
  }
}<|MERGE_RESOLUTION|>--- conflicted
+++ resolved
@@ -89,7 +89,6 @@
  RECIPE(itm_spear_wood, CC_WEAPON, NULL, NULL, 0, 800, false);
   TOOL(itm_hatchet, -1, TG_KNIVES,  NULL);
   COMP(itm_stick, 1, itm_broom, 1, itm_mop, 1, itm_2x4, 1, itm_pool_cue, 1, NULL);
-<<<<<<< HEAD
 
  RECIPE(itm_javelin, CC_WEAPON, "survival", NULL, 1, 5000, false);
   TOOL(itm_hatchet, -1, TG_KNIVES, NULL);
@@ -97,16 +96,6 @@
   COMP(itm_spear_wood, 1, NULL);
   COMP(itm_rag, 1, itm_leather, 1, itm_fur, 1, NULL);
   COMP(itm_plant_fibre, 20, itm_sinew, 20, NULL);
-=======
-
- RECIPE(itm_javelin, CC_WEAPON, "survival", NULL, 1, 5000, false);
-  TOOL(itm_hatchet, -1, itm_knife_steak, -1, itm_pockknife, -1, itm_knife_combat, -1,
-       itm_knife_butcher, -1, itm_machete, -1, NULL);
-  TOOL(itm_fire, -1, NULL);
-  COMP(itm_spear_wood, 1, NULL);
-  COMP(itm_rag, 1, itm_leather, 1, itm_fur, 1, NULL);
-  COMP(itm_plant_fibre, 20, itm_sinew, 20, NULL);
->>>>>>> bc9b0f91
 
  RECIPE(itm_spear_knife, CC_WEAPON, "stabbing", NULL, 0, 600, true);
   COMP(itm_stick, 1, itm_broom, 1, itm_mop, 1, NULL);
@@ -946,11 +935,7 @@
   COMP(itm_string_6, 2, itm_sinew, 40, itm_plant_fibre, 40, NULL);
 
  RECIPE(itm_needle_bone, CC_MISC, "survival", NULL, 3, 20000, false);
-<<<<<<< HEAD
-  TOOL(TG_KNIVES, NULL);
-=======
   TOOL(TG_KNIVES, itm_toolset, -1, NULL);
->>>>>>> bc9b0f91
   COMP(itm_bone, 1, NULL);
 
  RECIPE(itm_ragpouch, CC_ARMOR, "tailor",  NULL, 0, 10000, false);
