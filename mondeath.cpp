--- conflicted
+++ resolved
@@ -187,9 +187,8 @@
 
 void mdeath::fungus(game *g, monster *z)
 {
-<<<<<<< HEAD
     mdeath::normal(g, z);
-    monster spore(g->mtypes[mon_spore]);
+    monster spore(GetMType("mon_spore"));
     int sporex, sporey;
     int mondex;
     //~ the sound of a fungus dying
@@ -202,7 +201,7 @@
             if (g->m.move_cost(sporex, sporey) > 0 && one_in(2)) {
                 if (mondex != -1) { // Spores hit a monster
                     if (g->u_see(sporex, sporey) &&
-                          g->zombie(mondex).type->species != species_fungus) {
+                          !g->zombie(mondex).type->in_species("FUNGUS")) {
                         g->add_msg(_("The %s is covered in tiny spores!"),
                                         g->zombie(mondex).name().c_str());
                     }
@@ -218,39 +217,6 @@
             }
         }
     }
-=======
- monster spore(GetMType("mon_spore"));
- int sporex, sporey;
- //~ the sound of a fungus dying
- g->sound(z->posx(), z->posy(), 10, _("Pouf!"));
- for (int i = -1; i <= 1; i++) {
-  for (int j = -1; j <= 1; j++) {
-   sporex = z->posx() + i;
-   sporey = z->posy() + j;
-   if (g->m.move_cost(sporex, sporey) > 0 && one_in(5)) {
-    if (g->mon_at(sporex, sporey) >= 0) { // Spores hit a monster
-     if (g->u_see(sporex, sporey))
-      g->add_msg(_("The %s is covered in tiny spores!"),
-                 g->zombie(g->mon_at(sporex, sporey)).name().c_str());
-     if (!g->zombie(g->mon_at(sporex, sporey)).make_fungus(g))
-      g->kill_mon(g->mon_at(sporex, sporey), (z->friendly != 0));
-    } else if (g->u.posx == sporex && g->u.posy == sporey)
-     g->u.infect("spores", bp_mouth, 4, 30, g);
-    else {
-     spore.spawn(sporex, sporey);
-     g->add_zombie(spore);
-    }
-   }
-  }
- }
-}
-
-void mdeath::fungusawake(game *g, monster *z)
-{
- monster newfung(GetMType("mon_fungaloid"));
- newfung.spawn(z->posx(), z->posy());
- g->add_zombie(newfung);
->>>>>>> aa54562f
 }
 
 void mdeath::disintegrate(game *g, monster *z)
